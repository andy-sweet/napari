# The Comprehensive test suite, which will be run anytime anything is merged into main.
# See test_pull_request.yml for the tests that will be run
name: Comprehensive Test

on:
  push:
    branches:
      - main
      - "v*x"
    tags:
      - "v*" # Push events to matching v*, i.e. v1.0, v20.15.10
  # Allows you to run this workflow manually from the Actions tab
  workflow_dispatch:

env:
  COLUMNS: 120

concurrency:
  group: comprehensive-test

jobs:
  manifest:
    name: Check Manifest
    runs-on: ubuntu-latest
    steps:
      - uses: actions/checkout@v3
      - name: "Set up Python 3.11"
        uses: actions/setup-python@v4
        with:
          python-version: "3.11"
      - name: Install dependencies
        run: |
          pip install --upgrade pip
          pip install check-manifest
      - name: Check Manifest
        run: check-manifest

  test:
    name: ${{ matrix.platform }} py${{ matrix.python }} ${{ matrix.toxenv }} ${{ matrix.MIN_REQ && 'min_req' }}
    timeout-minutes: 60
    runs-on: ${{ matrix.platform }}
    strategy:
      fail-fast: false
      matrix:
        platform: [ubuntu-latest, windows-latest]
        python: ["3.8", "3.9", "3.10", "3.11"]
        backend: [pyqt5, pyside2]
        include:
          - python: "3.9"
            platform: macos-latest
            backend: pyqt5
          # test with minimum specified requirements
          - python: "3.8"
            platform: ubuntu-20.04
            backend: pyqt5
            MIN_REQ: 1
<<<<<<< HEAD
=======
          # test with --async_only
          - python: "3.8"
            platform: ubuntu-20.04
            toxenv: async-py38-linux-pyqt5
>>>>>>> 6a35d52f
          # test without any Qt backends
          - python: "3.8"
            platform: ubuntu-20.04
            toxenv: headless-py38-linux
          - python: "3.11"
            platform: ubuntu-latest
            backend: pyqt6
          - python: "3.11"
            platform: ubuntu-latest
            backend: pyside6
        exclude:
          - python: "3.11"
            backend: pyside2


    steps:
      - name: Cancel Previous Runs
        uses: styfle/cancel-workflow-action@0.11.0
        with:
          access_token: ${{ github.token }}

      - uses: actions/checkout@v3

      - name: Set up Python ${{ matrix.python }}
        uses: actions/setup-python@v4
        with:
          python-version: ${{ matrix.python }}
          cache: "pip"
          cache-dependency-path: setup.cfg

      - uses: tlambert03/setup-qt-libs@v1

      # strategy borrowed from vispy for installing opengl libs on windows
      - name: Install Windows OpenGL
        if: runner.os == 'Windows'
        run: |
          git clone --depth 1 https://github.com/pyvista/gl-ci-helpers.git
          powershell gl-ci-helpers/appveyor/install_opengl.ps1
          if (Test-Path -Path "C:\Windows\system32\opengl32.dll" -PathType Leaf) {Exit 0} else {Exit 1}

      - name: Install dependencies
        run: |
          pip install --upgrade pip
          pip install setuptools tox tox-gh-actions tox-min-req
        env:
          MIN_REQ: ${{ matrix.MIN_REQ }}

      # here we pass off control of environment creation and running of tests to tox
      # tox-gh-actions, installed above, helps to convert environment variables into
      # tox "factors" ... limiting the scope of what gets tested on each platform
      # The one exception is if the "toxenv" environment variable has been set,
      # in which case we are declaring one specific tox environment to run.
      # see tox.ini for more
      - name: Test with tox
        uses: aganders3/headless-gui@v1
        with:
          run: python -m tox
        env:
          PLATFORM: ${{ matrix.platform }}
          BACKEND: ${{ matrix.backend }}
          TOXENV: ${{ matrix.toxenv }}
          NUMPY_EXPERIMENTAL_ARRAY_FUNCTION: ${{ matrix.MIN_REQ || 1 }}
          PYVISTA_OFF_SCREEN: True
          MIN_REQ: ${{ matrix.MIN_REQ }}
          PIP_CONSTRAINT: resources/constraints/constraints_py${{ matrix.python }}${{ matrix.MIN_REQ && '_min_req' }}.txt

      - name: Coverage
        uses: codecov/codecov-action@v3

      - name: Report Failures
        if: ${{ failure() }}
        uses: JasonEtco/create-an-issue@v2
        env:
          GITHUB_TOKEN: ${{ secrets.GITHUB_TOKEN }}
          PLATFORM: ${{ matrix.platform }}
          PYTHON: ${{ matrix.python }}
          BACKEND: ${{ matrix.toxenv }}
          RUN_ID: ${{ github.run_id }}
          TITLE: "[test-bot] Comprehensive tests failing"
        with:
          filename: .github/TEST_FAIL_TEMPLATE.md
          update_existing: true

  test_pip_install:
    name: ubuntu-latest 3.9 pip install
    timeout-minutes: 60
    runs-on: ubuntu-latest
    steps:
      - uses: actions/checkout@v3
        with:
          path: napari-from-github

      - name: Set up Python 3.9
        uses: actions/setup-python@v4
        with:
          python-version: "3.9"
          cache: "pip"
          cache-dependency-path: napari-from-github/setup.cfg

      - uses: tlambert03/setup-qt-libs@v1

      - name: Install this commit
        run: |
          pip install --upgrade pip
          pip install ./napari-from-github[all,testing]
        env:
          PIP_CONSTRAINT: napari-from-github/resources/constraints/constraints_py3.9.txt

      - name: Test
        uses: aganders3/headless-gui@v1
        with:
          run: python -m pytest --pyargs napari --color=yes

  test_examples:
    name: test examples
    timeout-minutes: 60
    runs-on: ubuntu-latest
    steps:
      - uses: actions/checkout@v3
      - uses: actions/setup-python@v4
        with:
          python-version: "3.9"
      - uses: tlambert03/setup-qt-libs@v1
      - name: Install this commit
        run: |
          pip install --upgrade pip
          pip install setuptools tox tox-gh-actions

      - name: Test
        uses: aganders3/headless-gui@v1
        with:
          run: tox -e py39-linux-pyside2-examples
        env:
          PIP_CONSTRAINT: resources/constraints/constraints_py3.9_examples.txt<|MERGE_RESOLUTION|>--- conflicted
+++ resolved
@@ -54,13 +54,6 @@
             platform: ubuntu-20.04
             backend: pyqt5
             MIN_REQ: 1
-<<<<<<< HEAD
-=======
-          # test with --async_only
-          - python: "3.8"
-            platform: ubuntu-20.04
-            toxenv: async-py38-linux-pyqt5
->>>>>>> 6a35d52f
           # test without any Qt backends
           - python: "3.8"
             platform: ubuntu-20.04
