"""Miscellaneous utility functions.
"""

import builtins
import collections.abc
import contextlib
import importlib.metadata
import inspect
import itertools
import os
import re
import sys
import warnings
from enum import Enum, EnumMeta
from os import fspath
from os import path as os_path
from pathlib import Path
from typing import (
    TYPE_CHECKING,
    Any,
    Callable,
    Iterable,
    Iterator,
    List,
    Optional,
    Sequence,
    Tuple,
    Type,
    TypeVar,
    Union,
)

import numpy as np

from ..utils.translations import trans

if TYPE_CHECKING:
    import packaging.version


ROOT_DIR = os_path.dirname(os_path.dirname(__file__))


def parse_version(v) -> 'packaging.version._BaseVersion':
    """Parse a version string and return a packaging.version.Version obj."""
    import packaging.version

    try:
        return packaging.version.Version(v)
    except packaging.version.InvalidVersion:
        return packaging.version.LegacyVersion(v)


def running_as_bundled_app() -> bool:
    """Infer whether we are running as a briefcase bundle."""
    # https://github.com/beeware/briefcase/issues/412
    # https://github.com/beeware/briefcase/pull/425
    # note that a module may not have a __package__ attribute
    # From 0.4.12 we add a sentinel file next to the bundled sys.executable
    if (Path(sys.executable).parent / ".napari_is_bundled").exists():
        return True

    try:
        app_module = sys.modules['__main__'].__package__
    except AttributeError:
        return False

    try:
        metadata = importlib.metadata.metadata(app_module)
    except importlib.metadata.PackageNotFoundError:
        return False

    return 'Briefcase-Version' in metadata


def running_as_constructor_app() -> bool:
    """Infer whether we are running as a constructor bundle."""
    return (
        Path(sys.prefix).parent.parent / ".napari_is_bundled_constructor"
    ).exists()


def bundle_bin_dir() -> Optional[str]:
    """Return path to briefcase app_packages/bin if it exists."""
    bin = os_path.join(os_path.dirname(sys.exec_prefix), 'app_packages', 'bin')
    if os_path.isdir(bin):
        return bin


def in_jupyter() -> bool:
    """Return true if we're running in jupyter notebook/lab or qtconsole."""
    try:
        from IPython import get_ipython

        return get_ipython().__class__.__name__ == 'ZMQInteractiveShell'
    except Exception:
        pass
    return False


def in_ipython() -> bool:
    """Return true if we're running in an IPython interactive shell."""
    try:
        from IPython import get_ipython

        return get_ipython().__class__.__name__ == 'TerminalInteractiveShell'
    except Exception:
        pass
    return False


def str_to_rgb(arg):
    """Convert an rgb string 'rgb(x,y,z)' to a list of ints [x,y,z]."""
    return list(
        map(int, re.match(r'rgb\((\d+),\s*(\d+),\s*(\d+)\)', arg).groups())
    )


def ensure_iterable(arg, color=False):
    """Ensure an argument is an iterable. Useful when an input argument
    can either be a single value or a list. If a color is passed then it
    will be treated specially to determine if it is iterable.
    """
    if is_iterable(arg, color=color):
        return arg
    else:
        return itertools.repeat(arg)


def is_iterable(arg, color=False, allow_none=False):
    """Determine if a single argument is an iterable. If a color is being
    provided and the argument is a 1-D array of length 3 or 4 then the input
    is taken to not be iterable. If allow_none is True, `None` is considered iterable.
    """
    if arg is None and not allow_none:
        return False
    elif type(arg) is str:
        return False
    elif np.isscalar(arg):
        return False
    elif color and isinstance(arg, (list, np.ndarray)):
        if np.array(arg).ndim == 1 and (len(arg) == 3 or len(arg) == 4):
            return False
        else:
            return True
    else:
        return True


def is_sequence(arg):
    """Check if ``arg`` is a sequence like a list or tuple.

    return True:
        list
        tuple
    return False
        string
        numbers
        dict
        set
    """
    if isinstance(arg, collections.abc.Sequence) and not isinstance(arg, str):
        return True
    return False


def ensure_sequence_of_iterables(
    obj,
    length: Optional[int] = None,
    repeat_empty: bool = False,
    allow_none: bool = False,
):
    """Ensure that ``obj`` behaves like a (nested) sequence of iterables.

    If length is provided and the object is already a sequence of iterables,
    a ValueError will be raised if ``len(obj) != length``.

    Parameters
    ----------
    obj : Any
        the object to check
    length : int, optional
        If provided, assert that obj has len ``length``, by default None
    repeat_empty : bool
        whether to repeat an empty sequence (otherwise return the empty sequence itself)
    allow_none : bool
        treat None as iterable

    Returns
    -------
    iterable
        nested sequence of iterables, or an itertools.repeat instance

    Examples
    --------
    In [1]: ensure_sequence_of_iterables([1, 2])
    Out[1]: repeat([1, 2])

    In [2]: ensure_sequence_of_iterables([(1, 2), (3, 4)])
    Out[2]: [(1, 2), (3, 4)]

    In [3]: ensure_sequence_of_iterables([(1, 2), None], allow_none=True)
    Out[3]: [(1, 2), None]

    In [4]: ensure_sequence_of_iterables({'a':1})
    Out[4]: repeat({'a': 1})

    In [5]: ensure_sequence_of_iterables(None)
    Out[5]: repeat(None)

    In [6]: ensure_sequence_of_iterables([])
    Out[6]: repeat([])

    In [7]: ensure_sequence_of_iterables([], repeat_empty=False)
    Out[7]: []
    """

    if (
        obj is not None
        and is_sequence(obj)
        and all(is_iterable(el, allow_none=allow_none) for el in obj)
    ):
        if length is not None and len(obj) != length:
            if (len(obj) == 0 and not repeat_empty) or len(obj) > 0:
                # sequence of iterables of wrong length
                raise ValueError(
                    trans._(
                        "length of {obj} must equal {length}",
                        deferred=True,
                        obj=obj,
                        length=length,
                    )
                )

        if len(obj) > 0 or not repeat_empty:
            return obj

    return itertools.repeat(obj)


def formatdoc(obj):
    """Substitute globals and locals into an object's docstring."""
    frame = inspect.currentframe().f_back
    try:
        obj.__doc__ = obj.__doc__.format(
            **{**frame.f_globals, **frame.f_locals}
        )
        return obj
    finally:
        del frame


class StringEnumMeta(EnumMeta):
    def __getitem__(self, item):
        """set the item name case to uppercase for name lookup"""
        if isinstance(item, str):
            item = item.upper()

        return super().__getitem__(item)

    def __call__(
        cls,
        value,
        names=None,
        *,
        module=None,
        qualname=None,
        type=None,
        start=1,
    ):
        """set the item value case to lowercase for value lookup"""
        # simple value lookup
        if names is None:
            if isinstance(value, str):
                return super().__call__(value.lower())
            elif isinstance(value, cls):
                return value
            else:
                raise ValueError(
                    trans._(
                        '{class_name} may only be called with a `str` or an instance of {class_name}. Got {dtype}',
                        deferred=True,
                        class_name=cls,
                        dtype=builtins.type(value),
                    )
                )

        # otherwise create new Enum class
        return cls._create_(
            value,
            names,
            module=module,
            qualname=qualname,
            type=type,
            start=start,
        )

    def keys(self):
        return list(map(str, self))


class StringEnum(Enum, metaclass=StringEnumMeta):
    def _generate_next_value_(name, start, count, last_values):
        """autonaming function assigns each value its own name as a value"""
        return name.lower()

    def __str__(self):
        """String representation: The string method returns the lowercase
        string of the Enum name
        """
        return self.value

    def __eq__(self, other):
        if type(self) is type(other):
            return self is other
        elif isinstance(other, str):
            return str(self) == other
        return NotImplemented

    def __hash__(self):
        return hash(str(self))


camel_to_snake_pattern = re.compile(r'(.)([A-Z][a-z]+)')
camel_to_spaces_pattern = re.compile(
    r"((?<=[a-z])[A-Z]|(?<!\A)[A-R,T-Z](?=[a-z]))"
)


def camel_to_snake(name):
    # https://gist.github.com/jaytaylor/3660565
    return camel_to_snake_pattern.sub(r'\1_\2', name).lower()


def camel_to_spaces(val):
    return camel_to_spaces_pattern.sub(r" \1", val)


T = TypeVar('T', str, Path)


def abspath_or_url(relpath: T, *, must_exist: bool = False) -> T:
    """Utility function that normalizes paths or a sequence thereof.

    Expands user directory and converts relpaths to abspaths... but ignores
    URLS that begin with "http", "ftp", or "file".

    Parameters
    ----------
    relpath : str|Path
        A path, either as string or Path object.
    must_exist : bool, default True
        Raise ValueError if `relpath` is not a URL and does not exist.

    Returns
    -------
    abspath : str|Path
        An absolute path, or list or tuple of absolute paths (same type as
        input)
    """
    from urllib.parse import urlparse

    if not isinstance(relpath, (str, Path)):
        raise TypeError(
            trans._("Argument must be a string or Path", deferred=True)
        )
    OriginType = type(relpath)

    relpath = fspath(relpath)
    urlp = urlparse(relpath)
    if urlp.scheme and urlp.netloc:
        return relpath

    path = os_path.abspath(os_path.expanduser(relpath))
    if must_exist and not (urlp.scheme or urlp.netloc or os.path.exists(path)):
        raise ValueError(
            trans._(
                "Requested path {path!r} does not exist.",
                deferred=True,
                path=path,
            )
        )
    return OriginType(path)


class CallDefault(inspect.Parameter):
    def __str__(self):
        """wrap defaults"""
        kind = self.kind
        formatted = self._name

        # Fill in defaults
        if (
            self._default is not inspect._empty
            or kind == inspect._KEYWORD_ONLY
        ):
            formatted = f'{formatted}={formatted}'

        if kind == inspect._VAR_POSITIONAL:
            formatted = '*' + formatted
        elif kind == inspect._VAR_KEYWORD:
            formatted = '**' + formatted

        return formatted


def all_subclasses(cls: Type) -> set:
    """Recursively find all subclasses of class ``cls``.

    Parameters
    ----------
    cls : class
        A python class (or anything that implements a __subclasses__ method).

    Returns
    -------
    set
        the set of all classes that are subclassed from ``cls``
    """
    return set(cls.__subclasses__()).union(
        [s for c in cls.__subclasses__() for s in all_subclasses(c)]
    )


def ensure_n_tuple(val, n, fill=0):
    """Ensure input is a length n tuple.

    Parameters
    ----------
    val : iterable
        Iterable to be forced into length n-tuple.
    n : int
        Length of tuple.

    Returns
    -------
    tuple
        Coerced tuple.
    """
    assert n > 0, 'n must be greater than 0'
    tuple_value = tuple(val)
    return (fill,) * (n - len(tuple_value)) + tuple_value[-n:]


def ensure_layer_data_tuple(val):
    msg = trans._(
        'Not a valid layer data tuple: {value!r}',
        deferred=True,
        value=val,
    )
    if not isinstance(val, tuple) and val:
        raise TypeError(msg)
    if len(val) > 1:
        if not isinstance(val[1], dict):
            raise TypeError(msg)
        if len(val) > 2 and not isinstance(val[2], str):
            raise TypeError(msg)
    return val


def ensure_list_of_layer_data_tuple(val) -> List[tuple]:
    # allow empty list to be returned but do nothing in that case
    if isinstance(val, list):
        with contextlib.suppress(TypeError):
            return [ensure_layer_data_tuple(v) for v in val]
    raise TypeError(
        trans._('Not a valid list of layer data tuples!', deferred=True)
    )


def _quiet_array_equal(*a, **k):
    with warnings.catch_warnings():
        warnings.filterwarnings("ignore", "elementwise comparison")
        return np.array_equal(*a, **k)


def _arraylike_short_names(obj) -> Iterator[str]:
    """Yield all the short names of an array-like or its class."""
    type_ = type(obj) if not inspect.isclass(obj) else obj
    for base in type_.mro():
        yield f'{base.__module__.split(".", maxsplit=1)[0]}.{base.__name__}'


def pick_equality_operator(obj) -> Callable[[Any, Any], bool]:
    """Return a function that can check equality between ``obj`` and another.

    Rather than always using ``==`` (i.e. ``operator.eq``), this function
    returns operators that are aware of object types: mostly "array types with
    more than one element" whose truth value is ambiguous.

    This function works for both classes (types) and instances.  If an instance
    is passed, it will be first cast to a type with type(obj).

    Parameters
    ----------
    obj : Any
        An object whose equality with another object you want to check.

    Returns
    -------
    operator : Callable[[Any, Any], bool]
        An operation that can be called as ``operator(obj, other)`` to check
        equality between objects of type ``type(obj)``.
    """
    import operator

    # yes, it's a little riskier, but we are checking namespaces instead of
    # actual `issubclass` here to avoid slow import times
    _known_arrays = {
        'numpy.ndarray': _quiet_array_equal,  # numpy.ndarray
        'dask.Array': operator.is_,  # dask.array.core.Array
        'dask.Delayed': operator.is_,  # dask.delayed.Delayed
        'zarr.Array': operator.is_,  # zarr.core.Array
        'xarray.DataArray': _quiet_array_equal,  # xarray.core.dataarray.DataArray
    }

    for name in _arraylike_short_names(obj):
        func = _known_arrays.get(name)
        if func:
            return func

    return operator.eq


def _is_array_type(array, type_name: str) -> bool:
    """Checks if an array-like instance or class is of the type described by a short name.

    This is useful when you want to check the type of array-like quickly without
    importing its package, which might take a long time.

    Parameters
    ----------
    array
        The array-like object.
    type_name : str
        The short name of the type to test against (e.g. 'numpy.ndarray', 'xarray.DataArray').

    Returns
    -------
    True if the array is associated with the type name.
    """
    return type_name in _arraylike_short_names(array)


def dir_hash(
    path: Union[str, Path], include_paths=True, ignore_hidden=True
) -> str:
    """Compute the hash of a directory, based on structure and contents.

    Parameters
    ----------
    path : Union[str, Path]
        Source path which will be used to select all files (and files in subdirectories)
        to compute the hexadecimal digest.
    include_paths : bool
        If ``True``, the hash will also include the ``file`` parts.
    ignore_hidden : bool
        If ``True``, hidden files (starting with ``.``) will be ignored when
        computing the hash.

    Returns
    -------
    hash : str
        Hexadecimal digest of all files in the provided path.
    """
    import hashlib

    if not Path(path).is_dir():
        raise TypeError(
            trans._(
                "{path} is not a directory.",
                deferred=True,
                path=path,
            )
        )

    hash_func = hashlib.md5
    _hash = hash_func()
    for root, _, files in os.walk(path):
        for fname in sorted(files):
            if fname.startswith(".") and ignore_hidden:
                continue
            _file_hash(_hash, Path(root) / fname, path, include_paths)
    return _hash.hexdigest()


def paths_hash(
    paths: Iterable[Union[str, Path]],
    include_paths: bool = True,
    ignore_hidden: bool = True,
) -> str:
    """Compute the hash of list of paths.

    Parameters
    ----------
    paths : Iterable[Union[str, Path]]
        An iterable of paths to files which will be used when computing the hash.
    include_paths : bool
        If ``True``, the hash will also include the ``file`` parts.
    ignore_hidden : bool
        If ``True``, hidden files (starting with ``.``) will be ignored when
        computing the hash.

    Returns
    -------
    hash : str
        Hexadecimal digest of the contents of provided files.
    """
    import hashlib

    hash_func = hashlib.md5
    _hash = hash_func()
    for file_path in sorted(paths):
        file_path = Path(file_path)
        if ignore_hidden and str(file_path.stem).startswith("."):
            continue
        _file_hash(_hash, file_path, file_path.parent, include_paths)
    return _hash.hexdigest()


def _file_hash(_hash, file: Path, path: Path, include_paths: bool = True):
    """Update hash with based on file contents and optionally relative path.

    Parameters
    ----------
    _hash
    file : Path
        Path to the source file which will be used to compute the hash.
    path : Path
        Path to the base directory of the `file`. This can be usually obtained by using `file.parent`.
    include_paths : bool
        If ``True``, the hash will also include the ``file`` parts.
    """
    _hash.update(file.read_bytes())

    if include_paths:
        # update the hash with the filename
        fparts = file.relative_to(path).parts
        _hash.update(''.join(fparts).encode())


def _combine_signatures(
    *objects: Callable, return_annotation=inspect.Signature.empty, exclude=()
) -> inspect.Signature:
    """Create combined Signature from objects, excluding names in `exclude`.

    Parameters
    ----------
    *objects : Callable
        callables whose signatures should be combined
    return_annotation : [type], optional
        The return annotation to use for combined signature, by default
        inspect.Signature.empty (as it's ambiguous)
    exclude : tuple, optional
        Parameter names to exclude from the combined signature (such as
        'self'), by default ()

    Returns
    -------
    inspect.Signature
        Signature object with the combined signature. Reminder, str(signature)
        provides a very nice repr for code generation.
    """
    params = itertools.chain(
        *(inspect.signature(o).parameters.values() for o in objects)
    )
    new_params = sorted(
        (p for p in params if p.name not in exclude),
        key=lambda p: p.kind,
    )
    return inspect.Signature(new_params, return_annotation=return_annotation)


def deep_update(dct: dict, merge_dct: dict, copy=True) -> dict:
    """Merge possibly nested dicts"""
    _dct = dct.copy() if copy else dct
    for k, v in merge_dct.items():
        if k in _dct and isinstance(dct[k], dict) and isinstance(v, dict):
            deep_update(_dct[k], v, copy=False)
        else:
            _dct[k] = v
    return _dct


def install_certifi_opener():
    """Install urlopener that uses certifi context.

    This is useful in the bundle, where otherwise users might get SSL errors
    when using `urllib.request.urlopen`.
    """
    import ssl
    from urllib import request

    import certifi

    context = ssl.create_default_context(cafile=certifi.where())
    https_handler = request.HTTPSHandler(context=context)
    opener = request.build_opener(https_handler)
    request.install_opener(opener)


<<<<<<< HEAD
def rounded_division(min_val, max_val, precision):
    return int(((min_val + max_val) / 2) / precision) * precision
=======
def reorder_after_dim_reduction(order: Sequence[int]) -> Tuple[int, ...]:
    """Ensure current dimension order is preserved after dims are dropped.

    This is similar to :func:`scipy.stats.rankdata`, but only deals with
    unique integers (like dimension indices), so is simpler and faster.

    Parameters
    ----------
    order : Sequence[int]
        The data to reorder.

    Returns
    -------
    Tuple[int, ...]
        A permutation of ``range(len(order))`` that is consistent with the input order.

    Examples
    --------
    >>> reorder_after_dim_reduction([2, 0])
    (1, 0)

    >>> reorder_after_dim_reduction([0, 1, 2])
    (0, 1, 2)

    >>> reorder_after_dim_reduction([4, 0, 2])
    (2, 0, 1)
    """
    # A single argsort works for strictly increasing/decreasing orders,
    # but not for arbitrary orders.
    return tuple(argsort(argsort(order)))


def argsort(values: Sequence[int]) -> List[int]:
    """Equivalent to :func:`numpy.argsort` but faster in some cases.

    Parameters
    ----------
    values : Sequence[int]
        The integer values to sort.

    Returns
    -------
    List[int]
        The indices that when used to index the input values will produce
        the values sorted in increasing order.

    Examples
    --------
    >>> argsort([2, 0])
    [1, 0]

    >>> argsort([0, 1, 2])
    [0, 1, 2]

    >>> argsort([4, 0, 2])
    [1, 2, 0]
    """
    return sorted(range(len(values)), key=values.__getitem__)
>>>>>>> 6ba16c1a
<|MERGE_RESOLUTION|>--- conflicted
+++ resolved
@@ -699,10 +699,10 @@
     request.install_opener(opener)
 
 
-<<<<<<< HEAD
 def rounded_division(min_val, max_val, precision):
     return int(((min_val + max_val) / 2) / precision) * precision
-=======
+
+
 def reorder_after_dim_reduction(order: Sequence[int]) -> Tuple[int, ...]:
     """Ensure current dimension order is preserved after dims are dropped.
 
@@ -760,5 +760,4 @@
     >>> argsort([4, 0, 2])
     [1, 2, 0]
     """
-    return sorted(range(len(values)), key=values.__getitem__)
->>>>>>> 6ba16c1a
+    return sorted(range(len(values)), key=values.__getitem__)