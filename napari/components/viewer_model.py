--- conflicted
+++ resolved
@@ -345,13 +345,8 @@
         empty_labels = np.zeros(shape, dtype=int)
         self.add_labels(empty_labels, translate=np.array(corner), scale=scale)
 
-<<<<<<< HEAD
-    def _slice_layer(self, event: Event) -> None:
-        self._layer_slicer.slice_layers_async([event.layer], self.dims)
-=======
     def _on_layer_reslice(self, event: Event) -> None:
         self._layer_slicer.submit([event.layer], self.dims, _refresh_sync=True)
->>>>>>> 5c341dd5
 
     def _update_layers(self, *, layers=None):
         """Updates the contained layers.
@@ -362,12 +357,7 @@
             List of layers to update. If none provided updates all.
         """
         layers = layers or self.layers
-<<<<<<< HEAD
-        self._layer_slicer.slice_layers_async(layers, self.dims)
-        # TODO: does this need to occur after all slicing has finished?
-=======
         self._layer_slicer.submit(layers, self.dims)
->>>>>>> 5c341dd5
         position = list(self.cursor.position)
         for ind in self.dims.order[: -self.dims.ndisplay]:
             position[ind] = self.dims.point[ind]
@@ -511,11 +501,7 @@
         layer.events.shear.connect(self._on_layers_change)
         layer.events.affine.connect(self._on_layers_change)
         layer.events.name.connect(self.layers._update_name)
-<<<<<<< HEAD
-        layer.events.reslice.connect(self._slice_layer)
-=======
         layer.events.reslice.connect(self._on_layer_reslice)
->>>>>>> 5c341dd5
         if hasattr(layer.events, "mode"):
             layer.events.mode.connect(self._on_layer_mode_change)
         self._layer_help_from_mode(layer)
