--- conflicted
+++ resolved
@@ -9,7 +9,7 @@
 
 from napari.components import Dims
 from napari.components._layer_slicer import _LayerSlicer
-from napari.layers import Image
+from napari.layers import Image, Points
 from napari.layers._data_protocols import Index, LayerDataProtocol
 from napari.types import DTypeLike
 
@@ -376,9 +376,6 @@
         assert not future.done()
 
     layer_result = future.result()[layer]
-<<<<<<< HEAD
-    np.testing.assert_equal(layer_result.data, data[2, :, :])
-=======
     np.testing.assert_equal(layer_result.data, data[2, :, :])
 
 
@@ -411,5 +408,4 @@
     layer_slicer._force_sync = False
     layer_slicer.shutdown()
     with pytest.raises(RuntimeError):
-        layer_slicer.submit(layers=[FakeAsyncLayer()], dims=Dims())
->>>>>>> 5c341dd5
+        layer_slicer.submit(layers=[FakeAsyncLayer()], dims=Dims())