import time
from concurrent.futures import Future, wait
from dataclasses import dataclass
from threading import RLock, current_thread, main_thread
from typing import Any, Tuple, Union

import numpy as np
import pytest

from napari._tests.utils import DEFAULT_TIMEOUT_SECS
from napari.components import Dims
from napari.components._layer_slicer import _LayerSlicer
from napari.layers import Image, Points
from napari.layers._data_protocols import Index, LayerDataProtocol
from napari.types import DTypeLike

# The following fakes are used to control execution of slicing across
# multiple threads, while also allowing us to mimic real classes
# (like layers) in the code base. This allows us to assert state and
# conditions that may only be temporarily true at different stages of
# an asynchronous task.


@dataclass(frozen=True)
class FakeSliceResponse:
    id: int


@dataclass(frozen=True)
class FakeSliceRequest:
    id: int
    lock: RLock

    def __call__(self) -> FakeSliceResponse:
        assert current_thread() != main_thread()
        with self.lock:
            return FakeSliceResponse(id=self.id)


class FakeAsyncLayer:
    def __init__(self):
        self._slice_request_count: int = 0
        self.slice_count: int = 0
        self.lock: RLock = RLock()

    def _make_slice_request(self, dims: Dims) -> FakeSliceRequest:
        assert current_thread() == main_thread()
        self._slice_request_count += 1
        return FakeSliceRequest(id=self._slice_request_count, lock=self.lock)

    def _update_slice_response(self, response: FakeSliceResponse):
        self.slice_count = response.id

    def _slice_dims(self, *args, **kwargs) -> None:
        self.slice_count += 1


class FakeSyncLayer:
    def __init__(self):
        self.slice_count: int = 0

    def _slice_dims(self, *args, **kwargs) -> None:
        self.slice_count += 1


class LockableData:
    """A wrapper for napari layer data that blocks read-access with a lock.

    This is useful when testing async slicing with real napari layers because
    it allows us to control when slicing tasks complete.
    """

    def __init__(self, data: LayerDataProtocol):
        self.data = data
        self.lock = RLock()

    @property
    def dtype(self) -> DTypeLike:
        return self.data.dtype

    @property
    def shape(self) -> Tuple[int, ...]:
        return self.data.shape

    def __getitem__(
        self, key: Union[Index, Tuple[Index, ...], LayerDataProtocol]
    ) -> LayerDataProtocol:
        with self.lock:
            return self.data[key]

    def __len__(self):
        return len(self.data)


@pytest.fixture()
def layer_slicer():
    layer_slicer = _LayerSlicer()
    # Initially, force_sync will be True to maintain the existing sync
    # behavior, but these tests should exercise the case when async is
    # allowed, so ensure it's False.
    layer_slicer._force_sync = False
    yield layer_slicer
    layer_slicer.shutdown()


def test_submit_with_one_async_layer_no_block(layer_slicer):
    layer = FakeAsyncLayer()

    future = layer_slicer.submit(layers=[layer], dims=Dims())

    assert _wait_for_result(future)[layer].id == 1
    assert _wait_for_result(future)[layer].id == 1


def test_submit_with_multiple_async_layer_no_block(layer_slicer):
    layer1 = FakeAsyncLayer()
    layer2 = FakeAsyncLayer()

    future = layer_slicer.submit(layers=[layer1, layer2], dims=Dims())

    assert _wait_for_result(future)[layer1].id == 1
    assert _wait_for_result(future)[layer2].id == 1


def test_submit_emits_ready_event_when_done(layer_slicer):
    layer = FakeAsyncLayer()
    event_result = None

    def on_done(event):
        nonlocal event_result
        event_result = event.value

    layer_slicer.events.ready.connect(on_done)

    future = layer_slicer.submit(layers=[layer], dims=Dims())
    actual_result = _wait_for_result(future)

    assert actual_result is event_result


def test_submit_with_one_sync_layer(layer_slicer):
    layer = FakeSyncLayer()
    assert layer.slice_count == 0

    future = layer_slicer.submit(layers=[layer], dims=Dims())

    assert layer.slice_count == 1
    assert future is None


def test_submit_with_multiple_sync_layer(layer_slicer):
    layer1 = FakeSyncLayer()
    layer2 = FakeSyncLayer()
    assert layer1.slice_count == 0
    assert layer2.slice_count == 0

    future = layer_slicer.submit(layers=[layer1, layer2], dims=Dims())

    assert layer1.slice_count == 1
    assert layer2.slice_count == 1
    assert future is None


def test_submit_with_mixed_layers(layer_slicer):
    layer1 = FakeAsyncLayer()
    layer2 = FakeSyncLayer()
    assert layer1.slice_count == 0
    assert layer2.slice_count == 0

    future = layer_slicer.submit(layers=[layer1, layer2], dims=Dims())

<<<<<<< HEAD
    result = _wait_for_result(future)
    assert result[layer1].id == 1
    assert layer2 not in result
=======
>>>>>>> 54c1dbf8
    assert layer2.slice_count == 1


def test_submit_lock_blocking(layer_slicer):
    dims = Dims()
    layer = FakeAsyncLayer()

    assert layer.slice_count == 0
    with layer.lock:
        blocked = layer_slicer.submit(layers=[layer], dims=dims)
        assert not blocked.done()

    assert _wait_for_result(blocked)[layer].id == 1


def test_submit_multiple_calls_cancels_pending(layer_slicer):
    dims = Dims()
    layer = FakeAsyncLayer()

    with layer.lock:
        blocked = layer_slicer.submit(layers=[layer], dims=dims)
        _wait_until_running(blocked)
        pending = layer_slicer.submit(layers=[layer], dims=dims)
        assert not pending.running()
        layer_slicer.submit(layers=[layer], dims=dims)
        assert not blocked.done()

    assert pending.cancelled()


def test_submit_mixed_allows_sync_to_run(layer_slicer):
    """ensure that a blocked async slice doesn't block sync slicing"""
    dims = Dims()
    layer1 = FakeAsyncLayer()
    layer2 = FakeSyncLayer()
    with layer1.lock:
        blocked = layer_slicer.submit(layers=[layer1], dims=dims)
        layer_slicer.submit(layers=[layer2], dims=dims)
        assert layer2.slice_count == 1
        assert not blocked.done()

    assert _wait_for_result(blocked)[layer1].id == 1


def test_submit_mixed_allows_sync_to_run_one_slicer_call(layer_slicer):
    """ensure that a blocked async slice doesn't block sync slicing"""
    dims = Dims()
    layer1 = FakeAsyncLayer()
    layer2 = FakeSyncLayer()
    with layer1.lock:
        blocked = layer_slicer.submit(layers=[layer1, layer2], dims=dims)

        assert layer2.slice_count == 1
        assert not blocked.done()

    assert _wait_for_result(blocked)[layer1].id == 1


def test_submit_with_multiple_async_layer_with_all_locked(
    layer_slicer,
):
    """ensure that if only all layers are locked, none continue"""
    dims = Dims()
    layer1 = FakeAsyncLayer()
    layer2 = FakeAsyncLayer()

    with layer1.lock, layer2.lock:
        blocked = layer_slicer.submit(layers=[layer1, layer2], dims=dims)
        assert not blocked.done()

    assert _wait_for_result(blocked)[layer1].id == 1
    assert _wait_for_result(blocked)[layer2].id == 1


def test_submit_task_to_layers_lock(layer_slicer):
    """ensure that if only one layer has a lock, the non-locked layer
    can continue"""
    dims = Dims()
    layer = FakeAsyncLayer()

    with layer.lock:
        task = layer_slicer.submit(layers=[layer], dims=dims)
        assert task in layer_slicer._layers_to_task.values()

    assert _wait_for_result(task)[layer].id == 1
    assert task not in layer_slicer._layers_to_task


def test_submit_exception_main_thread(layer_slicer):
    """Exception is raised on the main thread from an error on the main
    thread immediately when the task is created."""

    class FakeAsyncLayerError(FakeAsyncLayer):
        def _make_slice_request(self, dims: Dims) -> FakeSliceRequest:
            raise RuntimeError('_make_slice_request')

    layer = FakeAsyncLayerError()
    with pytest.raises(RuntimeError, match='_make_slice_request'):
        layer_slicer.submit(layers=[layer], dims=Dims())


def test_submit_exception_subthread_on_result(layer_slicer):
    """Exception is raised on the main thread from an error on a subthread
    only after result is called, not upon submission of the task."""

    @dataclass(frozen=True)
    class FakeSliceRequestError(FakeSliceRequest):
        def __call__(self) -> FakeSliceResponse:
            assert current_thread() != main_thread()
            raise RuntimeError('FakeSliceRequestError')

    class FakeAsyncLayerError(FakeAsyncLayer):
        def _make_slice_request(self, dims: Dims) -> FakeSliceRequestError:
<<<<<<< HEAD
            return FakeSliceRequestError(id=0, lock=self.lock)
=======
            self._slice_request_count += 1
            return FakeSliceRequestError(
                id=self._slice_request_count, lock=self.lock
            )
>>>>>>> 54c1dbf8

    layer = FakeAsyncLayerError()
    future = layer_slicer.submit(layers=[layer], dims=Dims())

    done, _ = wait([future], timeout=DEFAULT_TIMEOUT_SECS)
    assert done, 'Test future did not complete within timeout.'
    with pytest.raises(RuntimeError, match='FakeSliceRequestError'):
        _wait_for_result(future)


def test_wait_until_idle(layer_slicer, single_threaded_executor):
    dims = Dims()
    layer = FakeAsyncLayer()

    with layer.lock:
        slice_future = layer_slicer.submit(layers=[layer], dims=dims)
        _wait_until_running(slice_future)
        # The slice task has started, but has not finished yet
        # because we are holding the layer's slicing lock.
        assert len(layer_slicer._layers_to_task) > 0
        # We can't call wait_until_idle on this thread because we're
        # holding the layer's slice lock, so submit it to be executed
        # on another thread and also wait for it to start.
        wait_future = single_threaded_executor.submit(
            layer_slicer.wait_until_idle,
            timeout=DEFAULT_TIMEOUT_SECS,
        )
        _wait_until_running(wait_future)

    _wait_for_result(wait_future)
    assert len(layer_slicer._layers_to_task) == 0


def test_force_sync_on_sync_layer(layer_slicer):
    layer = FakeSyncLayer()

    with layer_slicer.force_sync():
        assert layer_slicer._force_sync
        future = layer_slicer.submit(layers=[layer], dims=Dims())

    assert layer.slice_count == 1
    assert future is None
    assert not layer_slicer._force_sync


def test_force_sync_on_async_layer(layer_slicer):
    layer = FakeAsyncLayer()

    with layer_slicer.force_sync():
        assert layer_slicer._force_sync
        future = layer_slicer.submit(layers=[layer], dims=Dims())

    assert layer.slice_count == 1
    assert future is None


def test_submit_with_one_3d_image(layer_slicer):
    np.random.seed(0)
    data = np.random.rand(8, 7, 6)
    lockable_data = LockableData(data)
    layer = Image(data=lockable_data, multiscale=False)
    dims = Dims(
        ndim=3,
        ndisplay=2,
        range=((0, 8, 1), (0, 7, 1), (0, 6, 1)),
        current_step=(2, 0, 0),
    )

    with lockable_data.lock:
        future = layer_slicer.submit(layers=[layer], dims=dims)
        assert not future.done()

    layer_result = _wait_for_result(future)[layer]
    np.testing.assert_equal(layer_result.data, data[2, :, :])


def test_submit_with_one_3d_points(layer_slicer):
    """ensure that async slicing of points does not block"""
    np.random.seed(0)
    num_points = 100
    data = np.rint(2.0 * np.random.rand(num_points, 3))
    layer = Points(data=data)

    # Note: We are directly accessing and locking the _data of layer. This
    #       forces a block to ensure that the async slicing call returns
    #       before slicing is complete.
    lockable_internal_data = LockableData(layer._data)
    layer._data = lockable_internal_data
    dims = Dims(
        ndim=3,
        ndisplay=2,
        range=((0, 3, 1), (0, 3, 1), (0, 3, 1)),
        current_step=(1, 0, 0),
    )

    with lockable_internal_data.lock:
        future = layer_slicer.submit(layers=[layer], dims=dims)
        assert not future.done()


def test_submit_after_shutdown_raises():
    layer_slicer = _LayerSlicer()
    layer_slicer._force_sync = False
    layer_slicer.shutdown()
    with pytest.raises(RuntimeError):
        layer_slicer.submit(layers=[FakeAsyncLayer()], dims=Dims())


def _wait_until_running(future: Future):
    """Waits until the given future is running using a default finite timeout."""
    sleep_secs = 0.01
    total_sleep_secs = 0
    while not future.running():
        time.sleep(sleep_secs)
        total_sleep_secs += sleep_secs
        if total_sleep_secs > DEFAULT_TIMEOUT_SECS:
            raise TimeoutError(
                f'Future did not start running after a timeout of {DEFAULT_TIMEOUT_SECS} seconds.'
            )


def _wait_for_result(future: Future) -> Any:
    """Waits until the given future is finished using a default finite timeout, and returns its result."""
    return future.result(timeout=DEFAULT_TIMEOUT_SECS)<|MERGE_RESOLUTION|>--- conflicted
+++ resolved
@@ -95,9 +95,6 @@
 @pytest.fixture()
 def layer_slicer():
     layer_slicer = _LayerSlicer()
-    # Initially, force_sync will be True to maintain the existing sync
-    # behavior, but these tests should exercise the case when async is
-    # allowed, so ensure it's False.
     layer_slicer._force_sync = False
     yield layer_slicer
     layer_slicer.shutdown()
@@ -169,13 +166,9 @@
 
     future = layer_slicer.submit(layers=[layer1, layer2], dims=Dims())
 
-<<<<<<< HEAD
-    result = _wait_for_result(future)
-    assert result[layer1].id == 1
-    assert layer2 not in result
-=======
->>>>>>> 54c1dbf8
     assert layer2.slice_count == 1
+    assert _wait_for_result(future)[layer1].id == 1
+    assert layer2 not in _wait_for_result(future)
 
 
 def test_submit_lock_blocking(layer_slicer):
@@ -268,7 +261,7 @@
     thread immediately when the task is created."""
 
     class FakeAsyncLayerError(FakeAsyncLayer):
-        def _make_slice_request(self, dims: Dims) -> FakeSliceRequest:
+        def _make_slice_request(self, dims) -> FakeSliceRequest:
             raise RuntimeError('_make_slice_request')
 
     layer = FakeAsyncLayerError()
@@ -288,14 +281,10 @@
 
     class FakeAsyncLayerError(FakeAsyncLayer):
         def _make_slice_request(self, dims: Dims) -> FakeSliceRequestError:
-<<<<<<< HEAD
-            return FakeSliceRequestError(id=0, lock=self.lock)
-=======
             self._slice_request_count += 1
             return FakeSliceRequestError(
                 id=self._slice_request_count, lock=self.lock
             )
->>>>>>> 54c1dbf8
 
     layer = FakeAsyncLayerError()
     future = layer_slicer.submit(layers=[layer], dims=Dims())
