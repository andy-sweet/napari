--- conflicted
+++ resolved
@@ -40,7 +40,6 @@
 
 class FakeSyncLayer:
     def __init__(self):
-<<<<<<< HEAD
         self.visible: bool = True
         self._next_slice_id: int = 0
 
@@ -50,19 +49,6 @@
         request = FakeSyncSliceRequest(id=self._next_slice_id)
         self._next_slice_id += 1
         return request
-=======
-        self._slice_request_count: int = 0
-        self.slice_count: int = 0
-        self.lock: RLock = RLock()
-
-    def _make_slice_request(self, dims: Dims) -> FakeSliceRequest:
-        assert current_thread() == main_thread()
-        self._slice_request_count += 1
-        return FakeSliceRequest(id=self._slice_request_count, lock=self.lock)
-
-    def _update_slice_response(self, response: FakeSliceResponse):
-        self.slice_count = response.id
->>>>>>> 54c1dbf8
 
 
 @dataclass(frozen=True)
@@ -146,19 +132,12 @@
     layer_slicer.shutdown()
 
 
-<<<<<<< HEAD
 @pytest.fixture()
 def slice_observer(layer_slicer: _LayerSlicer):
     slice_observer = SliceObserver()
     layer_slicer.events.ready.connect(slice_observer.on_slice_ready)
     return slice_observer
 
-=======
-def test_submit_with_one_async_layer_no_block(layer_slicer):
-    layer = FakeAsyncLayer()
-
-    future = layer_slicer.submit(layers=[layer], dims=Dims())
->>>>>>> 54c1dbf8
 
 def test_submit_with_one_async_layer_no_block(layer_slicer):
     layer = FakeAsyncLayer()
@@ -188,34 +167,23 @@
     layer_slicer.events.ready.connect(on_done)
 
     future = layer_slicer.submit(layers=[layer], dims=Dims())
+    future = layer_slicer.submit(layers=[layer], dims=Dims())
     actual_result = _wait_for_result(future)
 
     assert actual_result is event_result
 
 
-<<<<<<< HEAD
 def test_submit_with_one_sync_layer(layer_slicer, slice_observer):
-=======
-def test_submit_with_one_sync_layer(layer_slicer):
->>>>>>> 54c1dbf8
     layer = FakeSyncLayer()
     assert slice_observer.get(layer) is None
 
     future = layer_slicer.submit(layers=[layer], dims=Dims())
 
-<<<<<<< HEAD
     assert future is None
     assert slice_observer.get(layer).id == 0
 
 
 def test_submit_with_multiple_sync_layer(layer_slicer, slice_observer):
-=======
-    assert layer.slice_count == 1
-    assert future is None
-
-
-def test_submit_with_multiple_sync_layer(layer_slicer):
->>>>>>> 54c1dbf8
     layer1 = FakeSyncLayer()
     layer2 = FakeSyncLayer()
     assert slice_observer.get(layer1) is None
@@ -223,37 +191,22 @@
 
     future = layer_slicer.submit(layers=[layer1, layer2], dims=Dims())
 
-<<<<<<< HEAD
     assert future is None
     assert slice_observer.get(layer1).id == 0
     assert slice_observer.get(layer2).id == 0
 
 
 def test_submit_with_mixed_layers(layer_slicer, slice_observer):
-=======
-    assert layer1.slice_count == 1
-    assert layer2.slice_count == 1
-    assert future is None
-
-
-def test_submit_with_mixed_layers(layer_slicer):
->>>>>>> 54c1dbf8
     layer1 = FakeAsyncLayer()
     layer2 = FakeSyncLayer()
     assert slice_observer.get(layer2) is None
 
     future = layer_slicer.submit(layers=[layer1, layer2], dims=Dims())
 
-<<<<<<< HEAD
     result = _wait_for_result(future)
     assert result[layer1].id == 0
     assert layer2 not in result
     assert slice_observer.get(layer2).id == 0
-=======
-    assert layer2.slice_count == 1
-    assert _wait_for_result(future)[layer1].id == 1
-    assert layer2 not in _wait_for_result(future)
->>>>>>> 54c1dbf8
 
 
 def test_submit_lock_blocking(layer_slicer):
@@ -282,11 +235,7 @@
     assert pending.cancelled()
 
 
-<<<<<<< HEAD
 def test_submit_mixed_allows_sync_to_run(layer_slicer, slice_observer):
-=======
-def test_submit_mixed_allows_sync_to_run(layer_slicer):
->>>>>>> 54c1dbf8
     """ensure that a blocked async slice doesn't block sync slicing"""
     dims = Dims()
     layer1 = FakeAsyncLayer()
@@ -296,33 +245,20 @@
     with layer1.lock:
         blocked = layer_slicer.submit(layers=[layer1], dims=dims)
         layer_slicer.submit(layers=[layer2], dims=dims)
-<<<<<<< HEAD
         assert slice_observer.get(layer2).id == 0
-=======
-        assert layer2.slice_count == 1
->>>>>>> 54c1dbf8
         assert not blocked.done()
 
     assert _wait_for_result(blocked)[layer1].id == 0
 
 
-<<<<<<< HEAD
 def test_submit_mixed_allows_sync_to_run_one_slicer_call(
     layer_slicer, slice_observer
 ):
-=======
-def test_submit_mixed_allows_sync_to_run_one_slicer_call(layer_slicer):
->>>>>>> 54c1dbf8
     """ensure that a blocked async slice doesn't block sync slicing"""
     dims = Dims()
     layer1 = FakeAsyncLayer()
     layer2 = FakeSyncLayer()
-<<<<<<< HEAD
     assert slice_observer.get(layer2) is None
-=======
-    with layer1.lock:
-        blocked = layer_slicer.submit(layers=[layer1, layer2], dims=dims)
->>>>>>> 54c1dbf8
 
     with layer1.lock:
         blocked = layer_slicer.submit(layers=[layer1, layer2], dims=dims)
@@ -387,7 +323,6 @@
             raise RuntimeError('FakeSliceRequestError')
 
     class FakeAsyncLayerError(FakeAsyncLayer):
-<<<<<<< HEAD
         def _make_slice_request(
             self, dims: Dims, *, refresh_only: bool = False
         ) -> FakeSliceRequestError:
@@ -396,13 +331,6 @@
             )
             self._next_slice_id += 1
             return request
-=======
-        def _make_slice_request(self, dims: Dims) -> FakeSliceRequestError:
-            self._slice_request_count += 1
-            return FakeSliceRequestError(
-                id=self._slice_request_count, lock=self.lock
-            )
->>>>>>> 54c1dbf8
 
     layer = FakeAsyncLayerError()
     future = layer_slicer.submit(layers=[layer], dims=Dims())
@@ -436,11 +364,7 @@
     assert len(layer_slicer._layers_to_task) == 0
 
 
-<<<<<<< HEAD
 def test_force_sync_on_sync_layer(layer_slicer, slice_observer):
-=======
-def test_force_sync_on_sync_layer(layer_slicer):
->>>>>>> 54c1dbf8
     layer = FakeSyncLayer()
     assert slice_observer.get(layer) is None
 
@@ -448,20 +372,12 @@
         assert layer_slicer._force_sync
         future = layer_slicer.submit(layers=[layer], dims=Dims())
 
-<<<<<<< HEAD
     assert slice_observer.get(layer).id == 0
-=======
-    assert layer.slice_count == 1
->>>>>>> 54c1dbf8
     assert future is None
     assert not layer_slicer._force_sync
 
 
-<<<<<<< HEAD
 def test_force_sync_on_async_layer(layer_slicer, slice_observer):
-=======
-def test_force_sync_on_async_layer(layer_slicer):
->>>>>>> 54c1dbf8
     layer = FakeAsyncLayer()
     assert slice_observer.get(layer) is None
 
@@ -469,11 +385,7 @@
         assert layer_slicer._force_sync
         future = layer_slicer.submit(layers=[layer], dims=Dims())
 
-<<<<<<< HEAD
     assert slice_observer.get(layer).id == 0
-=======
-    assert layer.slice_count == 1
->>>>>>> 54c1dbf8
     assert future is None
 
 
