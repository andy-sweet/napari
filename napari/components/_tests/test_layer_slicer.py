import time
from concurrent.futures import Future, wait
from dataclasses import dataclass
from threading import RLock, current_thread, main_thread
from typing import Any, Tuple, Union

import numpy as np
import pytest

from napari._tests.utils import DEFAULT_TIMEOUT_SECS
from napari.components import Dims
from napari.components._layer_slicer import _LayerSlicer
from napari.layers import Image, Points
from napari.layers._data_protocols import Index, LayerDataProtocol
from napari.types import DTypeLike

# The following fakes are used to control execution of slicing across
# multiple threads, while also allowing us to mimic real classes
# (like layers) in the code base. This allows us to assert state and
# conditions that may only be temporarily true at different stages of
# an asynchronous task.


@dataclass(frozen=True)
class FakeSliceResponse:
    id: int


@dataclass(frozen=True)
class FakeSliceRequest:
    id: int
    lock: RLock

    def __call__(self) -> FakeSliceResponse:
        assert current_thread() != main_thread()
        with self.lock:
            return FakeSliceResponse(id=self.id)


class FakeAsyncLayer:
    def __init__(self):
        self._slice_request_count: int = 0
        self.slice_count: int = 0
        self.lock: RLock = RLock()
<<<<<<< HEAD
        self.visible = True
=======
>>>>>>> fc905333

    def _make_slice_request(self, dims: Dims) -> FakeSliceRequest:
        assert current_thread() == main_thread()
        self._slice_request_count += 1
        return FakeSliceRequest(id=self._slice_request_count, lock=self.lock)

    def _update_slice_response(self, response: FakeSliceResponse):
        self.slice_count = response.id

    def _slice_dims(self, *args, **kwargs) -> None:
        self.slice_count += 1


class FakeSyncLayer:
    def __init__(self):
        self.slice_count: int = 0
        self.visible = True

    def _slice_dims(self, *args, **kwargs) -> None:
        self.slice_count += 1


class LockableData:
    """A wrapper for napari layer data that blocks read-access with a lock.

    This is useful when testing async slicing with real napari layers because
    it allows us to control when slicing tasks complete.
    """

    def __init__(self, data: LayerDataProtocol):
        self.data = data
        self.lock = RLock()

    @property
    def dtype(self) -> DTypeLike:
        return self.data.dtype

    @property
    def shape(self) -> Tuple[int, ...]:
        return self.data.shape

    def __getitem__(
        self, key: Union[Index, Tuple[Index, ...], LayerDataProtocol]
    ) -> LayerDataProtocol:
        with self.lock:
            return self.data[key]


@pytest.fixture()
def layer_slicer():
    layer_slicer = _LayerSlicer()
    # Initially, force_sync will be True to maintain the existing sync
    # behavior, but these tests should exercise the case when async is
    # allowed, so ensure it's False.
    layer_slicer._force_sync = False
    yield layer_slicer
    layer_slicer.shutdown()


def test_submit_with_one_async_layer_no_block(layer_slicer):
    layer = FakeAsyncLayer()

    future = layer_slicer.submit(layers=[layer], dims=Dims())

    assert _wait_for_result(future)[layer].id == 1
    assert _wait_for_result(future)[layer].id == 1


def test_submit_with_multiple_async_layer_no_block(layer_slicer):
    layer1 = FakeAsyncLayer()
    layer2 = FakeAsyncLayer()

    future = layer_slicer.submit(layers=[layer1, layer2], dims=Dims())

    assert _wait_for_result(future)[layer1].id == 1
    assert _wait_for_result(future)[layer2].id == 1


def test_submit_emits_ready_event_when_done(layer_slicer):
    layer = FakeAsyncLayer()
    event_result = None

    def on_done(event):
        nonlocal event_result
        event_result = event.value

    layer_slicer.events.ready.connect(on_done)

    future = layer_slicer.submit(layers=[layer], dims=Dims())
    actual_result = _wait_for_result(future)

    assert actual_result is event_result


def test_submit_with_one_sync_layer(layer_slicer):
    layer = FakeSyncLayer()
    assert layer.slice_count == 0

    future = layer_slicer.submit(layers=[layer], dims=Dims())

    assert layer.slice_count == 1
<<<<<<< HEAD
    assert _wait_for_result(future) is None
=======
    assert future is None
>>>>>>> fc905333


def test_submit_with_multiple_sync_layer(layer_slicer):
    layer1 = FakeSyncLayer()
    layer2 = FakeSyncLayer()
    assert layer1.slice_count == 0
    assert layer2.slice_count == 0

    future = layer_slicer.submit(layers=[layer1, layer2], dims=Dims())

    assert layer1.slice_count == 1
    assert layer2.slice_count == 1
<<<<<<< HEAD
    assert _wait_for_result(future) is None
=======
    assert future is None
>>>>>>> fc905333


def test_submit_with_mixed_layers(layer_slicer):
    layer1 = FakeAsyncLayer()
    layer2 = FakeSyncLayer()
    assert layer1.slice_count == 0
    assert layer2.slice_count == 0

    future = layer_slicer.submit(layers=[layer1, layer2], dims=Dims())

<<<<<<< HEAD
    result = _wait_for_result(future)
    assert result[layer1].id == 1
    assert layer2 not in result
=======
>>>>>>> fc905333
    assert layer2.slice_count == 1


def test_submit_lock_blocking(layer_slicer):
    dims = Dims()
    layer = FakeAsyncLayer()

    assert layer.slice_count == 0
    with layer.lock:
        blocked = layer_slicer.submit(layers=[layer], dims=dims)
        assert not blocked.done()

    assert _wait_for_result(blocked)[layer].id == 1


def test_submit_multiple_calls_cancels_pending(layer_slicer):
    dims = Dims()
    layer = FakeAsyncLayer()

    with layer.lock:
        blocked = layer_slicer.submit(layers=[layer], dims=dims)
        _wait_until_running(blocked)
        pending = layer_slicer.submit(layers=[layer], dims=dims)
        assert not pending.running()
        layer_slicer.submit(layers=[layer], dims=dims)
        assert not blocked.done()

    assert pending.cancelled()


def test_slice_layers_mixed_allows_sync_to_run(layer_slicer):
    """ensure that a blocked async slice doesn't block sync slicing"""
    dims = Dims()
    layer1 = FakeAsyncLayer()
    layer2 = FakeSyncLayer()
    with layer1.lock:
        blocked = layer_slicer.submit(layers=[layer1], dims=dims)
        layer_slicer.submit(layers=[layer2], dims=dims)
        assert layer2.slice_count == 1
        assert not blocked.done()

    assert _wait_for_result(blocked)[layer1].id == 1


def test_slice_layers_mixed_allows_sync_to_run_one_slicer_call(layer_slicer):
    """ensure that a blocked async slice doesn't block sync slicing"""
    dims = Dims()
    layer1 = FakeAsyncLayer()
    layer2 = FakeSyncLayer()
    with layer1.lock:
        blocked = layer_slicer.submit(layers=[layer1, layer2], dims=dims)

        assert layer2.slice_count == 1
        assert not blocked.done()

    assert _wait_for_result(blocked)[layer1].id == 1


def test_submit_with_multiple_async_layer_with_all_locked(
    layer_slicer,
):
    """ensure that if only all layers are locked, none continue"""
    dims = Dims()
    layer1 = FakeAsyncLayer()
    layer2 = FakeAsyncLayer()

    with layer1.lock, layer2.lock:
        blocked = layer_slicer.submit(layers=[layer1, layer2], dims=dims)
        assert not blocked.done()

    assert _wait_for_result(blocked)[layer1].id == 1
    assert _wait_for_result(blocked)[layer2].id == 1


def test_submit_task_to_layers_lock(layer_slicer):
    """ensure that if only one layer has a lock, the non-locked layer
    can continue"""
    dims = Dims()
    layer = FakeAsyncLayer()

    with layer.lock:
        task = layer_slicer.submit(layers=[layer], dims=dims)
        assert task in layer_slicer._layers_to_task.values()

    assert _wait_for_result(task)[layer].id == 1
    assert task not in layer_slicer._layers_to_task


def test_submit_exception_main_thread(layer_slicer):
    """Exception is raised on the main thread from an error on the main
    thread immediately when the task is created."""

    class FakeAsyncLayerError(FakeAsyncLayer):
        def _make_slice_request(self, dims: Dims) -> FakeSliceRequest:
            raise RuntimeError('_make_slice_request')

    layer = FakeAsyncLayerError()
    with pytest.raises(RuntimeError, match='_make_slice_request'):
        layer_slicer.submit(layers=[layer], dims=Dims())


def test_submit_exception_subthread_on_result(layer_slicer):
    """Exception is raised on the main thread from an error on a subthread
    only after result is called, not upon submission of the task."""

    @dataclass(frozen=True)
    class FakeSliceRequestError(FakeSliceRequest):
        def __call__(self) -> FakeSliceResponse:
            assert current_thread() != main_thread()
            raise RuntimeError('FakeSliceRequestError')

    class FakeAsyncLayerError(FakeAsyncLayer):
        def _make_slice_request(self, dims: Dims) -> FakeSliceRequestError:
<<<<<<< HEAD
            return FakeSliceRequestError(id=0, lock=self.lock)
=======
            self._slice_request_count += 1
            return FakeSliceRequestError(
                id=self._slice_request_count, lock=self.lock
            )
>>>>>>> fc905333

    layer = FakeAsyncLayerError()
    future = layer_slicer.submit(layers=[layer], dims=Dims())

    done, _ = wait([future], timeout=DEFAULT_TIMEOUT_SECS)
    assert done, 'Test future did not complete within timeout.'
    with pytest.raises(RuntimeError, match='FakeSliceRequestError'):
        _wait_for_result(future)


def test_wait_until_idle(layer_slicer, single_threaded_executor):
    dims = Dims()
    layer = FakeAsyncLayer()

    with layer.lock:
        slice_future = layer_slicer.submit(layers=[layer], dims=dims)
        _wait_until_running(slice_future)
        # The slice task has started, but has not finished yet
        # because we are holding the layer's slicing lock.
        assert len(layer_slicer._layers_to_task) > 0
        # We can't call wait_until_idle on this thread because we're
        # holding the layer's slice lock, so submit it to be executed
        # on another thread and also wait for it to start.
        wait_future = single_threaded_executor.submit(
            layer_slicer.wait_until_idle,
            timeout=DEFAULT_TIMEOUT_SECS,
        )
        _wait_until_running(wait_future)

    _wait_for_result(wait_future)
    assert len(layer_slicer._layers_to_task) == 0


def test_force_sync_on_sync_layer(layer_slicer):
    layer = FakeSyncLayer()

    with layer_slicer.force_sync():
        assert layer_slicer._force_sync
        future = layer_slicer.submit(layers=[layer], dims=Dims())

    assert layer.slice_count == 1
<<<<<<< HEAD
    assert _wait_for_result(future) is None
=======
    assert future is None
>>>>>>> fc905333
    assert not layer_slicer._force_sync


def test_force_sync_on_async_layer(layer_slicer):
    layer = FakeAsyncLayer()

    with layer_slicer.force_sync():
        assert layer_slicer._force_sync
        future = layer_slicer.submit(layers=[layer], dims=Dims())

    assert layer.slice_count == 1
<<<<<<< HEAD
    assert _wait_for_result(future) is None
=======
    assert future is None
>>>>>>> fc905333


def test_submit_with_one_3d_image(layer_slicer):
    np.random.seed(0)
    data = np.random.rand(8, 7, 6)
    lockable_data = LockableData(data)
    layer = Image(data=lockable_data, multiscale=False)
    dims = Dims(
        ndim=3,
        ndisplay=2,
        range=((0, 8, 1), (0, 7, 1), (0, 6, 1)),
        current_step=(2, 0, 0),
    )

    with lockable_data.lock:
        future = layer_slicer.submit(layers=[layer], dims=dims)
        assert not future.done()

    layer_result = _wait_for_result(future)[layer]
    np.testing.assert_equal(layer_result.data, data[2, :, :])


def test_submit_with_one_3d_points(layer_slicer):
    """ensure that async slicing of points does not block"""
    np.random.seed(0)
    num_points = 100
    data = np.rint(2.0 * np.random.rand(num_points, 3))
    layer = Points(data=data)

    # Note: We are directly accessing and locking the _data of layer. This
    #       forces a block to ensure that the async slicing call returns
    #       before slicing is complete.
    lockable_internal_data = LockableData(layer._data)
    layer._data = lockable_internal_data
    dims = Dims(
        ndim=3,
        ndisplay=2,
        range=((0, 3, 1), (0, 3, 1), (0, 3, 1)),
        current_step=(1, 0, 0),
    )

    with lockable_internal_data.lock:
        future = layer_slicer.submit(layers=[layer], dims=dims)
        assert not future.done()


def test_submit_after_shutdown_raises():
    layer_slicer = _LayerSlicer()
    layer_slicer._force_sync = False
    layer_slicer.shutdown()
    with pytest.raises(RuntimeError):
        layer_slicer.submit(layers=[FakeAsyncLayer()], dims=Dims())


def _wait_until_running(future: Future):
    """Waits until the given future is running using a default finite timeout."""
    sleep_secs = 0.01
    total_sleep_secs = 0
    while not future.running():
        time.sleep(sleep_secs)
        total_sleep_secs += sleep_secs
        if total_sleep_secs > DEFAULT_TIMEOUT_SECS:
            raise TimeoutError(
                f'Future did not start running after a timeout of {DEFAULT_TIMEOUT_SECS} seconds.'
            )


def _wait_for_result(future: Future) -> Any:
    """Waits until the given future is finished using a default finite timeout, and returns its result."""
    return future.result(timeout=DEFAULT_TIMEOUT_SECS)<|MERGE_RESOLUTION|>--- conflicted
+++ resolved
@@ -42,10 +42,7 @@
         self._slice_request_count: int = 0
         self.slice_count: int = 0
         self.lock: RLock = RLock()
-<<<<<<< HEAD
         self.visible = True
-=======
->>>>>>> fc905333
 
     def _make_slice_request(self, dims: Dims) -> FakeSliceRequest:
         assert current_thread() == main_thread()
@@ -147,11 +144,7 @@
     future = layer_slicer.submit(layers=[layer], dims=Dims())
 
     assert layer.slice_count == 1
-<<<<<<< HEAD
     assert _wait_for_result(future) is None
-=======
-    assert future is None
->>>>>>> fc905333
 
 
 def test_submit_with_multiple_sync_layer(layer_slicer):
@@ -164,11 +157,7 @@
 
     assert layer1.slice_count == 1
     assert layer2.slice_count == 1
-<<<<<<< HEAD
     assert _wait_for_result(future) is None
-=======
-    assert future is None
->>>>>>> fc905333
 
 
 def test_submit_with_mixed_layers(layer_slicer):
@@ -179,12 +168,9 @@
 
     future = layer_slicer.submit(layers=[layer1, layer2], dims=Dims())
 
-<<<<<<< HEAD
     result = _wait_for_result(future)
     assert result[layer1].id == 1
     assert layer2 not in result
-=======
->>>>>>> fc905333
     assert layer2.slice_count == 1
 
 
@@ -298,14 +284,10 @@
 
     class FakeAsyncLayerError(FakeAsyncLayer):
         def _make_slice_request(self, dims: Dims) -> FakeSliceRequestError:
-<<<<<<< HEAD
-            return FakeSliceRequestError(id=0, lock=self.lock)
-=======
             self._slice_request_count += 1
             return FakeSliceRequestError(
                 id=self._slice_request_count, lock=self.lock
             )
->>>>>>> fc905333
 
     layer = FakeAsyncLayerError()
     future = layer_slicer.submit(layers=[layer], dims=Dims())
@@ -347,11 +329,7 @@
         future = layer_slicer.submit(layers=[layer], dims=Dims())
 
     assert layer.slice_count == 1
-<<<<<<< HEAD
     assert _wait_for_result(future) is None
-=======
-    assert future is None
->>>>>>> fc905333
     assert not layer_slicer._force_sync
 
 
@@ -363,11 +341,7 @@
         future = layer_slicer.submit(layers=[layer], dims=Dims())
 
     assert layer.slice_count == 1
-<<<<<<< HEAD
     assert _wait_for_result(future) is None
-=======
-    assert future is None
->>>>>>> fc905333
 
 
 def test_submit_with_one_3d_image(layer_slicer):
