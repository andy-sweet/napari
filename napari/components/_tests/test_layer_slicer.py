import time
from concurrent.futures import Future, wait
from dataclasses import dataclass
from threading import RLock, current_thread, main_thread
from typing import Any, Tuple, Union

import numpy as np
import pytest

from napari._tests.utils import DEFAULT_TIMEOUT_SECS
from napari.components import Dims
from napari.components._layer_slicer import _LayerSlicer
from napari.layers import Image, Points
from napari.layers._data_protocols import Index, LayerDataProtocol
from napari.types import DTypeLike

"""
Cases to consider
- single + multiple layers that supports async (all of layers do support async)
- single + multiple layers that don't support async (all of layers do not support async)
- mix of layers that do and don't support async

Behaviors we want to test:
scheduling logic of the slicer (and not correctness of the slice response value)

- for layers that support async, the slice task should not be run on the main
  thread (we don't want to block the calling)
- for layers that do not support async, slicing should always be done once
  the method returns
- slice requests should be run on the main thread
- pending tasks are cancelled (at least when the new task will slice all
  layers for the pending task)

The fake request, response, and layers exist to give structure against which to
test (class instances and attributes) and to remain isolated from the existing
codebase. They represent what will become real classes in the codebase which
have additional methods and properties that don't currently exist.

Run all tests with:
pytest napari/components/_tests/test_layer_slicer.py -svv
"""


@dataclass(frozen=True)
class FakeSliceResponse:
    id: int


@dataclass(frozen=True)
class FakeSliceRequest:
    id: int
    lock: RLock

    def __call__(self) -> FakeSliceResponse:
        assert current_thread() != main_thread()
        with self.lock:
            return FakeSliceResponse(id=self.id)


class FakeAsyncLayer:
    def __init__(self):
        self._slice_request_count: int = 0
        self.slice_count: int = 0
        self.lock: RLock = RLock()

    def _make_slice_request(self, dims: Dims) -> FakeSliceRequest:
        assert current_thread() == main_thread()
        self._slice_request_count += 1
        return FakeSliceRequest(id=self._slice_request_count, lock=self.lock)

    def _update_slice_response(self, response: FakeSliceResponse):
        self.slice_count = response.id

    def _slice_dims(self, *args, **kwargs) -> None:
        self.slice_count += 1


class FakeSyncLayer:
    def __init__(self):
        self.slice_count: int = 0

    def _slice_dims(self, *args, **kwargs) -> None:
        self.slice_count += 1


class LockableData:
    """A wrapper for napari layer data that blocks read-access with a lock.

    This is useful when testing async slicing with real napari layers because
    it allows us to control when slicing tasks complete.
    """

    def __init__(self, data: LayerDataProtocol):
        self.data = data
        self.lock = RLock()

    @property
    def dtype(self) -> DTypeLike:
        return self.data.dtype

    @property
    def shape(self) -> Tuple[int, ...]:
        return self.data.shape

    def __getitem__(
        self, key: Union[Index, Tuple[Index, ...], LayerDataProtocol]
    ) -> LayerDataProtocol:
        with self.lock:
            return self.data[key]

    def __len__(self):
        return len(self.data)


@pytest.fixture()
def layer_slicer():
    layer_slicer = _LayerSlicer()
    # Initially, force_sync will be True to maintain the existing sync
    # behavior, but these tests should exercise the case when async is
    # allowed, so ensure it's False.
    layer_slicer._force_sync = False
    yield layer_slicer
    layer_slicer.shutdown()


def test_submit_with_one_async_layer_no_block(layer_slicer):
    layer = FakeAsyncLayer()

    future = layer_slicer.submit(layers=[layer], dims=Dims())

    assert _wait_for_result(future)[layer].id == 1
    assert _wait_for_result(future)[layer].id == 1


def test_submit_with_multiple_async_layer_no_block(layer_slicer):
    layer1 = FakeAsyncLayer()
    layer2 = FakeAsyncLayer()

    future = layer_slicer.submit(layers=[layer1, layer2], dims=Dims())

    assert _wait_for_result(future)[layer1].id == 1
    assert _wait_for_result(future)[layer2].id == 1


def test_submit_emits_ready_event_when_done(layer_slicer):
    layer = FakeAsyncLayer()
    event_result = None

    def on_done(event):
        nonlocal event_result
        event_result = event.value

    layer_slicer.events.ready.connect(on_done)

<<<<<<< HEAD
    future = layer_slicer.submit(layers=[layer], dims=Dims())
    actual_result = future.result()
=======
    future = layer_slicer.slice_layers_async(layers=[layer], dims=Dims())
    actual_result = _wait_for_result(future)
>>>>>>> 3d7ed91f

    assert actual_result is event_result


def test_submit_with_one_sync_layer(layer_slicer):
    layer = FakeSyncLayer()
    assert layer.slice_count == 0

    future = layer_slicer.submit(layers=[layer], dims=Dims())

    assert layer.slice_count == 1
<<<<<<< HEAD
    assert future is None
=======
    assert _wait_for_result(future) == {}
>>>>>>> 3d7ed91f


def test_submit_with_multiple_sync_layer(layer_slicer):
    layer1 = FakeSyncLayer()
    layer2 = FakeSyncLayer()
    assert layer1.slice_count == 0
    assert layer2.slice_count == 0

    future = layer_slicer.submit(layers=[layer1, layer2], dims=Dims())

    assert layer1.slice_count == 1
    assert layer2.slice_count == 1
<<<<<<< HEAD
    assert future is None
=======
    assert not _wait_for_result(future)
>>>>>>> 3d7ed91f


def test_submit_with_mixed_layers(layer_slicer):
    layer1 = FakeAsyncLayer()
    layer2 = FakeSyncLayer()
    assert layer1.slice_count == 0
    assert layer2.slice_count == 0

    future = layer_slicer.submit(layers=[layer1, layer2], dims=Dims())

<<<<<<< HEAD
    assert future.result()[layer1].id == 1
    assert layer2 not in future.result()
    assert layer2.slice_count == 1
=======
    assert layer1.slice_count == 1
    assert layer2.slice_count == 1
    assert _wait_for_result(future)[layer1].id == 1
    assert layer2 not in _wait_for_result(future)
>>>>>>> 3d7ed91f


def test_submit_lock_blocking(layer_slicer):
    dims = Dims()
    layer = FakeAsyncLayer()

    assert layer.slice_count == 0
    with layer.lock:
        blocked = layer_slicer.submit(layers=[layer], dims=dims)
        assert not blocked.done()

    assert _wait_for_result(blocked)[layer].id == 1


def test_submit_multiple_calls_cancels_pending(layer_slicer):
    dims = Dims()
    layer = FakeAsyncLayer()

    with layer.lock:
<<<<<<< HEAD
        blocked = layer_slicer.submit(layers=[layer], dims=dims)
        pending = layer_slicer.submit(layers=[layer], dims=dims)
=======
        blocked = layer_slicer.slice_layers_async(layers=[layer], dims=dims)
        _wait_until_running(blocked)
        pending = layer_slicer.slice_layers_async(layers=[layer], dims=dims)
>>>>>>> 3d7ed91f
        assert not pending.running()
        layer_slicer.submit(layers=[layer], dims=dims)
        assert not blocked.done()

    assert pending.cancelled()


def test_slice_layers_mixed_allows_sync_to_run(layer_slicer):
    """ensure that a blocked async slice doesn't block sync slicing"""
    dims = Dims()
    layer1 = FakeAsyncLayer()
    layer2 = FakeSyncLayer()
    with layer1.lock:
        blocked = layer_slicer.submit(layers=[layer1], dims=dims)
        layer_slicer.submit(layers=[layer2], dims=dims)
        assert layer2.slice_count == 1
        assert not blocked.done()

    assert _wait_for_result(blocked)[layer1].id == 1


def test_slice_layers_mixed_allows_sync_to_run_one_slicer_call(layer_slicer):
    """ensure that a blocked async slice doesn't block sync slicing"""
    dims = Dims()
    layer1 = FakeAsyncLayer()
    layer2 = FakeSyncLayer()
    with layer1.lock:
        blocked = layer_slicer.submit(layers=[layer1, layer2], dims=dims)

        assert layer2.slice_count == 1
        assert not blocked.done()

    assert _wait_for_result(blocked)[layer1].id == 1


def test_submit_with_multiple_async_layer_with_all_locked(
    layer_slicer,
):
    """ensure that if only all layers are locked, none continue"""
    dims = Dims()
    layer1 = FakeAsyncLayer()
    layer2 = FakeAsyncLayer()

    with layer1.lock, layer2.lock:
        blocked = layer_slicer.submit(layers=[layer1, layer2], dims=dims)
        assert not blocked.done()

    assert _wait_for_result(blocked)[layer1].id == 1
    assert _wait_for_result(blocked)[layer2].id == 1


def test_submit_task_to_layers_lock(layer_slicer):
    """ensure that if only one layer has a lock, the non-locked layer
    can continue"""
    dims = Dims()
    layer = FakeAsyncLayer()

    with layer.lock:
        task = layer_slicer.submit(layers=[layer], dims=dims)
        assert task in layer_slicer._layers_to_task.values()

    assert _wait_for_result(task)[layer].id == 1
    assert task not in layer_slicer._layers_to_task


def test_submit_exception_main_thread(layer_slicer):
    """Exception is raised on the main thread from an error on the main
    thread immediately when the task is created."""

    class FakeAsyncLayerError(FakeAsyncLayer):
        def _make_slice_request(self, dims: Dims) -> FakeSliceRequest:
            raise RuntimeError('_make_slice_request')

    layer = FakeAsyncLayerError()
    with pytest.raises(RuntimeError, match='_make_slice_request'):
        layer_slicer.submit(layers=[layer], dims=Dims())


def test_submit_exception_subthread_on_result(layer_slicer):
    """Exception is raised on the main thread from an error on a subthread
    only after result is called, not upon submission of the task."""

    @dataclass(frozen=True)
    class FakeSliceRequestError(FakeSliceRequest):
        def __call__(self) -> FakeSliceResponse:
            assert current_thread() != main_thread()
            raise RuntimeError('FakeSliceRequestError')

    class FakeAsyncLayerError(FakeAsyncLayer):
        def _make_slice_request(self, dims: Dims) -> FakeSliceRequestError:
            return FakeSliceRequestError(id=0, lock=self.lock)

    layer = FakeAsyncLayerError()
    future = layer_slicer.submit(layers=[layer], dims=Dims())

    done, _ = wait([future], timeout=DEFAULT_TIMEOUT_SECS)
    assert done, 'Test future did not complete within timeout.'
    with pytest.raises(RuntimeError, match='FakeSliceRequestError'):
        _wait_for_result(future)


def test_wait_until_idle(layer_slicer, single_threaded_executor):
    dims = Dims()
    layer = FakeAsyncLayer()

    with layer.lock:
        slice_future = layer_slicer.submit(layers=[layer], dims=dims)
        _wait_until_running(slice_future)
        # The slice task has started, but has not finished yet
        # because we are holding the layer's slicing lock.
        assert len(layer_slicer._layers_to_task) > 0
        # We can't call wait_until_idle on this thread because we're
        # holding the layer's slice lock, so submit it to be executed
        # on another thread and also wait for it to start.
        wait_future = single_threaded_executor.submit(
            layer_slicer.wait_until_idle,
            timeout=DEFAULT_TIMEOUT_SECS,
        )
        _wait_until_running(wait_future)

    _wait_for_result(wait_future)
    assert len(layer_slicer._layers_to_task) == 0


<<<<<<< HEAD
def _wait_until_running(future: Future):
    while not future.running():
        time.sleep(0.01)


def test_force_sync_on_sync_layer(layer_slicer):
=======
def test_layer_slicer_force_sync_on_sync_layer(layer_slicer):
>>>>>>> 3d7ed91f
    layer = FakeSyncLayer()

    with layer_slicer.force_sync():
        assert layer_slicer._force_sync
        future = layer_slicer.submit(layers=[layer], dims=Dims())

    assert layer.slice_count == 1
<<<<<<< HEAD
    assert future is None
=======
    assert _wait_for_result(future) == {}
>>>>>>> 3d7ed91f
    assert not layer_slicer._force_sync


def test_force_sync_on_async_layer(layer_slicer):
    layer = FakeAsyncLayer()

    with layer_slicer.force_sync():
        assert layer_slicer._force_sync
        future = layer_slicer.submit(layers=[layer], dims=Dims())

    assert layer.slice_count == 1
<<<<<<< HEAD
    assert future is None
=======
    assert _wait_for_result(future) == {}
>>>>>>> 3d7ed91f


def test_submit_with_one_3d_image(layer_slicer):
    np.random.seed(0)
    data = np.random.rand(8, 7, 6)
    lockable_data = LockableData(data)
    layer = Image(data=lockable_data, multiscale=False)
    dims = Dims(
        ndim=3,
        ndisplay=2,
        range=((0, 8, 1), (0, 7, 1), (0, 6, 1)),
        current_step=(2, 0, 0),
    )

    with lockable_data.lock:
        future = layer_slicer.submit(layers=[layer], dims=dims)
        assert not future.done()

    layer_result = _wait_for_result(future)[layer]
    np.testing.assert_equal(layer_result.data, data[2, :, :])


def test_submit_with_one_3d_points(layer_slicer):
    """ensure that async slicing of points does not block"""
    np.random.seed(0)
    num_points = 100
    data = np.rint(2.0 * np.random.rand(num_points, 3))
    layer = Points(data=data)

    # Note: We are directly accessing and locking the _data of layer. This
    #       forces a block to ensure that the async slicing call returns
    #       before slicing is complete.
    lockable_internal_data = LockableData(layer._data)
    layer._data = lockable_internal_data
    dims = Dims(
        ndim=3,
        ndisplay=2,
        range=((0, 3, 1), (0, 3, 1), (0, 3, 1)),
        current_step=(1, 0, 0),
    )

    with lockable_internal_data.lock:
<<<<<<< HEAD
        future = layer_slicer.submit(layers=[layer], dims=dims)
        assert not future.done()


def test_submit_after_shutdown_raises():
    layer_slicer = _LayerSlicer()
    layer_slicer._force_sync = False
    layer_slicer.shutdown()
    with pytest.raises(RuntimeError):
        layer_slicer.submit(layers=[FakeAsyncLayer()], dims=Dims())
=======
        future = layer_slicer.slice_layers_async(layers=[layer], dims=dims)
        assert not future.done()


def _wait_until_running(future: Future):
    """Waits until the given future is running using a default finite timeout."""
    sleep_secs = 0.01
    total_sleep_secs = 0
    while not future.running():
        time.sleep(sleep_secs)
        total_sleep_secs += sleep_secs
        if total_sleep_secs > DEFAULT_TIMEOUT_SECS:
            raise TimeoutError(
                f'Future did not start running after a timeout of {DEFAULT_TIMEOUT_SECS} seconds.'
            )


def _wait_for_result(future: Future) -> Any:
    """Waits until the given future is finished using a default finite timeout, and returns its result."""
    return future.result(timeout=DEFAULT_TIMEOUT_SECS)
>>>>>>> 3d7ed91f
<|MERGE_RESOLUTION|>--- conflicted
+++ resolved
@@ -152,13 +152,8 @@
 
     layer_slicer.events.ready.connect(on_done)
 
-<<<<<<< HEAD
     future = layer_slicer.submit(layers=[layer], dims=Dims())
-    actual_result = future.result()
-=======
-    future = layer_slicer.slice_layers_async(layers=[layer], dims=Dims())
     actual_result = _wait_for_result(future)
->>>>>>> 3d7ed91f
 
     assert actual_result is event_result
 
@@ -170,11 +165,7 @@
     future = layer_slicer.submit(layers=[layer], dims=Dims())
 
     assert layer.slice_count == 1
-<<<<<<< HEAD
     assert future is None
-=======
-    assert _wait_for_result(future) == {}
->>>>>>> 3d7ed91f
 
 
 def test_submit_with_multiple_sync_layer(layer_slicer):
@@ -187,11 +178,7 @@
 
     assert layer1.slice_count == 1
     assert layer2.slice_count == 1
-<<<<<<< HEAD
     assert future is None
-=======
-    assert not _wait_for_result(future)
->>>>>>> 3d7ed91f
 
 
 def test_submit_with_mixed_layers(layer_slicer):
@@ -202,16 +189,10 @@
 
     future = layer_slicer.submit(layers=[layer1, layer2], dims=Dims())
 
-<<<<<<< HEAD
-    assert future.result()[layer1].id == 1
-    assert layer2 not in future.result()
+    result = _wait_for_result(future)
+    assert result[layer1].id == 1
+    assert layer2 not in result
     assert layer2.slice_count == 1
-=======
-    assert layer1.slice_count == 1
-    assert layer2.slice_count == 1
-    assert _wait_for_result(future)[layer1].id == 1
-    assert layer2 not in _wait_for_result(future)
->>>>>>> 3d7ed91f
 
 
 def test_submit_lock_blocking(layer_slicer):
@@ -231,14 +212,9 @@
     layer = FakeAsyncLayer()
 
     with layer.lock:
-<<<<<<< HEAD
         blocked = layer_slicer.submit(layers=[layer], dims=dims)
+        _wait_until_running(blocked)
         pending = layer_slicer.submit(layers=[layer], dims=dims)
-=======
-        blocked = layer_slicer.slice_layers_async(layers=[layer], dims=dims)
-        _wait_until_running(blocked)
-        pending = layer_slicer.slice_layers_async(layers=[layer], dims=dims)
->>>>>>> 3d7ed91f
         assert not pending.running()
         layer_slicer.submit(layers=[layer], dims=dims)
         assert not blocked.done()
@@ -363,16 +339,7 @@
     assert len(layer_slicer._layers_to_task) == 0
 
 
-<<<<<<< HEAD
-def _wait_until_running(future: Future):
-    while not future.running():
-        time.sleep(0.01)
-
-
 def test_force_sync_on_sync_layer(layer_slicer):
-=======
-def test_layer_slicer_force_sync_on_sync_layer(layer_slicer):
->>>>>>> 3d7ed91f
     layer = FakeSyncLayer()
 
     with layer_slicer.force_sync():
@@ -380,11 +347,7 @@
         future = layer_slicer.submit(layers=[layer], dims=Dims())
 
     assert layer.slice_count == 1
-<<<<<<< HEAD
     assert future is None
-=======
-    assert _wait_for_result(future) == {}
->>>>>>> 3d7ed91f
     assert not layer_slicer._force_sync
 
 
@@ -396,11 +359,7 @@
         future = layer_slicer.submit(layers=[layer], dims=Dims())
 
     assert layer.slice_count == 1
-<<<<<<< HEAD
     assert future is None
-=======
-    assert _wait_for_result(future) == {}
->>>>>>> 3d7ed91f
 
 
 def test_submit_with_one_3d_image(layer_slicer):
@@ -443,7 +402,6 @@
     )
 
     with lockable_internal_data.lock:
-<<<<<<< HEAD
         future = layer_slicer.submit(layers=[layer], dims=dims)
         assert not future.done()
 
@@ -454,9 +412,6 @@
     layer_slicer.shutdown()
     with pytest.raises(RuntimeError):
         layer_slicer.submit(layers=[FakeAsyncLayer()], dims=Dims())
-=======
-        future = layer_slicer.slice_layers_async(layers=[layer], dims=dims)
-        assert not future.done()
 
 
 def _wait_until_running(future: Future):
@@ -474,5 +429,4 @@
 
 def _wait_for_result(future: Future) -> Any:
     """Waits until the given future is finished using a default finite timeout, and returns its result."""
-    return future.result(timeout=DEFAULT_TIMEOUT_SECS)
->>>>>>> 3d7ed91f
+    return future.result(timeout=DEFAULT_TIMEOUT_SECS)