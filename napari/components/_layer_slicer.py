from __future__ import annotations

import logging
from concurrent.futures import Executor, Future, ThreadPoolExecutor, wait
from contextlib import contextmanager
from threading import RLock
from typing import Dict, Iterable, Optional, Tuple

from napari.components import Dims
from napari.layers import Layer
from napari.utils.events.event import EmitterGroup, Event

logger = logging.getLogger("napari.components._layer_slicer")


<<<<<<< HEAD
=======
# Layers that can be asynchronously sliced must be able to make
# a slice request that can be called and will produce a slice
# response. The request and response types will vary per layer
# type, which means that the values of the dictionary result of
# ``_slice_layers`` cannot be fixed to a single type.

_SliceResponse = TypeVar('_SliceResponse')
_SliceRequest = Callable[[], _SliceResponse]


@runtime_checkable
class _AsyncSliceable(Protocol[_SliceResponse]):
    def _make_slice_request(self, dims: Dims) -> _SliceRequest[_SliceResponse]:
        ...

    def _update_slice_response(self, response: _SliceResponse) -> None:
        ...


>>>>>>> 54c1dbf8
class _LayerSlicer:
    """
    High level class to control the creation of a slice (via a slice request),
    submit it (synchronously or asynchronously) to a thread pool, and emit the
    results when complete.

    Events
    ------
    ready
        emitted after slicing is done with a dict value that maps from layer
        to slice response. Note that this may be emitted on the main or
        a non-main thread. If usage of this event relies on something happening
        on the main thread, actions should be taken to ensure that the callback
        is also executed on the main thread (e.g. by decorating the callback
        with `@ensure_main_thread`).
    """

    def __init__(self):
        """
        Attributes
        ----------
        _executor : concurrent.futures.ThreadPoolExecutor
            manager for the slicing threading
        _force_sync: bool
            if true, forces slicing to execute synchronously
        _layers_to_task : dict
            task storage for cancellation logic
        _lock_layers_to_task : threading.RLock
            lock to guard against changes to `_layers_to_task` when finding,
            adding, or removing tasks.
        """
        self.events = EmitterGroup(source=self, ready=Event)
        self._executor: Executor = ThreadPoolExecutor(max_workers=1)
        self._force_sync = True
        self._layers_to_task: Dict[Tuple[Layer], Future] = {}
        self._lock_layers_to_task = RLock()

    @contextmanager
    def force_sync(self):
        """Context manager to temporarily force slicing to be synchronous.

        This should only be used from the main thread.

        >>> layer_slicer = _LayerSlicer()
        >>> layer = Image(...)  # an async-ready layer
        >>> with layer_slice.force_sync():
        >>>     layer_slicer.submit(layers=[layer], dims=Dims())
        """
        prev = self._force_sync
        self._force_sync = True
        try:
            yield None
        finally:
            self._force_sync = prev

    def wait_until_idle(self, timeout: Optional[float] = None) -> None:
        """Wait for all slicing tasks to complete before returning.

        Attributes
        ----------
        timeout: float or None
            (Optional) time in seconds to wait before raising TimeoutError. If set as None,
            there is no limit to the wait time. Defaults to None

        Raises
        ------
        TimeoutError: when the timeout limit has been exceeded and the task is
            not yet complete
        """
        futures = self._layers_to_task.values()
        _, not_done_futures = wait(futures, timeout=timeout)

        if len(not_done_futures) > 0:
            raise TimeoutError(
                f'Slicing {len(not_done_futures)} tasks did not complete within timeout ({timeout}s).'
            )

    def submit(
<<<<<<< HEAD
        self,
        layers: Iterable[Layer],
        dims: Dims,
        force: bool = False,
    ) -> Optional[Future[dict]]:
        """Slices the given layers with the given dims.

        Submitting multiple layers at one generates multiple requests, but only ONE task.

=======
        self, *, layers: Iterable[Layer], dims: Dims
    ) -> Optional[Future[dict]]:
        """Slices the given layers with the given dims.

        Submitting multiple layers at one generates multiple requests, but only ONE task.

>>>>>>> 54c1dbf8
        This will attempt to cancel all pending slicing tasks that can be entirely
        replaced the new ones. If multiple layers are sliced, any task that contains
        only one of those layers can safely be cancelled. If a single layer is sliced,
        it will wait for any existing tasks that include that layer AND another layer,
        In other words, it will only cancel if the new task will replace the
        slices of all the layers in the pending task.

        This should only be called from the main thread.

        Parameters
        ----------
        layers: iterable of layers
            The layers to slice.
        dims: Dims
            The dimensions values associated with the view to be sliced.
<<<<<<< HEAD
        force: bool
            True if slicing should be performed regardless if some cache thinks
            it can be skipped, False otherwise.
=======
>>>>>>> 54c1dbf8

        Returns
        -------
        future of dict or none
            A future with a result that maps from a layer to an async layer
            slice response. Or none if no async slicing tasks were submitted.
        """
        if existing_task := self._find_existing_task(layers):
            logger.debug('Cancelling task for %s', layers)
            existing_task.cancel()

<<<<<<< HEAD
        async_requests = {}
        sync_requests = {}
        for layer in [layer for layer in layers if layer.visible]:
            if request := layer._make_slice_request(
                dims, refresh_only=not force
            ):
                if request.supports_async and not self._force_sync:
                    async_requests[layer] = request
                else:
                    sync_requests[layer] = request

        # Submit async requests first to get them started.
        async_task = None
        if len(async_requests) > 0:
            async_task = self._executor.submit(
                self._call_requests, async_requests
            )
            # Store the async task before adding the done callback to keep the
            # done callback logic simpler.
            with self._lock_layers_to_task:
                self._layers_to_task[tuple(async_requests)] = async_task
            async_task.add_done_callback(self._on_slice_done)

        # Then execute the sync tasks to work concurrently with the async ones.
        if len(sync_requests) > 0:
            self._call_requests(sync_requests)

        return async_task

    def shutdown(self) -> None:
        """Shuts this down, preventing any new slice tasks from being submitted.
=======
        # Not all layer types will initially be asynchronously sliceable.
        # The following logic gives us a way to handle those in the short
        # term as we develop, and also in the long term if there are cases
        # when we want to perform sync slicing anyway.
        requests = {}
        sync_layers = []
        for layer in layers:
            if isinstance(layer, _AsyncSliceable) and not self._force_sync:
                requests[layer] = layer._make_slice_request(dims)
            else:
                sync_layers.append(layer)

        # First maybe submit an async slicing task to start it ASAP.
        task = None
        if len(requests) > 0:
            task = self._executor.submit(self._slice_layers, requests)
            # Store task before adding done callback to ensure there is always
            # a task to remove in the done callback.
            with self._lock_layers_to_task:
                self._layers_to_task[tuple(requests)] = task
            task.add_done_callback(self._on_slice_done)

        # Then execute sync slicing tasks to run concurrent with async ones.
        for layer in sync_layers:
            layer._slice_dims(dims.point, dims.ndisplay, dims.order)

        return task

    def shutdown(self) -> None:
        """Shuts this down, preventing any new slice tasks from being submitted.

        This should only be called from the main thread.
        """
        # Replace with cancel_futures=True in shutdown when we drop support
        # for Python 3.8
        with self._lock_layers_to_task:
            tasks = tuple(self._layers_to_task.values())
        for task in tasks:
            task.cancel()
        self._executor.shutdown(wait=True)
>>>>>>> 54c1dbf8

        This should only be called from the main thread.
        """
        # Replace with cancel_futures=True in shutdown when we drop support
        # for Python 3.8
        with self._lock_layers_to_task:
            tasks = tuple(self._layers_to_task.values())
        for task in tasks:
            task.cancel()
        self._executor.shutdown(wait=True)

    def _call_requests(self, requests: Dict) -> Dict:
        """Calls the layer slice requests and returns their corresponding responses.

        Also emits the 'ready' event if and when slicing finishes successfully.

        Can be called from the main or slicing thread.

        Attributes
        ----------
        requests: Dict
            Maps from a layer to a slice request.

        Returns
        -------
        Dict
            Maps from a layer to a slice response.
        """
        result = {layer: request() for layer, request in requests.items()}
        self.events.ready(Event('ready', value=result))
        return result

    def _on_slice_done(self, task: Future[Dict]) -> None:
        """
        This is the "done_callback" which is added to each task.
        Can be called from the main or slicing thread.
        """
        if not self._try_to_remove_task(task):
            logger.debug('Task not found')
            return

        if task.cancelled():
            logger.debug('Cancelled task')
            return

    def _try_to_remove_task(self, task: Future[Dict]) -> bool:
        """
        Attempt to remove task, return false if task not found, return true
        if task is found and removed from layers_to_task dict.

        This function provides a lock to ensure that the layers_to_task dict
        is unmodified during this process.
        """
        with self._lock_layers_to_task:
            for k_layers, v_task in self._layers_to_task.items():
                if v_task == task:
                    del self._layers_to_task[k_layers]
                    return True
        return False

    def _find_existing_task(
        self, layers: Iterable[Layer]
    ) -> Optional[Future[Dict]]:
        """Find the task associated with a list of layers. Returns the first
        task found for which the layers of the task are a subset of the input
        layers.

        This function provides a lock to ensure that the layers_to_task dict
        is unmodified during this process.
        """
        with self._lock_layers_to_task:
            layer_set = set(layers)
            for task_layers, task in self._layers_to_task.items():
                if set(task_layers).issubset(layer_set):
                    logger.debug(f'Found existing task for {task_layers}')
                    return task
        return None<|MERGE_RESOLUTION|>--- conflicted
+++ resolved
@@ -13,28 +13,6 @@
 logger = logging.getLogger("napari.components._layer_slicer")
 
 
-<<<<<<< HEAD
-=======
-# Layers that can be asynchronously sliced must be able to make
-# a slice request that can be called and will produce a slice
-# response. The request and response types will vary per layer
-# type, which means that the values of the dictionary result of
-# ``_slice_layers`` cannot be fixed to a single type.
-
-_SliceResponse = TypeVar('_SliceResponse')
-_SliceRequest = Callable[[], _SliceResponse]
-
-
-@runtime_checkable
-class _AsyncSliceable(Protocol[_SliceResponse]):
-    def _make_slice_request(self, dims: Dims) -> _SliceRequest[_SliceResponse]:
-        ...
-
-    def _update_slice_response(self, response: _SliceResponse) -> None:
-        ...
-
-
->>>>>>> 54c1dbf8
 class _LayerSlicer:
     """
     High level class to control the creation of a slice (via a slice request),
@@ -76,11 +54,13 @@
     def force_sync(self):
         """Context manager to temporarily force slicing to be synchronous.
 
+
         This should only be used from the main thread.
 
         >>> layer_slicer = _LayerSlicer()
         >>> layer = Image(...)  # an async-ready layer
         >>> with layer_slice.force_sync():
+        >>>     layer_slicer.submit(layers=[layer], dims=Dims())
         >>>     layer_slicer.submit(layers=[layer], dims=Dims())
         """
         prev = self._force_sync
@@ -113,7 +93,6 @@
             )
 
     def submit(
-<<<<<<< HEAD
         self,
         layers: Iterable[Layer],
         dims: Dims,
@@ -122,15 +101,12 @@
         """Slices the given layers with the given dims.
 
         Submitting multiple layers at one generates multiple requests, but only ONE task.
-
-=======
-        self, *, layers: Iterable[Layer], dims: Dims
-    ) -> Optional[Future[dict]]:
-        """Slices the given layers with the given dims.
-
         Submitting multiple layers at one generates multiple requests, but only ONE task.
 
->>>>>>> 54c1dbf8
+        This will attempt to cancel all pending slicing tasks that can be entirely
+        replaced the new ones. If multiple layers are sliced, any task that contains
+        only one of those layers can safely be cancelled. If a single layer is sliced,
+        it will wait for any existing tasks that include that layer AND another layer,
         This will attempt to cancel all pending slicing tasks that can be entirely
         replaced the new ones. If multiple layers are sliced, any task that contains
         only one of those layers can safely be cancelled. If a single layer is sliced,
@@ -146,12 +122,9 @@
             The layers to slice.
         dims: Dims
             The dimensions values associated with the view to be sliced.
-<<<<<<< HEAD
         force: bool
             True if slicing should be performed regardless if some cache thinks
             it can be skipped, False otherwise.
-=======
->>>>>>> 54c1dbf8
 
         Returns
         -------
@@ -163,7 +136,6 @@
             logger.debug('Cancelling task for %s', layers)
             existing_task.cancel()
 
-<<<<<<< HEAD
         async_requests = {}
         sync_requests = {}
         for layer in [layer for layer in layers if layer.visible]:
@@ -195,37 +167,6 @@
 
     def shutdown(self) -> None:
         """Shuts this down, preventing any new slice tasks from being submitted.
-=======
-        # Not all layer types will initially be asynchronously sliceable.
-        # The following logic gives us a way to handle those in the short
-        # term as we develop, and also in the long term if there are cases
-        # when we want to perform sync slicing anyway.
-        requests = {}
-        sync_layers = []
-        for layer in layers:
-            if isinstance(layer, _AsyncSliceable) and not self._force_sync:
-                requests[layer] = layer._make_slice_request(dims)
-            else:
-                sync_layers.append(layer)
-
-        # First maybe submit an async slicing task to start it ASAP.
-        task = None
-        if len(requests) > 0:
-            task = self._executor.submit(self._slice_layers, requests)
-            # Store task before adding done callback to ensure there is always
-            # a task to remove in the done callback.
-            with self._lock_layers_to_task:
-                self._layers_to_task[tuple(requests)] = task
-            task.add_done_callback(self._on_slice_done)
-
-        # Then execute sync slicing tasks to run concurrent with async ones.
-        for layer in sync_layers:
-            layer._slice_dims(dims.point, dims.ndisplay, dims.order)
-
-        return task
-
-    def shutdown(self) -> None:
-        """Shuts this down, preventing any new slice tasks from being submitted.
 
         This should only be called from the main thread.
         """
@@ -236,17 +177,6 @@
         for task in tasks:
             task.cancel()
         self._executor.shutdown(wait=True)
->>>>>>> 54c1dbf8
-
-        This should only be called from the main thread.
-        """
-        # Replace with cancel_futures=True in shutdown when we drop support
-        # for Python 3.8
-        with self._lock_layers_to_task:
-            tasks = tuple(self._layers_to_task.values())
-        for task in tasks:
-            task.cancel()
-        self._executor.shutdown(wait=True)
 
     def _call_requests(self, requests: Dict) -> Dict:
         """Calls the layer slice requests and returns their corresponding responses.
