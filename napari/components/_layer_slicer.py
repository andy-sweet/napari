from __future__ import annotations

import logging
from concurrent.futures import Executor, Future, ThreadPoolExecutor, wait
from contextlib import contextmanager
from threading import RLock
from typing import Dict, Iterable, Optional, Tuple

from napari.components import Dims
from napari.layers import Layer
from napari.utils.events.event import EmitterGroup, Event

logger = logging.getLogger("napari.components._layer_slicer")


<<<<<<< HEAD
=======
# Layers that can be asynchronously sliced must be able to make
# a slice request that can be called and will produce a slice
# response. The request and response types will vary per layer
# type, which means that the values of the dictionary result of
# ``_slice_layers`` cannot be fixed to a single type.

_SliceResponse = TypeVar('_SliceResponse')
_SliceRequest = Callable[[], _SliceResponse]


@runtime_checkable
class _AsyncSliceable(Protocol[_SliceResponse]):
    def _make_slice_request(self, dims: Dims) -> _SliceRequest[_SliceResponse]:
        ...

    def _update_slice_response(self, response: _SliceResponse) -> None:
        ...


>>>>>>> fc905333
class _LayerSlicer:
    """
    High level class to control the creation of a slice (via a slice request),
    submit it (synchronously or asynchronously) to a thread pool, and emit the
    results when complete.

    Events
    ------
    ready
        emitted after slicing is done with a dict value that maps from layer
        to slice response. Note that this may be emitted on the main or
        a non-main thread. If usage of this event relies on something happening
        on the main thread, actions should be taken to ensure that the callback
        is also executed on the main thread (e.g. by decorating the callback
        with `@ensure_main_thread`).
    """

    def __init__(self):
        """
        Attributes
        ----------
        _executor : concurrent.futures.ThreadPoolExecutor
            manager for the slicing threading
        _force_sync: bool
            if true, forces slicing to execute synchronously
        _layers_to_task : dict
            task storage for cancellation logic
        _lock_layers_to_task : threading.RLock
            lock to guard against changes to `_layers_to_task` when finding,
            adding, or removing tasks.
        """
        self.events = EmitterGroup(source=self, ready=Event)
        self._executor: Executor = ThreadPoolExecutor(max_workers=1)
        self._force_sync = True
        self._layers_to_task: Dict[Tuple[Layer], Future] = {}
        self._lock_layers_to_task = RLock()

    @contextmanager
    def force_sync(self):
        """Context manager to temporarily force slicing to be synchronous.

        This should only be used from the main thread.

        >>> layer_slicer = _LayerSlicer()
        >>> layer = Image(...)  # an async-ready layer
        >>> with layer_slice.force_sync():
        >>>     layer_slicer.submit(layers=[layer], dims=Dims())
        """
        prev = self._force_sync
        self._force_sync = True
        try:
            yield None
        finally:
            self._force_sync = prev

    def wait_until_idle(self, timeout: Optional[float] = None) -> None:
        """Wait for all slicing tasks to complete before returning.

        Attributes
        ----------
        timeout: float or None
            (Optional) time in seconds to wait before raising TimeoutError. If set as None,
            there is no limit to the wait time. Defaults to None

        Raises
        ------
        TimeoutError: when the timeout limit has been exceeded and the task is
            not yet complete
        """
        futures = self._layers_to_task.values()
        _, not_done_futures = wait(futures, timeout=timeout)

        if len(not_done_futures) > 0:
            raise TimeoutError(
                f'Slicing {len(not_done_futures)} tasks did not complete within timeout ({timeout}s).'
            )

    def submit(
<<<<<<< HEAD
        self,
        layers: Iterable[Layer],
        dims: Dims,
        force: bool = False,
    ) -> Optional[Future[dict]]:
        """Slices the given layers with the given dims.

        This should only be called from the main thread.
=======
        self, *, layers: Iterable[Layer], dims: Dims
    ) -> Optional[Future[dict]]:
        """Slices the given layers with the given dims.
>>>>>>> fc905333

        Submitting multiple layers at one generates multiple requests, but only ONE task.

        This will attempt to cancel all pending slicing tasks that can be entirely
        replaced the new ones. If multiple layers are sliced, any task that contains
        only one of those layers can safely be cancelled. If a single layer is sliced,
        it will wait for any existing tasks that include that layer AND another layer,
        In other words, it will only cancel if the new task will replace the
        slices of all the layers in the pending task.

<<<<<<< HEAD
=======
        This should only be called from the main thread.

>>>>>>> fc905333
        Parameters
        ----------
        layers: iterable of layers
            The layers to slice.
        dims: Dims
            The dimensions values associated with the view to be sliced.
<<<<<<< HEAD
        force: bool
            True if slicing should be performed regardless if some cache thinks
            it can be skipped, False otherwise.

        Returns
        -------
        Future[dict] or none
            A future with a result that maps from a layer to a layer slice
            response. Or none if no async slicing tasks were submitted.
=======

        Returns
        -------
        future of dict or none
            A future with a result that maps from a layer to an async layer
            slice response. Or none if no async slicing tasks were submitted.
>>>>>>> fc905333
        """
        if existing_task := self._find_existing_task(layers):
            logger.debug('Cancelling task for %s', layers)
            existing_task.cancel()

<<<<<<< HEAD
        async_requests = {}
        sync_requests = {}
        for layer in [layer for layer in layers if layer.visible]:
            if request := layer._make_slice_request(dims, force):
                if request.supports_async() and not self._force_sync:
                    async_requests[layer] = request
                else:
                    sync_requests[layer] = request

        # Submit async requests first to get them started.
        async_task = None
        if len(async_requests) > 0:
            async_task = self._executor.submit(
                self._slice_layers, async_requests
            )
            # Store the async task before adding the done callback to keep the
            # done callback logic simpler.
            with self._lock_layers_to_task:
                self._layers_to_task[tuple(async_requests)] = async_task
            async_task.add_done_callback(self._on_slice_done)

        # Then execute the sync tasks to work concurrently with the async ones.
        for request in sync_requests:
            request()

        return async_task
=======
        # Not all layer types will initially be asynchronously sliceable.
        # The following logic gives us a way to handle those in the short
        # term as we develop, and also in the long term if there are cases
        # when we want to perform sync slicing anyway.
        requests = {}
        sync_layers = []
        for layer in layers:
            if isinstance(layer, _AsyncSliceable) and not self._force_sync:
                requests[layer] = layer._make_slice_request(dims)
            else:
                sync_layers.append(layer)

        # First maybe submit an async slicing task to start it ASAP.
        task = None
        if len(requests) > 0:
            task = self._executor.submit(self._slice_layers, requests)
            # Store task before adding done callback to ensure there is always
            # a task to remove in the done callback.
            with self._lock_layers_to_task:
                self._layers_to_task[tuple(requests)] = task
            task.add_done_callback(self._on_slice_done)

        # Then execute sync slicing tasks to run concurrent with async ones.
        for layer in sync_layers:
            layer._slice_dims(dims.point, dims.ndisplay, dims.order)

        return task
>>>>>>> fc905333

    def shutdown(self) -> None:
        """Shuts this down, preventing any new slice tasks from being submitted.

        This should only be called from the main thread.
        """
        # Replace with cancel_futures=True in shutdown when we drop support
        # for Python 3.8
        with self._lock_layers_to_task:
<<<<<<< HEAD
            for task in self._layers_to_task.values():
                task.cancel()
=======
            tasks = tuple(self._layers_to_task.values())
        for task in tasks:
            task.cancel()
>>>>>>> fc905333
        self._executor.shutdown(wait=True)

    def _slice_layers(self, requests: Dict) -> Dict:
        """
        Iterates through a dictionary of request objects and call the slice
        on each individual layer. Can be called from the main or slicing thread.

        Attributes
        ----------
        requests: dict[Layer, SliceRequest]
            Dictionary of request objects to be used for constructing the slice

        Returns
        -------
        dict[Layer, SliceResponse]: which contains the results of the slice
        """
        return {layer: request() for layer, request in requests.items()}

    def _on_slice_done(self, task: Future[Dict]) -> None:
        """
        This is the "done_callback" which is added to each task.
        Can be called from the main or slicing thread.
        """
        if not self._try_to_remove_task(task):
            logger.debug('Task not found')
            return

        if task.cancelled():
            logger.debug('Cancelled task')
            return
        result = task.result()
        self.events.ready(Event('ready', value=result))

    def _try_to_remove_task(self, task: Future[Dict]) -> bool:
        """
        Attempt to remove task, return false if task not found, return true
        if task is found and removed from layers_to_task dict.

        This function provides a lock to ensure that the layers_to_task dict
        is unmodified during this process.
        """
        with self._lock_layers_to_task:
            for k_layers, v_task in self._layers_to_task.items():
                if v_task == task:
                    del self._layers_to_task[k_layers]
                    return True
        return False

    def _find_existing_task(
        self, layers: Iterable[Layer]
    ) -> Optional[Future[Dict]]:
        """Find the task associated with a list of layers. Returns the first
        task found for which the layers of the task are a subset of the input
        layers.

        This function provides a lock to ensure that the layers_to_task dict
        is unmodified during this process.
        """
        with self._lock_layers_to_task:
            layer_set = set(layers)
            for task_layers, task in self._layers_to_task.items():
                if set(task_layers).issubset(layer_set):
                    logger.debug(f'Found existing task for {task_layers}')
                    return task
        return None<|MERGE_RESOLUTION|>--- conflicted
+++ resolved
@@ -13,28 +13,6 @@
 logger = logging.getLogger("napari.components._layer_slicer")
 
 
-<<<<<<< HEAD
-=======
-# Layers that can be asynchronously sliced must be able to make
-# a slice request that can be called and will produce a slice
-# response. The request and response types will vary per layer
-# type, which means that the values of the dictionary result of
-# ``_slice_layers`` cannot be fixed to a single type.
-
-_SliceResponse = TypeVar('_SliceResponse')
-_SliceRequest = Callable[[], _SliceResponse]
-
-
-@runtime_checkable
-class _AsyncSliceable(Protocol[_SliceResponse]):
-    def _make_slice_request(self, dims: Dims) -> _SliceRequest[_SliceResponse]:
-        ...
-
-    def _update_slice_response(self, response: _SliceResponse) -> None:
-        ...
-
-
->>>>>>> fc905333
 class _LayerSlicer:
     """
     High level class to control the creation of a slice (via a slice request),
@@ -113,7 +91,6 @@
             )
 
     def submit(
-<<<<<<< HEAD
         self,
         layers: Iterable[Layer],
         dims: Dims,
@@ -121,13 +98,6 @@
     ) -> Optional[Future[dict]]:
         """Slices the given layers with the given dims.
 
-        This should only be called from the main thread.
-=======
-        self, *, layers: Iterable[Layer], dims: Dims
-    ) -> Optional[Future[dict]]:
-        """Slices the given layers with the given dims.
->>>>>>> fc905333
-
         Submitting multiple layers at one generates multiple requests, but only ONE task.
 
         This will attempt to cancel all pending slicing tasks that can be entirely
@@ -137,41 +107,26 @@
         In other words, it will only cancel if the new task will replace the
         slices of all the layers in the pending task.
 
-<<<<<<< HEAD
-=======
-        This should only be called from the main thread.
-
->>>>>>> fc905333
         Parameters
         ----------
         layers: iterable of layers
             The layers to slice.
         dims: Dims
             The dimensions values associated with the view to be sliced.
-<<<<<<< HEAD
         force: bool
             True if slicing should be performed regardless if some cache thinks
             it can be skipped, False otherwise.
-
-        Returns
-        -------
-        Future[dict] or none
-            A future with a result that maps from a layer to a layer slice
-            response. Or none if no async slicing tasks were submitted.
-=======
 
         Returns
         -------
         future of dict or none
             A future with a result that maps from a layer to an async layer
             slice response. Or none if no async slicing tasks were submitted.
->>>>>>> fc905333
         """
         if existing_task := self._find_existing_task(layers):
             logger.debug('Cancelling task for %s', layers)
             existing_task.cancel()
 
-<<<<<<< HEAD
         async_requests = {}
         sync_requests = {}
         for layer in [layer for layer in layers if layer.visible]:
@@ -198,35 +153,6 @@
             request()
 
         return async_task
-=======
-        # Not all layer types will initially be asynchronously sliceable.
-        # The following logic gives us a way to handle those in the short
-        # term as we develop, and also in the long term if there are cases
-        # when we want to perform sync slicing anyway.
-        requests = {}
-        sync_layers = []
-        for layer in layers:
-            if isinstance(layer, _AsyncSliceable) and not self._force_sync:
-                requests[layer] = layer._make_slice_request(dims)
-            else:
-                sync_layers.append(layer)
-
-        # First maybe submit an async slicing task to start it ASAP.
-        task = None
-        if len(requests) > 0:
-            task = self._executor.submit(self._slice_layers, requests)
-            # Store task before adding done callback to ensure there is always
-            # a task to remove in the done callback.
-            with self._lock_layers_to_task:
-                self._layers_to_task[tuple(requests)] = task
-            task.add_done_callback(self._on_slice_done)
-
-        # Then execute sync slicing tasks to run concurrent with async ones.
-        for layer in sync_layers:
-            layer._slice_dims(dims.point, dims.ndisplay, dims.order)
-
-        return task
->>>>>>> fc905333
 
     def shutdown(self) -> None:
         """Shuts this down, preventing any new slice tasks from being submitted.
@@ -236,14 +162,9 @@
         # Replace with cancel_futures=True in shutdown when we drop support
         # for Python 3.8
         with self._lock_layers_to_task:
-<<<<<<< HEAD
-            for task in self._layers_to_task.values():
-                task.cancel()
-=======
             tasks = tuple(self._layers_to_task.values())
         for task in tasks:
             task.cancel()
->>>>>>> fc905333
         self._executor.shutdown(wait=True)
 
     def _slice_layers(self, requests: Dict) -> Dict:
