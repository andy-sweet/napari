from __future__ import annotations

import logging
from concurrent.futures import Executor, Future, ThreadPoolExecutor, wait
from contextlib import contextmanager
from threading import RLock
from typing import (
    Callable,
    Dict,
    Iterable,
    Optional,
    Protocol,
    Tuple,
    TypeVar,
    runtime_checkable,
)

from napari.components import Dims
from napari.layers import Layer
from napari.utils.events.event import EmitterGroup, Event

logger = logging.getLogger("napari.components._layer_slicer")


# Layers that can be asynchronously sliced must be able to make
# a slice request that can be called and will produce a slice
# response. The request and response types will vary per layer
# type, which means that the values of the dictionary result of
# ``_slice_layers`` cannot be fixed to a single type.

_SliceResponse = TypeVar('_SliceResponse')
_SliceRequest = Callable[[], _SliceResponse]


@runtime_checkable
class _AsyncSliceable(Protocol[_SliceResponse]):
    def _make_slice_request(self, dims: Dims) -> _SliceRequest[_SliceResponse]:
        ...

    def _update_slice_response(self, response: _SliceResponse) -> None:
        ...


class _LayerSlicer:
    """
    High level class to control the creation of a slice (via a slice request),
    submit it (synchronously or asynchronously) to a thread pool, and emit the
    results when complete.

    Events
    ------
    ready
        emitted after slicing is done with a dict value that maps from layer
        to slice response. Note that this may be emitted on the main or
        a non-main thread. If usage of this event relies on something happening
        on the main thread, actions should be taken to ensure that the callback
        is also executed on the main thread (e.g. by decorating the callback
        with `@ensure_main_thread`).
    """

    def __init__(self):
        """
        Attributes
        ----------
        _executor : concurrent.futures.ThreadPoolExecutor
            manager for the slicing threading
        _force_sync: bool
            if true, forces slicing to execute synchronously
        _layers_to_task : dict
            task storage for cancellation logic
        _lock_layers_to_task : threading.RLock
            lock to guard against changes to `_layers_to_task` when finding,
            adding, or removing tasks.
        """
        self.events = EmitterGroup(source=self, ready=Event)
        self._executor: Executor = ThreadPoolExecutor(max_workers=1)
        self._force_sync = True
        self._layers_to_task: Dict[Tuple[Layer], Future] = {}
        self._lock_layers_to_task = RLock()

    @contextmanager
    def force_sync(self):
        """Context manager to temporarily force slicing to be synchronous.

        This should only be used from the main thread.

        >>> layer_slicer = _LayerSlicer()
        >>> layer = Image(...)  # an async-ready layer
        >>> with layer_slice.force_sync():
        >>>     layer_slicer.submit(layers=[layer], dims=Dims())
        """
        prev = self._force_sync
        self._force_sync = True
        try:
            yield None
        finally:
            self._force_sync = prev

    def wait_until_idle(self, timeout: Optional[float] = None) -> None:
        """Wait for all slicing tasks to complete before returning.

        Attributes
        ----------
        timeout: float or None
            (Optional) time in seconds to wait before raising TimeoutError. If set as None,
            there is no limit to the wait time. Defaults to None

        Raises
        ------
        TimeoutError: when the timeout limit has been exceeded and the task is
            not yet complete
        """
        futures = self._layers_to_task.values()
        _, not_done_futures = wait(futures, timeout=timeout)

        if len(not_done_futures) > 0:
            raise TimeoutError(
                f'Slicing {len(not_done_futures)} tasks did not complete within timeout ({timeout}s).'
            )

<<<<<<< HEAD
    def slice_layers_async(
        self, layers: Iterable[Layer], dims: Dims
    ) -> Optional[Future[dict]]:
        """This should only be called from the main thread.
=======
    def submit(
        self,
        layers: Iterable[Layer],
        dims: Dims,
        _refresh_sync: bool = False,
    ) -> Optional[Future[dict]]:
        """Slices the given layers with the given dims.

        This should only be called from the main thread.
>>>>>>> 5c341dd5

        Creates a new task and adds it to the _layers_to_task dict. Cancels
        all tasks currently pending for that layer tuple.

        Submitting multiple layers at one generates multiple requests (stored in a dict),
        but only ONE task.

        If multiple layers are sliced, any task that contains only one of those
        layers can safely be cancelled. If a single layer is sliced, it will
        wait for any existing tasks that include that layer AND another layer,
        In other words, it will only cancel if the new task will replace the
        slices of all the layers in the pending task.

<<<<<<< HEAD
        TODO: consider renaming this slice_layers, or maybe just slice, or run;
        we don't know if slicing will be async or not.
=======
        Parameters
        ----------
        layers: iterable of layers
            The layers to slice.
        dims: Dims
            The dimensions values associated with the view to be sliced.
        _refresh_sync: bool
            True if when forcing synchronous slicing, `refresh` should be used
            instead of `_slice_dims`. False otherwise. The leading underscore
            indicates that this is a temporary parameter that will be removed
            after old-style slicing is removed.

        Returns
        -------
        Future[dict] or none
            A future with a result that maps from a layer to a layer slice
            response. Or none if no async slicing tasks were submitted.
>>>>>>> 5c341dd5
        """
        # Cancel any tasks that are slicing a subset of the layers
        # being sliced now. This allows us to slice arbitrary sets of
        # layers with some sensible and not too complex cancellation
        # policy.
        if existing_task := self._find_existing_task(layers):
            logger.debug('Cancelling task for %s', layers)
            existing_task.cancel()

        # Not all layer types will initially be asynchronously sliceable.
        # The following logic gives us a way to handle those in the short
        # term as we develop, and also in the long term if there are cases
        # when we want to perform sync slicing anyway.
        async_requests = {}
        sync_requests = {}
        for layer in layers:
            request = layer._make_slice_request(dims)
            if request.supports_async():
                async_requests[layer] = request
            else:
                sync_requests[layer] = request

<<<<<<< HEAD
        # create task for slicing of each request/layer
        task = None
        if len(async_requests) > 0:
            self._executor.submit(self._slice_layers, async_requests)

        if self._force_sync:
            task.result()

        for task in sync_requests:
            task()

        # store task for cancellation logic
        # this is purposefully done before adding the done callback to ensure
        # that the task is added before the done callback can be executed
        with self._lock_layers_to_task:
            self._layers_to_task[tuple(async_requests)] = task
=======
        # create one task for all requests
        task = None
        if len(requests) > 0:
            task = self._executor.submit(self._slice_layers, requests)

            # store task for cancellation logic
            # this is purposefully done before adding the done callback to ensure
            # that the task is added before the done callback can be executed
            with self._lock_layers_to_task:
                self._layers_to_task[tuple(requests)] = task

            task.add_done_callback(self._on_slice_done)
>>>>>>> 5c341dd5

        # slice the sync layers after async submission so that async
        # tasks can potentially run concurrently
        for layer in sync_layers:
            if _refresh_sync:
                layer.refresh()
            else:
                layer._slice_dims(dims.point, dims.ndisplay, dims.order)

        return task

    def shutdown(self) -> None:
<<<<<<< HEAD
        """Should be called from the main thread when this is no longer needed."""
        self._executor.shutdown(wait=True, cancel_futures=True)
=======
        """Shuts this down, preventing any new slice tasks from being submitted.

        This should only be called from the main thread.
        """
        # Replace with cancel_futures=True in shutdown when we drop support
        # for Python 3.8
        with self._lock_layers_to_task:
            for task in self._layers_to_task.values():
                task.cancel()
        self._executor.shutdown(wait=True)
>>>>>>> 5c341dd5

    def _slice_layers(self, requests: Dict) -> Dict:
        """
        Iterates through a dictionary of request objects and call the slice
        on each individual layer. Can be called from the main or slicing thread.

        Attributes
        ----------
        requests: dict[Layer, SliceRequest]
            Dictionary of request objects to be used for constructing the slice

        Returns
        -------
        dict[Layer, SliceResponse]: which contains the results of the slice
        """
        return {layer: request() for layer, request in requests.items()}

    def _on_slice_done(self, task: Future[Dict]) -> None:
        """
        This is the "done_callback" which is added to each task.
        Can be called from the main or slicing thread.
        """
        if not self._try_to_remove_task(task):
            logger.debug('Task not found')
            return

        if task.cancelled():
            logger.debug('Cancelled task')
            return
        result = task.result()
        self.events.ready(Event('ready', value=result))

    def _try_to_remove_task(self, task: Future[Dict]) -> bool:
        """
        Attempt to remove task, return false if task not found, return true
        if task is found and removed from layers_to_task dict.

        This function provides a lock to ensure that the layers_to_task dict
        is unmodified during this process.
        """
        with self._lock_layers_to_task:
            for k_layers, v_task in self._layers_to_task.items():
                if v_task == task:
                    del self._layers_to_task[k_layers]
                    return True
        return False

    def _find_existing_task(
        self, layers: Iterable[Layer]
    ) -> Optional[Future[Dict]]:
        """Find the task associated with a list of layers. Returns the first
        task found for which the layers of the task are a subset of the input
        layers.

        This function provides a lock to ensure that the layers_to_task dict
        is unmodified during this process.
        """
        with self._lock_layers_to_task:
            layer_set = set(layers)
            for task_layers, task in self._layers_to_task.items():
                if set(task_layers).issubset(layer_set):
                    logger.debug(f'Found existing task for {task_layers}')
                    return task
        return None<|MERGE_RESOLUTION|>--- conflicted
+++ resolved
@@ -118,12 +118,6 @@
                 f'Slicing {len(not_done_futures)} tasks did not complete within timeout ({timeout}s).'
             )
 
-<<<<<<< HEAD
-    def slice_layers_async(
-        self, layers: Iterable[Layer], dims: Dims
-    ) -> Optional[Future[dict]]:
-        """This should only be called from the main thread.
-=======
     def submit(
         self,
         layers: Iterable[Layer],
@@ -133,7 +127,6 @@
         """Slices the given layers with the given dims.
 
         This should only be called from the main thread.
->>>>>>> 5c341dd5
 
         Creates a new task and adds it to the _layers_to_task dict. Cancels
         all tasks currently pending for that layer tuple.
@@ -147,10 +140,6 @@
         In other words, it will only cancel if the new task will replace the
         slices of all the layers in the pending task.
 
-<<<<<<< HEAD
-        TODO: consider renaming this slice_layers, or maybe just slice, or run;
-        we don't know if slicing will be async or not.
-=======
         Parameters
         ----------
         layers: iterable of layers
@@ -168,7 +157,6 @@
         Future[dict] or none
             A future with a result that maps from a layer to a layer slice
             response. Or none if no async slicing tasks were submitted.
->>>>>>> 5c341dd5
         """
         # Cancel any tasks that are slicing a subset of the layers
         # being sliced now. This allows us to slice arbitrary sets of
@@ -191,15 +179,16 @@
             else:
                 sync_requests[layer] = request
 
-<<<<<<< HEAD
         # create task for slicing of each request/layer
         task = None
         if len(async_requests) > 0:
             self._executor.submit(self._slice_layers, async_requests)
 
+        # wait for the async tasks to finish when forcing sync
         if self._force_sync:
             task.result()
 
+        # now execute the sync tasks
         for task in sync_requests:
             task()
 
@@ -208,36 +197,10 @@
         # that the task is added before the done callback can be executed
         with self._lock_layers_to_task:
             self._layers_to_task[tuple(async_requests)] = task
-=======
-        # create one task for all requests
-        task = None
-        if len(requests) > 0:
-            task = self._executor.submit(self._slice_layers, requests)
-
-            # store task for cancellation logic
-            # this is purposefully done before adding the done callback to ensure
-            # that the task is added before the done callback can be executed
-            with self._lock_layers_to_task:
-                self._layers_to_task[tuple(requests)] = task
-
-            task.add_done_callback(self._on_slice_done)
->>>>>>> 5c341dd5
-
-        # slice the sync layers after async submission so that async
-        # tasks can potentially run concurrently
-        for layer in sync_layers:
-            if _refresh_sync:
-                layer.refresh()
-            else:
-                layer._slice_dims(dims.point, dims.ndisplay, dims.order)
 
         return task
 
     def shutdown(self) -> None:
-<<<<<<< HEAD
-        """Should be called from the main thread when this is no longer needed."""
-        self._executor.shutdown(wait=True, cancel_futures=True)
-=======
         """Shuts this down, preventing any new slice tasks from being submitted.
 
         This should only be called from the main thread.
@@ -248,7 +211,6 @@
             for task in self._layers_to_task.values():
                 task.cancel()
         self._executor.shutdown(wait=True)
->>>>>>> 5c341dd5
 
     def _slice_layers(self, requests: Dict) -> Dict:
         """
