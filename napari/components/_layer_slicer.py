from __future__ import annotations

import logging
from concurrent.futures import Executor, Future, ThreadPoolExecutor, wait
from contextlib import contextmanager
from threading import RLock
from typing import (
    Callable,
    Dict,
    Iterable,
    Optional,
    Protocol,
    Tuple,
    TypeVar,
    runtime_checkable,
)

from napari.components import Dims
from napari.layers import Layer
from napari.utils.events.event import EmitterGroup, Event

logger = logging.getLogger("napari.components._layer_slicer")


# Layers that can be asynchronously sliced must be able to make
# a slice request that can be called and will produce a slice
# response. The request and response types will vary per layer
# type, which means that the values of the dictionary result of
# ``_slice_layers`` cannot be fixed to a single type.

_SliceResponse = TypeVar('_SliceResponse')
_SliceRequest = Callable[[], _SliceResponse]


@runtime_checkable
class _AsyncSliceable(Protocol[_SliceResponse]):
    def _make_slice_request(self, dims: Dims) -> _SliceRequest[_SliceResponse]:
        ...

    def _update_slice_response(self, response: _SliceResponse) -> None:
        ...


class _LayerSlicer:
    """
    High level class to control the creation of a slice (via a slice request),
    submit it (synchronously or asynchronously) to a thread pool, and emit the
    results when complete.

    Events
    ------
    ready
        emitted after slicing is done with a dict value that maps from layer
        to slice response. Note that this may be emitted on the main or
        a non-main thread. If usage of this event relies on something happening
        on the main thread, actions should be taken to ensure that the callback
        is also executed on the main thread (e.g. by decorating the callback
        with `@ensure_main_thread`).
    """

    def __init__(self):
        """
        Attributes
        ----------
        _executor : concurrent.futures.ThreadPoolExecutor
            manager for the slicing threading
        _force_sync: bool
            if true, forces slicing to execute synchronously
        _layers_to_task : dict
            task storage for cancellation logic
        _lock_layers_to_task : threading.RLock
            lock to guard against changes to `_layers_to_task` when finding,
            adding, or removing tasks.
        """
        self.events = EmitterGroup(source=self, ready=Event)
        self._executor: Executor = ThreadPoolExecutor(max_workers=1)
        self._force_sync = False
        self._layers_to_task: Dict[Tuple[Layer], Future] = {}
        self._lock_layers_to_task = RLock()

    @contextmanager
    def force_sync(self):
        """Context manager to temporarily force slicing to be synchronous.
        This should only be used from the main thread.

        >>> layer_slicer = _LayerSlicer()
        >>> layer = Image(...)  # an async-ready layer
        >>> with layer_slice.force_sync():
        >>>     layer_slicer.slice_layers_async(layers=[layer], dims=Dims())
        """
        prev = self._force_sync
        self._force_sync = True
        try:
            yield None
        finally:
            self._force_sync = prev

    def wait_until_idle(self, timeout: Optional[float] = None) -> None:
        """Wait for all slicing tasks to complete before returning.

        Attributes
        ----------
        timeout: float or None
            (Optional) time in seconds to wait before raising TimeoutError. If set as None,
            there is no limit to the wait time. Defaults to None

        Raises
        ------
        TimeoutError: when the timeout limit has been exceeded and the task is
            not yet complete
        """
        futures = self._layers_to_task.values()
        _, not_done_futures = wait(futures, timeout=timeout)

        if len(not_done_futures) > 0:
            raise TimeoutError(
                f'Slicing {len(not_done_futures)} tasks did not complete within timeout ({timeout}s).'
            )

    def slice_layers_async(
        self, layers: Iterable[Layer], dims: Dims
    ) -> Optional[Future[dict]]:
        """This should only be called from the main thread.

        Creates a new task and adds it to the _layers_to_task dict. Cancels
        all tasks currently pending for that layer tuple.

        Submitting multiple layers at one generates multiple requests (stored in a dict),
        but only ONE task.

        If multiple layers are sliced, any task that contains only one of those
        layers can safely be cancelled. If a single layer is sliced, it will
        wait for any existing tasks that include that layer AND another layer,
        In other words, it will only cancel if the new task will replace the
        slices of all the layers in the pending task.

        TODO: consider renaming this slice_layers, or maybe just slice, or run;
        we don't know if slicing will be async or not.
        """
        # Cancel any tasks that are slicing a subset of the layers
        # being sliced now. This allows us to slice arbitrary sets of
        # layers with some sensible and not too complex cancellation
        # policy.
        if existing_task := self._find_existing_task(layers):
            logger.debug('Cancelling task for %s', layers)
            existing_task.cancel()

        # Not all layer types will initially be asynchronously sliceable.
        # The following logic gives us a way to handle those in the short
        # term as we develop, and also in the long term if there are cases
        # when we want to perform sync slicing anyway.
        async_requests = {}
        sync_requests = {}
        for layer in layers:
            request = layer._make_slice_request(dims)
            if request.supports_async():
                async_requests[layer] = request
            else:
<<<<<<< HEAD
                sync_requests[layer] = request
=======
                layer._slice_dims(
                    dims.point, dims.ndisplay, dims.order, force=True
                )

        if len(requests) == 0:
            return None
>>>>>>> c4843f38

        # create task for slicing of each request/layer
        task = self._executor.submit(self._slice_layers, async_requests)

        if self._force_sync:
            task.result()

        for task in sync_requests:
            task()

        # store task for cancellation logic
        # this is purposefully done before adding the done callback to ensure
        # that the task is added before the done callback can be executed
        with self._lock_layers_to_task:
            self._layers_to_task[tuple(async_requests)] = task

        task.add_done_callback(self._on_slice_done)

        return task

    def shutdown(self) -> None:
        """Should be called from the main thread when this is no longer needed."""
        self._executor.shutdown(wait=True, cancel_futures=True)

    def _slice_layers(self, requests: Dict) -> Dict:
        """
        Iterates through a dictionary of request objects and call the slice
        on each individual layer. Can be called from the main or slicing thread.

        Attributes
        ----------
        requests: dict[Layer, SliceRequest]
            Dictionary of request objects to be used for constructing the slice

        Returns
        -------
        dict[Layer, SliceResponse]: which contains the results of the slice
        """
        return {layer: request() for layer, request in requests.items()}

    def _on_slice_done(self, task: Future[Dict]) -> None:
        """
        This is the "done_callback" which is added to each task.
        Can be called from the main or slicing thread.
        """
        if not self._try_to_remove_task(task):
            logger.debug('Task not found')
            return

        if task.cancelled():
            logger.debug('Cancelled task')
            return
        result = task.result()
        self.events.ready(Event('ready', value=result))

    def _try_to_remove_task(self, task: Future[Dict]) -> bool:
        """
        Attempt to remove task, return false if task not found, return true
        if task is found and removed from layers_to_task dict.

        This function provides a lock to ensure that the layers_to_task dict
        is unmodified during this process.
        """
        with self._lock_layers_to_task:
            for k_layers, v_task in self._layers_to_task.items():
                if v_task == task:
                    del self._layers_to_task[k_layers]
                    return True
        return False

    def _find_existing_task(
        self, layers: Iterable[Layer]
    ) -> Optional[Future[Dict]]:
        """Find the task associated with a list of layers. Returns the first
        task found for which the layers of the task are a subset of the input
        layers.

        This function provides a lock to ensure that the layers_to_task dict
        is unmodified during this process.
        """
        with self._lock_layers_to_task:
            layer_set = set(layers)
            for task_layers, task in self._layers_to_task.items():
                if set(task_layers).issubset(layer_set):
                    logger.debug(f'Found existing task for {task_layers}')
                    return task
        return None<|MERGE_RESOLUTION|>--- conflicted
+++ resolved
@@ -156,19 +156,12 @@
             if request.supports_async():
                 async_requests[layer] = request
             else:
-<<<<<<< HEAD
                 sync_requests[layer] = request
-=======
-                layer._slice_dims(
-                    dims.point, dims.ndisplay, dims.order, force=True
-                )
-
-        if len(requests) == 0:
-            return None
->>>>>>> c4843f38
 
         # create task for slicing of each request/layer
-        task = self._executor.submit(self._slice_layers, async_requests)
+        task = None
+        if len(async_requests) > 0:
+            self._executor.submit(self._slice_layers, async_requests)
 
         if self._force_sync:
             task.result()
