--- conflicted
+++ resolved
@@ -1,24 +1,18 @@
-<<<<<<< HEAD
 # The tests in this module for the new style of async slicing in napari:
 # https://napari.org/dev/naps/4-async-slicing.html
-import logging
+
 from threading import RLock
 from typing import Tuple, Union
 
-=======
->>>>>>> aa555f78
 import numpy as np
 import pytest
 from numpy.typing import DTypeLike
 from vispy.visuals import VolumeVisual
 
 from napari import Viewer
-from napari._vispy.layers.image import VispyImageLayer
+from napari._vispy.layers.image import VispyBaseLayer, VispyImageLayer
 from napari.layers import Image, Layer, Points
-<<<<<<< HEAD
 from napari.layers._data_protocols import Index, LayerDataProtocol
-=======
->>>>>>> aa555f78
 from napari.utils.events import Event
 
 
@@ -83,25 +77,18 @@
 ):
     viewer = make_napari_viewer()
     data = rng.random((3, 4, 5))
-<<<<<<< HEAD
-    layer = Image(data)
-    vispy_layer = setup_viewer_for_async_slice(viewer, layer)
-
-=======
-    image = Image(data)
-    vispy_image = setup_viewer_for_async_slicing(viewer, image)
->>>>>>> aa555f78
+    image = Image(data)
+    vispy_image = setup_viewer_for_async_slicing(viewer, image)
     assert viewer.dims.current_step != (2, 0, 0)
 
     viewer.dims.current_step = (2, 0, 0)
 
-    wait_until_vispy_image_data_equal(qtbot, vispy_layer, data[2, :, :])
+    wait_until_vispy_image_data_equal(qtbot, vispy_image, data[2, :, :])
 
 
 def test_sync_slice_image_on_current_step_change(
-    make_napari_viewer, qtbot, rng, caplog
+    make_napari_viewer, qtbot, rng
 ):
-    caplog.set_level(logging.DEBUG)
     viewer = make_napari_viewer()
     viewer._layer_slicer._force_sync = True
     data = rng.random((3, 4, 5))
@@ -110,62 +97,41 @@
     assert viewer.dims.current_step != (2, 0, 0)
     viewer.dims.current_step = (2, 0, 0)
 
-    assert 'submitting sync slice' in caplog.text
-
 
 def test_async_slice_image_on_order_change(make_napari_viewer, qtbot, rng):
     viewer = make_napari_viewer()
     data = rng.random((3, 4, 5))
-<<<<<<< HEAD
-    layer = Image(data)
-    vispy_layer = setup_viewer_for_async_slice(viewer, layer)
-=======
-    image = Image(data)
-    vispy_image = setup_viewer_for_async_slicing(viewer, image)
->>>>>>> aa555f78
+    image = Image(data)
+    vispy_image = setup_viewer_for_async_slicing(viewer, image)
     assert viewer.dims.order != (1, 0, 2)
 
     viewer.dims.order = (1, 0, 2)
 
-    wait_until_vispy_image_data_equal(qtbot, vispy_layer, data[:, 2, :])
+    wait_until_vispy_image_data_equal(qtbot, vispy_image, data[:, 2, :])
 
 
 def test_async_slice_image_on_ndisplay_change(make_napari_viewer, qtbot, rng):
     viewer = make_napari_viewer()
     data = rng.random((3, 4, 5))
-<<<<<<< HEAD
-    layer = Image(data)
-    vispy_layer = setup_viewer_for_async_slice(viewer, layer)
-=======
-    image = Image(data)
-    vispy_image = setup_viewer_for_async_slicing(viewer, image)
->>>>>>> aa555f78
+    image = Image(data)
+    vispy_image = setup_viewer_for_async_slicing(viewer, image)
     assert viewer.dims.ndisplay != 3
 
     viewer.dims.ndisplay = 3
 
-    wait_until_vispy_image_data_equal(qtbot, vispy_layer, data)
+    wait_until_vispy_image_data_equal(qtbot, vispy_image, data)
 
 
 def test_async_slice_multiscale_image_on_pan(make_napari_viewer, qtbot, rng):
     viewer = make_napari_viewer()
     data = [rng.random((4, 8, 10)), rng.random((2, 4, 5))]
-<<<<<<< HEAD
-    layer = Image(data)
-    vispy_layer = setup_viewer_for_async_slice(viewer, layer)
-=======
-    image = Image(data)
-    vispy_image = setup_viewer_for_async_slicing(viewer, image)
->>>>>>> aa555f78
+    image = Image(data)
+    vispy_image = setup_viewer_for_async_slicing(viewer, image)
 
     # Check that we're initially slicing the middle of the first dimension
     # over the whole of lowest resolution image.
     assert viewer.dims.not_displayed == (0,)
     assert viewer.dims.current_step[0] == 2
-<<<<<<< HEAD
-    image = vispy_layer.layer
-=======
->>>>>>> aa555f78
     assert image._data_level == 1
     np.testing.assert_equal(image.corner_pixels, [[0, 0, 0], [0, 4, 5]])
 
@@ -174,28 +140,19 @@
     image.corner_pixels = np.array([[0, 0, 0], [0, 4, 3]])
     image.events.reload(Event('reload', layer=image))
 
-    wait_until_vispy_image_data_equal(qtbot, vispy_layer, data[1][1, 0:4, 0:3])
+    wait_until_vispy_image_data_equal(qtbot, vispy_image, data[1][1, 0:4, 0:3])
 
 
 def test_async_slice_multiscale_image_on_zoom(qtbot, make_napari_viewer, rng):
     viewer = make_napari_viewer()
     data = [rng.random((4, 8, 10)), rng.random((2, 4, 5))]
-<<<<<<< HEAD
-    layer = Image(data)
-    vispy_layer = setup_viewer_for_async_slice(viewer, layer)
-=======
-    image = Image(data)
-    vispy_image = setup_viewer_for_async_slicing(viewer, image)
->>>>>>> aa555f78
+    image = Image(data)
+    vispy_image = setup_viewer_for_async_slicing(viewer, image)
 
     # Check that we're initially slicing the middle of the first dimension
     # over the whole of lowest resolution image.
     assert viewer.dims.not_displayed == (0,)
     assert viewer.dims.current_step[0] == 2
-<<<<<<< HEAD
-    image = vispy_layer.layer
-=======
->>>>>>> aa555f78
     assert image._data_level == 1
     np.testing.assert_equal(image.corner_pixels, [[0, 0, 0], [0, 4, 5]])
 
@@ -204,79 +161,9 @@
     image.corner_pixels = np.array([[0, 2, 3], [0, 6, 7]])
     image.events.reload(Event('reload', layer=image))
 
-    wait_until_vispy_image_data_equal(qtbot, vispy_layer, data[0][2, 2:6, 3:7])
-
-
-<<<<<<< HEAD
-def test_slicing_in_progress(make_napari_viewer, qtbot, rng, caplog):
-    caplog.set_level(logging.DEBUG)
-    viewer = make_napari_viewer()
-    data = rng.random((3, 4, 5))
-    lockable_data = LockableData(data)
-    layer = Image(data=lockable_data, multiscale=False)
-    vispy_layer = setup_viewer_for_async_slice(viewer, layer)
-    assert viewer.dims.current_step != (2, 0, 0)
-
-    layer = vispy_layer.layer
-    assert not viewer.slicing_in_progress
-    caplog.clear()
-    with lockable_data.lock:
-        viewer.dims.current_step = (2, 0, 0)
-        assert viewer.slicing_in_progress
-        assert 'Task complete' not in caplog.text
-
-    wait_until_vispy_image_data_equal(qtbot, vispy_layer, data[2, :, :])
-    assert not viewer.slicing_in_progress
-    assert 'submitting async slice request' in caplog.text
-    assert 'Task complete' in caplog.text
-
-
-def test_async_slice_image_loaded(make_napari_viewer, qtbot, rng, caplog):
-    caplog.set_level(logging.DEBUG)
-    viewer = make_napari_viewer()
-    data = rng.random((3, 4, 5))
-    lockable_data = LockableData(data)
-    layer = Image(lockable_data, multiscale=False)
-    vispy_layer = setup_viewer_for_async_slice(viewer, layer)
-
-    assert layer.loaded
-    assert viewer.dims.current_step != (2, 0, 0)
-
-    with lockable_data.lock:
-        viewer.dims.current_step = (2, 0, 0)
-        assert not layer.loaded
-        assert 'Task complete' not in caplog.text
-
-    wait_until_vispy_image_data_equal(qtbot, vispy_layer, data[2, :, :])
-    assert layer.loaded
-    assert 'Task complete' in caplog.text
-
-
-def test_async_slice_points(make_napari_viewer, qtbot):
-    viewer = make_napari_viewer()
-    data = np.array(
-        (
-            (0, 2, 3),
-            (1, 3, 4),
-            (2, 4, 5),
-            (3, 5, 6),
-            (4, 6, 7),
-        )
-    )
-    layer = Points(data=data)
-    assert layer.loaded
-    vispy_layer = setup_viewer_for_async_slice(viewer, layer)
-    assert viewer.dims.current_step[0] != 3
-    viewer.dims.current_step = (3, 5, 5)
-
-    wait_until_vispy_points_data_equal(
-        qtbot, vispy_layer, np.array(((6, 5, 0),))
-    )
-    assert layer.loaded
-
-
-def setup_viewer_for_async_slice(
-=======
+    wait_until_vispy_image_data_equal(qtbot, vispy_image, data[0][2, 2:6, 3:7])
+
+
 def test_async_slice_points_on_current_step_change(make_napari_viewer, qtbot):
     viewer = make_napari_viewer()
     data = np.array(
@@ -320,21 +207,51 @@
     wait_until_vispy_points_data_equal(qtbot, vispy_points, np.array([[3, 4]]))
 
 
+def test_slicing_in_progress(make_napari_viewer, qtbot, rng):
+    viewer = make_napari_viewer()
+    data = rng.random((3, 4, 5))
+    lockable_data = LockableData(data)
+    layer = Image(data=lockable_data, multiscale=False)
+    vispy_layer = setup_viewer_for_async_slicing(viewer, layer)
+    assert viewer.dims.current_step != (2, 0, 0)
+
+    layer = vispy_layer.layer
+    assert not viewer.slicing_in_progress
+    with lockable_data.lock:
+        viewer.dims.current_step = (2, 0, 0)
+        assert viewer.slicing_in_progress
+
+    wait_until_vispy_image_data_equal(qtbot, vispy_layer, data[2, :, :])
+    assert not viewer.slicing_in_progress
+
+
+def test_async_slice_image_loaded(make_napari_viewer, qtbot, rng):
+    viewer = make_napari_viewer()
+    data = rng.random((3, 4, 5))
+    lockable_data = LockableData(data)
+    layer = Image(lockable_data, multiscale=False)
+    vispy_layer = setup_viewer_for_async_slicing(viewer, layer)
+
+    assert layer.loaded
+    assert viewer.dims.current_step != (2, 0, 0)
+
+    with lockable_data.lock:
+        viewer.dims.current_step = (2, 0, 0)
+        assert not layer.loaded
+
+    wait_until_vispy_image_data_equal(qtbot, vispy_layer, data[2, :, :])
+    assert layer.loaded
+
+
 def setup_viewer_for_async_slicing(
->>>>>>> aa555f78
     viewer: Viewer,
     layer: Layer,
-) -> VispyImageLayer:
+) -> VispyBaseLayer:
     # Initially force synchronous slicing so any slicing caused
     # by adding the layer finishes before any other slicing starts.
     viewer._layer_slicer._force_sync = True
-<<<<<<< HEAD
-    # add layer and get the corresponding vispy image.
-    viewer.layers.append(layer)
-=======
-    # Add the image and get the corresponding vispy image.
+    # Add the layer and get the corresponding vispy layer.
     layer = viewer.add_layer(layer)
->>>>>>> aa555f78
     vispy_layer = viewer.window._qt_viewer.layer_to_visual[layer]
     # Then allow asynchronous slicing for testing.
     viewer._layer_slicer._force_sync = False
@@ -362,17 +279,10 @@
 ) -> None:
     def assert_vispy_points_data_equal() -> None:
         positions = vispy_layer.node._subvisuals[0]._data['a_position']
-<<<<<<< HEAD
-
-        # Vispy node data may have been post-processed (e.g. through a colormap),
-        # so check that values are close rather than exactly equal.
-        np.testing.assert_allclose(positions, expected_data)
-=======
         # Flip the coordinates because vispy uses xy instead of rc ordering.
         # Also only take the number of dimensions expected since vispy points
         # are always 3D even when displaying 2D slices.
         data = positions[:, -expected_data.shape[1] :: -1]
         np.testing.assert_array_equal(data, expected_data)
->>>>>>> aa555f78
 
     qtbot.waitUntil(assert_vispy_points_data_equal)