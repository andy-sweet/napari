from __future__ import annotations

import copy
import inspect
import itertools
import logging
import os.path
import warnings
from abc import ABC, ABCMeta, abstractmethod
from collections import defaultdict
from collections.abc import Generator
from contextlib import contextmanager
from functools import cached_property
from typing import (
    TYPE_CHECKING,
    Any,
    Callable,
    ClassVar,
    Optional,
    Union,
)

import magicgui as mgui
import numpy as np
from npe2 import plugin_manager as pm

from napari.layers.base._base_constants import (
    BaseProjectionMode,
    Blending,
    Mode,
)
from napari.layers.base._base_mouse_bindings import (
    highlight_box_handles,
    transform_with_box,
)
from napari.layers.utils._slice_input import _SliceInput, _ThickNDSlice
from napari.layers.utils.interactivity_utils import (
    drag_data_to_projected_distance,
)
from napari.layers.utils.layer_utils import (
    Extent,
    coerce_affine,
    compute_multiscale_level_and_corners,
    convert_to_uint8,
    dims_displayed_world_to_layer,
    get_extent_world,
)
from napari.layers.utils.plane import ClippingPlane, ClippingPlaneList
from napari.settings import get_settings
from napari.utils._dask_utils import configure_dask
from napari.utils._magicgui import (
    add_layer_to_viewer,
    add_layers_to_viewer,
    get_layers,
)
from napari.utils.events import EmitterGroup, Event, EventedDict
from napari.utils.events.event import WarningEmitter
from napari.utils.geometry import (
    find_front_back_face,
    intersect_line_with_axis_aligned_bounding_box_3d,
)
from napari.utils.key_bindings import KeymapProvider
from napari.utils.migrations import DeprecatingDict
from napari.utils.misc import StringEnum
from napari.utils.mouse_bindings import MousemapProvider
from napari.utils.naming import magic_name
from napari.utils.status_messages import generate_layer_coords_status
from napari.utils.transforms import Affine, CompositeAffine, TransformChain
from napari.utils.translations import trans

if TYPE_CHECKING:
    import numpy.typing as npt

    from napari.components.dims import Dims
    from napari.components.overlays.base import Overlay
    from napari.layers._source import Source


logger = logging.getLogger('napari.layers.base.base')


def no_op(layer: Layer, event: Event) -> None:
    """
    A convenient no-op event for the layer mouse binding.

    This makes it easier to handle many cases by inserting this as
    as place holder

    Parameters
    ----------
    layer : Layer
        Current layer on which this will be bound as a callback
    event : Event
        event that triggered this mouse callback.

    Returns
    -------
    None

    """
    return


class PostInit(ABCMeta):
    def __init__(self, *args, **kwargs):
        super().__init__(*args, **kwargs)
        sig = inspect.signature(self.__init__)
        params = tuple(sig.parameters.values())
        self.__signature__ = sig.replace(parameters=params[1:])

    def __call__(self, *args, **kwargs):
        obj = super().__call__(*args, **kwargs)
        obj._post_init()
        return obj


@mgui.register_type(choices=get_layers, return_callback=add_layer_to_viewer)
class Layer(KeymapProvider, MousemapProvider, ABC, metaclass=PostInit):
    """Base layer class.

    Parameters
    ----------
    data : array or list of array
        Data that the layer is visualizing. Can be N-dimensional.
    ndim : int
        Number of spatial dimensions.
    affine : n-D array or napari.utils.transforms.Affine
        (N+1, N+1) affine transformation matrix in homogeneous coordinates.
        The first (N, N) entries correspond to a linear transform and
        the final column is a length N translation vector and a 1 or a napari
        `Affine` transform object. Applied as an extra transform on top of the
        provided scale, rotate, and shear values.
    blending : str
        One of a list of preset blending modes that determines how RGB and
        alpha values of the layer visual get mixed. Allowed values are
        {'opaque', 'translucent', 'translucent_no_depth', 'additive', and 'minimum'}.
    cache : bool
        Whether slices of out-of-core datasets should be cached upon retrieval.
        Currently, this only applies to dask arrays.
    experimental_clipping_planes : list of dicts, list of ClippingPlane, or ClippingPlaneList
        Each dict defines a clipping plane in 3D in data coordinates.
        Valid dictionary keys are {'position', 'normal', and 'enabled'}.
        Values on the negative side of the normal are discarded if the plane is enabled.
    metadata : dict
        Layer metadata.
    mode: str
        The layer's interactive mode.
    multiscale : bool
        Whether the data is multiscale or not. Multiscale data is
        represented by a list of data objects and should go from largest to
        smallest.
    name : str, optional
        Name of the layer. If not provided then will be guessed using heuristics.
    opacity : float
        Opacity of the layer visual, between 0.0 and 1.0.
    projection_mode : str
        How data outside the viewed dimensions but inside the thick Dims slice will
        be projected onto the viewed dimensions. Must fit to cls._projectionclass.
    rotate : float, 3-tuple of float, or n-D array.
        If a float convert into a 2D rotation matrix using that value as an
        angle. If 3-tuple convert into a 3D rotation matrix, using a yaw,
        pitch, roll convention. Otherwise assume an nD rotation. Angles are
        assumed to be in degrees. They can be converted from radians with
        np.degrees if needed.
    scale : tuple of float
        Scale factors for the layer.
    shear : 1-D array or n-D array
        Either a vector of upper triangular values, or an nD shear matrix with
        ones along the main diagonal.
    translate : tuple of float
        Translation values for the layer.
    visible : bool
        Whether the layer visual is currently being displayed.

    Attributes
    ----------
    affine : n-D array or napari.utils.transforms.Affine
        (N+1, N+1) affine transformation matrix in homogeneous coordinates.
        The first (N, N) entries correspond to a linear transform and
        the final column is a length N translation vector and a 1 or a napari
        `Affine` transform object. Applied as an extra transform on top of the
        provided scale, rotate, and shear values.
    blending : Blending
        Determines how RGB and alpha values get mixed.

        * ``Blending.OPAQUE``
          Allows for only the top layer to be visible and corresponds to
          ``depth_test=True``, ``cull_face=False``, ``blend=False``.
        * ``Blending.TRANSLUCENT``
          Allows for multiple layers to be blended with different opacity and
          corresponds to ``depth_test=True``, ``cull_face=False``,
          ``blend=True``, ``blend_func=('src_alpha', 'one_minus_src_alpha')``,
          and ``blend_equation=('func_add')``.
        * ``Blending.TRANSLUCENT_NO_DEPTH``
          Allows for multiple layers to be blended with different opacity, but
          no depth testing is performed. Corresponds to ``depth_test=False``,
          ``cull_face=False``, ``blend=True``,
          ``blend_func=('src_alpha', 'one_minus_src_alpha')``, and
          ``blend_equation=('func_add')``.
        * ``Blending.ADDITIVE``
          Allows for multiple layers to be blended together with different
          colors and opacity. Useful for creating overlays. It corresponds to
          ``depth_test=False``, ``cull_face=False``, ``blend=True``,
          ``blend_func=('src_alpha', 'one')``, and ``blend_equation=('func_add')``.
        * ``Blending.MINIMUM``
            Allows for multiple layers to be blended together such that
            the minimum of each RGB component and alpha are selected.
            Useful for creating overlays with inverted colormaps. It
            corresponds to ``depth_test=False``, ``cull_face=False``, ``blend=True``,
            ``blend_equation=('min')``.
    cache : bool
        Whether slices of out-of-core datasets should be cached upon retrieval.
        Currently, this only applies to dask arrays.
    corner_pixels : array
        Coordinates of the top-left and bottom-right canvas pixels in the data
        coordinates of each layer. For multiscale data the coordinates are in
        the space of the currently viewed data level, not the highest resolution
        level.
    cursor : str
        String identifying which cursor displayed over canvas.
    cursor_size : int | None
        Size of cursor if custom. None yields default size
    help : str
        Displayed in status bar bottom right.
    interactive : bool
        Determine if canvas pan/zoom interactivity is enabled.
        This attribute is deprecated since 0.5.0 and should not be used.
        Use the mouse_pan and mouse_zoom attributes instead.
    mouse_pan : bool
        Determine if canvas interactive panning is enabled with the mouse.
    mouse_zoom : bool
        Determine if canvas interactive zooming is enabled with the mouse.
    multiscale : bool
        Whether the data is multiscale or not. Multiscale data is
        represented by a list of data objects and should go from largest to
        smallest.
    name : str
        Unique name of the layer.
    ndim : int
        Dimensionality of the layer.
    opacity : float
        Opacity of the layer visual, between 0.0 and 1.0.
    projection_mode : str
        How data outside the viewed dimensions but inside the thick Dims slice will
        be projected onto the viewed dimenions.
    rotate : float, 3-tuple of float, or n-D array.
        If a float convert into a 2D rotation matrix using that value as an
        angle. If 3-tuple convert into a 3D rotation matrix, using a yaw,
        pitch, roll convention. Otherwise assume an nD rotation. Angles are
        assumed to be in degrees. They can be converted from radians with
        np.degrees if needed.
    scale : tuple of float
        Scale factors for the layer.
    scale_factor : float
        Conversion factor from canvas coordinates to image coordinates, which
        depends on the current zoom level.
    shear : 1-D array or n-D array
        Either a vector of upper triangular values, or an nD shear matrix with
        ones along the main diagonal.
    source : Source
        source of the layer (such as a plugin or widget)
    status : str
        Displayed in status bar bottom left.
    translate : tuple of float
        Translation values for the layer.
    thumbnail : (N, M, 4) array
        Array of thumbnail data for the layer.
    visible : bool
        Whether the layer visual is currently being displayed.
    z_index : int
        Depth of the layer visual relative to other visuals in the scenecanvas.

    Notes
    -----
    Must define the following:

    * `_extent_data`: property
    * `data` property (setter & getter)

    May define the following:

    * `_set_view_slice()`: called to set currently viewed slice
    * `_basename()`: base/default name of the layer
    """

    _modeclass: type[StringEnum] = Mode
    _projectionclass: type[StringEnum] = BaseProjectionMode

    ModeCallable = Callable[
        ['Layer', Event], Union[None, Generator[None, None, None]]
    ]

    _drag_modes: ClassVar[dict[StringEnum, ModeCallable]] = {
        Mode.PAN_ZOOM: no_op,
        Mode.TRANSFORM: transform_with_box,
    }

    _move_modes: ClassVar[dict[StringEnum, ModeCallable]] = {
        Mode.PAN_ZOOM: no_op,
        Mode.TRANSFORM: highlight_box_handles,
    }
    _cursor_modes: ClassVar[dict[StringEnum, str]] = {
        Mode.PAN_ZOOM: 'standard',
        Mode.TRANSFORM: 'standard',
    }
    events: EmitterGroup

    def __init__(
        self,
        data,
        ndim,
        *,
        affine=None,
        blending='translucent',
        cache=True,  # this should move to future "data source" object.
        experimental_clipping_planes=None,
        metadata=None,
        mode='pan_zoom',
        multiscale=False,
        name=None,
        opacity=1.0,
        projection_mode='none',
        rotate=None,
        scale=None,
        shear=None,
        translate=None,
        visible=True,
    ):
        super().__init__()

        if name is None and data is not None:
            name = magic_name(data)

        if scale is not None and not np.all(scale):
            raise ValueError(
                trans._(
                    "Layer {name} is invalid because it has scale values of 0. The layer's scale is currently {scale}",
                    deferred=True,
                    name=repr(name),
                    scale=repr(scale),
                )
            )

        # Needs to be imported here to avoid circular import in _source
        from napari.layers._source import current_source

        self._source = current_source()
        self.dask_optimized_slicing = configure_dask(data, cache)
        self._metadata = dict(metadata or {})
        self._opacity = opacity
        self._blending = Blending(blending)
        self._visible = visible
        self._freeze = False
        self._status = 'Ready'
        self._help = ''
        self._cursor = 'standard'
        self._cursor_size = 1
        self._mouse_pan = True
        self._mouse_zoom = True
        self._value = None
        self.scale_factor = 1
        self.multiscale = multiscale
        self._experimental_clipping_planes = ClippingPlaneList()
        self._mode = self._modeclass('pan_zoom')
        self._projection_mode = self._projectionclass(str(projection_mode))
        self._refresh_blocked = False

        self._ndim = ndim

        self._slice_input = _SliceInput(
            ndisplay=2,
            world_slice=_ThickNDSlice.make_full(ndim=ndim),
            order=tuple(range(ndim)),
        )
        self._loaded: bool = True
        self._last_slice_id: int = -1

        # Create a transform chain consisting of four transforms:
        # 1. `tile2data`: An initial transform only needed to display tiles
        #   of an image. It maps pixels of the tile into the coordinate space
        #   of the full resolution data and can usually be represented by a
        #   scale factor and a translation. A common use case is viewing part
        #   of lower resolution level of a multiscale image, another is using a
        #   downsampled version of an image when the full image size is larger
        #   than the maximum allowed texture size of your graphics card.
        # 2. `data2physical`: The main transform mapping data to a world-like
        #   physical coordinate that may also encode acquisition parameters or
        #   sample spacing.
        # 3. `physical2world`: An extra transform applied in world-coordinates that
        #   typically aligns this layer with another.
        # 4. `world2grid`: An additional transform mapping world-coordinates
        #   into a grid for looking at layers side-by-side.
        if scale is None:
            scale = [1] * ndim
        if translate is None:
            translate = [0] * ndim
        self._transforms: TransformChain[Affine] = TransformChain(
            [
                Affine(np.ones(ndim), np.zeros(ndim), name='tile2data'),
                CompositeAffine(
                    scale,
                    translate,
                    rotate=rotate,
                    shear=shear,
                    ndim=ndim,
                    name='data2physical',
                ),
                coerce_affine(affine, ndim=ndim, name='physical2world'),
                Affine(np.ones(ndim), np.zeros(ndim), name='world2grid'),
            ]
        )

        self.corner_pixels = np.zeros((2, ndim), dtype=int)
        self._editable = True
        self._array_like = False

        self._thumbnail_shape = (32, 32, 4)
        self._thumbnail = np.zeros(self._thumbnail_shape, dtype=np.uint8)
        self._update_properties = True
        self._name = ''
        self.experimental_clipping_planes = experimental_clipping_planes

        # circular import
        from napari.components.overlays.bounding_box import BoundingBoxOverlay
        from napari.components.overlays.interaction_box import (
            SelectionBoxOverlay,
            TransformBoxOverlay,
        )

        self._overlays: EventedDict[str, Overlay] = EventedDict()

        self.events = EmitterGroup(
            source=self,
            refresh=Event,
            set_data=Event,
            blending=Event,
            opacity=Event,
            visible=Event,
            scale=Event,
            translate=Event,
            rotate=Event,
            shear=Event,
            affine=Event,
            data=Event,
            name=Event,
            thumbnail=Event,
            status=Event,
            help=Event,
            interactive=WarningEmitter(
                trans._(
                    'layer.events.interactive is deprecated since 0.4.18 and will be removed in 0.6.0. Please use layer.events.mouse_pan and layer.events.mouse_zoom',
                    deferred=True,
                ),
                type_name='interactive',
            ),
            mouse_pan=Event,
            mouse_zoom=Event,
            cursor=Event,
            cursor_size=Event,
            editable=Event,
            loaded=Event,
            reload=Event,
            extent=Event,
            _extent_augmented=Event,
            _overlays=Event,
            mode=Event,
            projection_mode=Event,
        )
        self.name = name
        self.mode = mode
        self._overlays.update(
            {
                'transform_box': TransformBoxOverlay(),
                'selection_box': SelectionBoxOverlay(),
                'bounding_box': BoundingBoxOverlay(),
            }
        )

        # TODO: we try to avoid inner event connection, but this might be the only way
        #       until we figure out nested evented objects
        self._overlays.events.connect(self.events._overlays)

    def _post_init(self):
        """Post init hook for subclasses to use."""

    def __str__(self) -> str:
        """Return self.name."""
        return self.name

    def __repr__(self) -> str:
        cls = type(self)
        return f'<{cls.__name__} layer {self.name!r} at {hex(id(self))}>'

    def _mode_setter_helper(self, mode_in: Union[Mode, str]) -> StringEnum:
        """
        Helper to manage callbacks in multiple layers

        This will return a valid mode for the current layer, to for example
        refuse to set a mode that is not supported by the layer if it is not editable.

        This will as well manage the mouse callbacks.


        Parameters
        ----------
        mode : type(self._modeclass) | str
            New mode for the current layer.

        Returns
        -------
        mode : type(self._modeclass)
            New mode for the current layer.

        """
        mode = self._modeclass(mode_in)
        # Sub-classes can have their own Mode enum, so need to get members
        # from the specific mode class set on this layer.
        PAN_ZOOM = self._modeclass.PAN_ZOOM  # type: ignore[attr-defined]
        TRANSFORM = self._modeclass.TRANSFORM  # type: ignore[attr-defined]
        assert mode is not None

        if not self.editable:
            mode = PAN_ZOOM
        if mode == self._mode:
            return mode

        if mode not in self._modeclass:
            raise ValueError(
                trans._(
                    'Mode not recognized: {mode}', deferred=True, mode=mode
                )
            )

        for callback_list, mode_dict in [
            (self.mouse_drag_callbacks, self._drag_modes),
            (self.mouse_move_callbacks, self._move_modes),
            (
                self.mouse_double_click_callbacks,
                getattr(
                    self, '_double_click_modes', defaultdict(lambda: no_op)
                ),
            ),
        ]:
            if mode_dict[self._mode] in callback_list:
                callback_list.remove(mode_dict[self._mode])
            callback_list.append(mode_dict[mode])
        self.cursor = self._cursor_modes[mode]

        self.mouse_pan = mode == PAN_ZOOM
        self._overlays['transform_box'].visible = mode == TRANSFORM

        if mode == TRANSFORM:
            self.help = trans._(
                'hold <space> to pan/zoom, hold <shift> to preserve aspect ratio and rotate in 45° increments'
            )
        elif mode == PAN_ZOOM:
            self.help = ''

        return mode

    @property
    def mode(self) -> str:
        """str: Interactive mode

        Interactive mode. The normal, default mode is PAN_ZOOM, which
        allows for normal interactivity with the canvas.

        TRANSFORM allows for manipulation of the layer transform.
        """
        return str(self._mode)

    @mode.setter
    def mode(self, mode: Union[Mode, str]) -> None:
        mode_enum = self._mode_setter_helper(mode)
        if mode_enum == self._mode:
            return
        self._mode = mode_enum

        self.events.mode(mode=str(mode_enum))

    @property
    def projection_mode(self):
        """Mode of projection of the thick slice onto the viewed dimensions.

        The sliced data is described by an n-dimensional bounding box ("thick slice"),
        which needs to be projected onto the visible dimensions to be visible.
        The projection mode controls the projection logic.
        """
        return self._projection_mode

    @projection_mode.setter
    def projection_mode(self, mode):
        mode = self._projectionclass(str(mode))
        if self._projection_mode != mode:
            self._projection_mode = mode
            self.events.projection_mode()
            self.refresh()

    @classmethod
    def _basename(cls) -> str:
        return f'{cls.__name__}'

    @property
    def name(self) -> str:
        """str: Unique name of the layer."""
        return self._name

    @name.setter
    def name(self, name: Optional[str]) -> None:
        if name == self.name:
            return
        if not name:
            name = self._basename()
        self._name = str(name)
        self.events.name()

    @property
    def metadata(self) -> dict:
        """Key/value map for user-stored data."""
        return self._metadata

    @metadata.setter
    def metadata(self, value: dict) -> None:
        self._metadata.clear()
        self._metadata.update(value)

    @property
    def source(self) -> Source:
        return self._source

    @property
    def loaded(self) -> bool:
        """True if this layer is fully loaded in memory, False otherwise.

        Layers that only support sync slicing are always fully loaded.
        Layers that support async slicing can be temporarily not loaded
        while slicing is occurring.
        """
        return self._loaded

    def _set_loaded(self, loaded: bool) -> None:
        """Set the loaded state and notify a change with the loaded event."""
        if self._loaded != loaded:
            self._loaded = loaded
            self.events.loaded()

    def _set_unloaded_slice_id(self, slice_id: int) -> None:
        """Set this layer to be unloaded and associated with a pending slice ID.

        This is private but accessed externally because it is related to slice
        state, which is intended to be moved off the layer in the future.
        """
        self._last_slice_id = slice_id
        self._set_loaded(False)

    def _update_loaded_slice_id(self, slice_id: int) -> None:
        """Potentially update the loaded state based on the given completed slice ID.

        This is private but accessed externally because it is related to slice
        state, which is intended to be moved off the layer in the future.
        """
        if self._last_slice_id == slice_id:
            self._set_loaded(True)

    @property
    def opacity(self) -> float:
        """float: Opacity value between 0.0 and 1.0."""
        return self._opacity

    @opacity.setter
    def opacity(self, opacity: float) -> None:
        if not 0.0 <= opacity <= 1.0:
            raise ValueError(
                trans._(
                    'opacity must be between 0.0 and 1.0; got {opacity}',
                    deferred=True,
                    opacity=opacity,
                )
            )

        self._opacity = float(opacity)
        self._update_thumbnail()
        self.events.opacity()

    @property
    def blending(self) -> str:
        """Blending mode: Determines how RGB and alpha values get mixed.

        Blending.OPAQUE
            Allows for only the top layer to be visible and corresponds to
            depth_test=True, cull_face=False, blend=False.
        Blending.TRANSLUCENT
            Allows for multiple layers to be blended with different opacity
            and corresponds to depth_test=True, cull_face=False,
            blend=True, blend_func=('src_alpha', 'one_minus_src_alpha'),
            and blend_equation=('func_add').
        Blending.TRANSLUCENT_NO_DEPTH
          Allows for multiple layers to be blended with different opacity, but
          no depth testing is performed. Corresponds to ``depth_test=False``,
          cull_face=False, blend=True, blend_func=('src_alpha', 'one_minus_src_alpha'),
          and blend_equation=('func_add').
        Blending.ADDITIVE
            Allows for multiple layers to be blended together with
            different colors and opacity. Useful for creating overlays. It
            corresponds to depth_test=False, cull_face=False, blend=True,
            blend_func=('src_alpha', 'one'), and blend_equation=('func_add').
        Blending.MINIMUM
            Allows for multiple layers to be blended together such that
            the minimum of each RGB component and alpha are selected.
            Useful for creating overlays with inverted colormaps. It
            corresponds to depth_test=False, cull_face=False, blend=True,
            blend_equation=('min').
        """
        return str(self._blending)

    @blending.setter
    def blending(self, blending):
        self._blending = Blending(blending)
        self.events.blending()

    @property
    def visible(self) -> bool:
        """bool: Whether the visual is currently being displayed."""
        return self._visible

    @visible.setter
    def visible(self, visible: bool) -> None:
        self._visible = visible
        self.refresh()
        self.events.visible()

    @property
    def editable(self) -> bool:
        """bool: Whether the current layer data is editable from the viewer."""
        return self._editable

    @editable.setter
    def editable(self, editable: bool) -> None:
        if self._editable == editable:
            return
        self._editable = editable
        self._on_editable_changed()
        self.events.editable()

    def _reset_editable(self) -> None:
        """Reset this layer's editable state based on layer properties."""
        self.editable = True

    def _on_editable_changed(self) -> None:
        """Executes side-effects on this layer related to changes of the editable state."""

    @property
    def scale(self) -> npt.NDArray:
        """array: Anisotropy factors to scale data into world coordinates."""
        return self._transforms['data2physical'].scale

    @scale.setter
    def scale(self, scale: Optional[npt.NDArray]) -> None:
        if scale is None:
            scale = np.array([1] * self.ndim)
        self._transforms['data2physical'].scale = np.array(scale)
        self._clear_extents_and_refresh()
        self.events.scale()

    @property
    def translate(self) -> npt.NDArray:
        """array: Factors to shift the layer by in units of world coordinates."""
        return self._transforms['data2physical'].translate

    @translate.setter
    def translate(self, translate: npt.ArrayLike) -> None:
        self._transforms['data2physical'].translate = np.array(translate)
        self._clear_extents_and_refresh()
        self.events.translate()

    @property
    def rotate(self) -> npt.NDArray:
        """array: Rotation matrix in world coordinates."""
        return self._transforms['data2physical'].rotate

    @rotate.setter
    def rotate(self, rotate: npt.NDArray) -> None:
        self._transforms['data2physical'].rotate = rotate
        self._clear_extents_and_refresh()
        self.events.rotate()

    @property
    def shear(self) -> npt.NDArray:
        """array: Shear matrix in world coordinates."""
        return self._transforms['data2physical'].shear

    @shear.setter
    def shear(self, shear: npt.NDArray) -> None:
        self._transforms['data2physical'].shear = shear
        self._clear_extents_and_refresh()
        self.events.shear()

    @property
    def affine(self) -> Affine:
        """napari.utils.transforms.Affine: Extra affine transform to go from physical to world coordinates."""
        return self._transforms['physical2world']

    @affine.setter
    def affine(self, affine: Union[npt.ArrayLike, Affine]) -> None:
        # Assignment by transform name is not supported by TransformChain and
        # EventedList, so use the integer index instead. For more details, see:
        # https://github.com/napari/napari/issues/3058
        self._transforms[2] = coerce_affine(
            affine, ndim=self.ndim, name='physical2world'
        )
        self._clear_extents_and_refresh()
        self.events.affine()

    @property
    def _translate_grid(self) -> npt.NDArray:
        """array: Factors to shift the layer by."""
        return self._transforms['world2grid'].translate

    @_translate_grid.setter
    def _translate_grid(self, translate_grid: npt.NDArray) -> None:
        if np.array_equal(self._translate_grid, translate_grid):
            return
        self._transforms['world2grid'].translate = np.array(translate_grid)
        self.events.translate()

    def _update_dims(self) -> None:
        """Update the dimensionality of transforms and slices when data changes."""
        ndim = self._get_ndim()

        old_ndim = self._ndim
        if old_ndim > ndim:
            keep_axes = range(old_ndim - ndim, old_ndim)
            self._transforms = self._transforms.set_slice(keep_axes)
        elif old_ndim < ndim:
            new_axes = range(ndim - old_ndim)
            self._transforms = self._transforms.expand_dims(new_axes)

        self._slice_input = self._slice_input.with_ndim(ndim)

        self._ndim = ndim

        self._clear_extents_and_refresh()

    @property
    @abstractmethod
    def data(self):
        # user writes own docstring
        raise NotImplementedError

    @data.setter
    @abstractmethod
    def data(self, data):
        raise NotImplementedError

    @property
    @abstractmethod
    def _extent_data(self) -> np.ndarray:
        """Extent of layer in data coordinates.

        Returns
        -------
        extent_data : array, shape (2, D)
        """
        raise NotImplementedError

    @property
    def _extent_data_augmented(self) -> np.ndarray:
        """Extent of layer in data coordinates.

        Differently from Layer._extent_data, this also includes the "size" of
        data points; for example, Point sizes and Image pixel width are included.

        Returns
        -------
        extent_data : array, shape (2, D)
        """
        return self._extent_data

    @property
    def _extent_world(self) -> np.ndarray:
        """Range of layer in world coordinates.

        Returns
        -------
        extent_world : array, shape (2, D)
        """
        # Get full nD bounding box
        return get_extent_world(self._extent_data, self._data_to_world)

    @property
    def _extent_world_augmented(self) -> np.ndarray:
        """Range of layer in world coordinates.

        Differently from Layer._extent_world, this also includes the "size" of
        data points; for example, Point sizes and Image pixel width are included.

        Returns
        -------
        extent_world : array, shape (2, D)
        """
        # Get full nD bounding box
        return get_extent_world(
            self._extent_data_augmented, self._data_to_world
        )

    @cached_property
    def extent(self) -> Extent:
        """Extent of layer in data and world coordinates.

        For image-like layers, these coordinates are the locations of the
        pixels in `Layer.data` which are treated like sample points that are
        centered in the rendered version of those pixels.
        For other layers, these coordinates are the points or vertices stored
        in `Layer.data`.
        Lower and upper bounds are inclusive.
        """
        extent_data = self._extent_data
        data_to_world = self._data_to_world
        extent_world = get_extent_world(extent_data, data_to_world)
        return Extent(
            data=extent_data,
            world=extent_world,
            step=abs(data_to_world.scale),
        )

    @cached_property
    def _extent_augmented(self) -> Extent:
        """Augmented extent of layer in data and world coordinates.

        Differently from Layer.extent, this also includes the "size" of data
        points; for example, Point sizes and Image pixel width are included.

        For image-like layers, these coordinates are the locations of the
        pixels in `Layer.data` which are treated like sample points that are
        centered in the rendered version of those pixels.
        For other layers, these coordinates are the points or vertices stored
        in `Layer.data`.
        """
        extent_data = self._extent_data_augmented
        data_to_world = self._data_to_world
        extent_world = get_extent_world(extent_data, data_to_world)
        return Extent(
            data=extent_data,
            world=extent_world,
            step=abs(data_to_world.scale),
        )

    def _clear_extent(self) -> None:
        """Clear extent cache and emit extent event."""
        if 'extent' in self.__dict__:
            del self.extent
        self.events.extent()

    def _clear_extent_augmented(self) -> None:
        """Clear extent_augmented cache and emit extent_augmented event."""
        if '_extent_augmented' in self.__dict__:
            del self._extent_augmented
        self.events._extent_augmented()

    def _clear_extents_and_refresh(self) -> None:
        """Clears the cached extents, emits events and refreshes the layer.

        This should be called whenever this data or transform information
        changes, and should be called before any other related events
        are emitted so that they use the updated extent values.
        """
        self._clear_extent()
        self._clear_extent_augmented()
        self.refresh()

    @property
    def _data_slice(self) -> _ThickNDSlice:
        """Slice in data coordinates."""
        if len(self._slice_input.not_displayed) == 0:
            # all dims are displayed dimensions
            # early return to avoid evaluating data_to_world.inverse
            return _ThickNDSlice.make_full(point=(np.nan,) * self.ndim)

        return self._slice_input.data_slice(
            self._data_to_world.inverse,
        )

    @abstractmethod
    def _get_ndim(self) -> int:
        raise NotImplementedError

    def _get_base_state(self) -> DeprecatingDict:
        """Get dictionary of attributes on base layer.

        This is useful for serialization and deserialization of the layer.
        And similarly for plugins to pass state without direct dependencies on napari types.

        Returns
        -------
<<<<<<< HEAD
        _DeprecatingDict
            Dictionary of attributes on base layer.
=======
        DeprecatingDict
            Dictionary of attributes on base layer that issues warning messages when
            deprecated keys are accessed directly.
>>>>>>> 33d787f5
        """
        return DeprecatingDict(
            {
                'name': self.name,
                'metadata': self.metadata,
                'scale': list(self.scale),
                'translate': list(self.translate),
                'rotate': [list(r) for r in self.rotate],
                'shear': list(self.shear),
                'affine': self.affine.affine_matrix,
                'opacity': self.opacity,
                'blending': self.blending,
                'visible': self.visible,
                'experimental_clipping_planes': [
                    plane.dict() for plane in self.experimental_clipping_planes
                ],
                'projection_mode': self.projection_mode,
            }
        )

    @abstractmethod
    def _get_state(self) -> dict[str, Any]:
        raise NotImplementedError

    @property
    def _type_string(self) -> str:
        return self.__class__.__name__.lower()

    def as_layer_data_tuple(self):
        state = self._get_state()
        state.pop('data', None)
        return self.data, state, self._type_string

    @property
    def thumbnail(self) -> npt.NDArray[np.uint8]:
        """array: Integer array of thumbnail for the layer"""
        return self._thumbnail

    @thumbnail.setter
    def thumbnail(self, thumbnail: npt.NDArray) -> None:
        if 0 in thumbnail.shape:
            thumbnail = np.zeros(self._thumbnail_shape, dtype=np.uint8)
        if thumbnail.dtype != np.uint8:
            thumbnail = convert_to_uint8(thumbnail)

        padding_needed = np.subtract(self._thumbnail_shape, thumbnail.shape)
        pad_amounts = [(p // 2, (p + 1) // 2) for p in padding_needed]
        thumbnail = np.pad(thumbnail, pad_amounts, mode='constant')

        # blend thumbnail with opaque black background
        background = np.zeros(self._thumbnail_shape, dtype=np.uint8)
        background[..., 3] = 255

        f_dest = thumbnail[..., 3][..., None] / 255
        f_source = 1 - f_dest
        thumbnail = thumbnail * f_dest + background * f_source

        self._thumbnail = thumbnail.astype(np.uint8)
        self.events.thumbnail()

    @property
    def ndim(self) -> int:
        """int: Number of dimensions in the data."""
        return self._ndim

    @property
    def help(self) -> str:
        """str: displayed in status bar bottom right."""
        return self._help

    @help.setter
    def help(self, help_text: str) -> None:
        if help_text == self.help:
            return
        self._help = help_text
        self.events.help(help=help_text)

    @property
    def interactive(self) -> bool:
        warnings.warn(
            trans._(
                'Layer.interactive is deprecated since napari 0.4.18 and will be removed in 0.6.0. Please use Layer.mouse_pan and Layer.mouse_zoom instead'
            ),
            FutureWarning,
            stacklevel=2,
        )
        return self.mouse_pan or self.mouse_zoom

    @interactive.setter
    def interactive(self, interactive: bool) -> None:
        warnings.warn(
            trans._(
                'Layer.interactive is deprecated since napari 0.4.18 and will be removed in 0.6.0. Please use Layer.mouse_pan and Layer.mouse_zoom instead'
            ),
            FutureWarning,
            stacklevel=2,
        )
        with self.events.interactive.blocker():
            self.mouse_pan = interactive
        self.mouse_zoom = interactive

    @property
    def mouse_pan(self) -> bool:
        """bool: Determine if canvas interactive panning is enabled with the mouse."""
        return self._mouse_pan

    @mouse_pan.setter
    def mouse_pan(self, mouse_pan: bool) -> None:
        if mouse_pan == self._mouse_pan:
            return
        self._mouse_pan = mouse_pan
        self.events.mouse_pan(mouse_pan=mouse_pan)
        self.events.interactive(
            interactive=self.mouse_pan or self.mouse_zoom
        )  # Deprecated since 0.5.0

    @property
    def mouse_zoom(self) -> bool:
        """bool: Determine if canvas interactive zooming is enabled with the mouse."""
        return self._mouse_zoom

    @mouse_zoom.setter
    def mouse_zoom(self, mouse_zoom: bool) -> None:
        if mouse_zoom == self._mouse_zoom:
            return
        self._mouse_zoom = mouse_zoom
        self.events.mouse_zoom(mouse_zoom=mouse_zoom)
        self.events.interactive(
            interactive=self.mouse_pan or self.mouse_zoom
        )  # Deprecated since 0.5.0

    @property
    def cursor(self) -> str:
        """str: String identifying cursor displayed over canvas."""
        return self._cursor

    @cursor.setter
    def cursor(self, cursor: str) -> None:
        if cursor == self.cursor:
            return
        self._cursor = cursor
        self.events.cursor(cursor=cursor)

    @property
    def cursor_size(self) -> int:
        """int: Size of cursor if custom. None yields default size."""
        return self._cursor_size

    @cursor_size.setter
    def cursor_size(self, cursor_size: int) -> None:
        if cursor_size == self.cursor_size:
            return
        self._cursor_size = cursor_size
        self.events.cursor_size(cursor_size=cursor_size)

    @property
    def experimental_clipping_planes(self) -> ClippingPlaneList:
        return self._experimental_clipping_planes

    @experimental_clipping_planes.setter
    def experimental_clipping_planes(
        self,
        value: Union[
            dict,
            ClippingPlane,
            list[Union[ClippingPlane, dict]],
            ClippingPlaneList,
        ],
    ) -> None:
        self._experimental_clipping_planes.clear()
        if value is None:
            return

        if isinstance(value, (ClippingPlane, dict)):
            value = [value]
        for new_plane in value:
            plane = ClippingPlane()
            plane.update(new_plane)
            self._experimental_clipping_planes.append(plane)

    @property
    def bounding_box(self) -> Overlay:
        return self._overlays['bounding_box']

    def set_view_slice(self) -> None:
        with self.dask_optimized_slicing():
            self._set_view_slice()

    @abstractmethod
    def _set_view_slice(self):
        raise NotImplementedError

    def _slice_dims(
        self,
        dims: Dims,
        force: bool = False,
    ) -> None:
        """Slice data with values from a global dims model.

        Note this will likely be moved off the base layer soon.

        Parameters
        ----------
        dims : Dims
            The dims model to use to slice this layer.
        force : bool
            True if slicing should be forced to occur, even when some cache thinks
            it already has a valid slice ready. False otherwise.
        """
        logger.debug(
            'Layer._slice_dims: %s, dims=%s, force=%s',
            self,
            dims,
            force,
        )
        slice_input = self._make_slice_input(dims)
        if force or (self._slice_input != slice_input):
            self._slice_input = slice_input
            self._refresh_sync()

    def _make_slice_input(
        self,
        dims: Dims,
    ) -> _SliceInput:
        world_ndim: int = self.ndim if dims is None else dims.ndim
        if dims is None:
            # if no dims is given, "world" has same dimensionality of self
            # this happens for example if a layer is not in a viewer
            # in this case, we assume all dims are displayed dimensions
            world_slice = _ThickNDSlice.make_full((np.nan,) * self.ndim)
        else:
            world_slice = _ThickNDSlice.from_dims(dims)
        order_array = (
            np.arange(world_ndim)
            if dims.order is None
            else np.asarray(dims.order)
        )
        order = tuple(
            self._world_to_layer_dims(
                world_dims=order_array,
                ndim_world=world_ndim,
            )
        )

        return _SliceInput(
            ndisplay=dims.ndisplay,
            world_slice=world_slice[-self.ndim :],
            order=order[-self.ndim :],
        )

    @abstractmethod
    def _update_thumbnail(self):
        raise NotImplementedError

    @abstractmethod
    def _get_value(self, position):
        """Value of the data at a position in data coordinates.

        Parameters
        ----------
        position : tuple
            Position in data coordinates.

        Returns
        -------
        value : tuple
            Value of the data.
        """
        raise NotImplementedError

    def get_value(
        self,
        position: npt.ArrayLike,
        *,
        view_direction: Optional[npt.ArrayLike] = None,
        dims_displayed: Optional[list[int]] = None,
        world: bool = False,
    ) -> Optional[tuple]:
        """Value of the data at a position.

        If the layer is not visible, return None.

        Parameters
        ----------
        position : tuple of float
            Position in either data or world coordinates.
        view_direction : Optional[np.ndarray]
            A unit vector giving the direction of the ray in nD world coordinates.
            The default value is None.
        dims_displayed : Optional[List[int]]
            A list of the dimensions currently being displayed in the viewer.
            The default value is None.
        world : bool
            If True the position is taken to be in world coordinates
            and converted into data coordinates. False by default.

        Returns
        -------
        value : tuple, None
            Value of the data. If the layer is not visible return None.
        """
        position = np.asarray(position)
        if self.visible:
            if world:
                ndim_world = len(position)

                if dims_displayed is not None:
                    # convert the dims_displayed to the layer dims.This accounts
                    # for differences in the number of dimensions in the world
                    # dims versus the layer and for transpose and rolls.
                    dims_displayed = dims_displayed_world_to_layer(
                        dims_displayed,
                        ndim_world=ndim_world,
                        ndim_layer=self.ndim,
                    )
                position = self.world_to_data(position)

            if (dims_displayed is not None) and (view_direction is not None):
                if len(dims_displayed) == 2 or self.ndim == 2:
                    value = self._get_value(position=tuple(position))

                elif len(dims_displayed) == 3:
                    view_direction = self._world_to_data_ray(view_direction)
                    start_point, end_point = self.get_ray_intersections(
                        position=position,
                        view_direction=view_direction,
                        dims_displayed=dims_displayed,
                        world=False,
                    )
                    value = self._get_value_3d(
                        start_point=start_point,
                        end_point=end_point,
                        dims_displayed=dims_displayed,
                    )
            else:
                value = self._get_value(position)

        else:
            value = None
        # This should be removed as soon as possible, it is still
        # used in Points and Shapes.
        self._value = value
        return value

    def _get_value_3d(
        self,
        start_point: Optional[np.ndarray],
        end_point: Optional[np.ndarray],
        dims_displayed: list[int],
    ) -> Union[
        float, int, None, tuple[Union[float, int, None], Optional[int]]
    ]:
        """Get the layer data value along a ray

        Parameters
        ----------
        start_point : np.ndarray
            The start position of the ray used to interrogate the data.
        end_point : np.ndarray
            The end position of the ray used to interrogate the data.
        dims_displayed : List[int]
            The indices of the dimensions currently displayed in the Viewer.

        Returns
        -------
        value
            The data value along the supplied ray.
        """

    def projected_distance_from_mouse_drag(
        self,
        start_position: npt.ArrayLike,
        end_position: npt.ArrayLike,
        view_direction: npt.ArrayLike,
        vector: np.ndarray,
        dims_displayed: list[int],
    ) -> npt.NDArray:
        """Calculate the length of the projection of a line between two mouse
        clicks onto a vector (or array of vectors) in data coordinates.

        Parameters
        ----------
        start_position : np.ndarray
            Starting point of the drag vector in data coordinates
        end_position : np.ndarray
            End point of the drag vector in data coordinates
        view_direction : np.ndarray
            Vector defining the plane normal of the plane onto which the drag
            vector is projected.
        vector : np.ndarray
            (3,) unit vector or (n, 3) array thereof on which to project the drag
            vector from start_event to end_event. This argument is defined in data
            coordinates.
        dims_displayed : List[int]
            (3,) list of currently displayed dimensions

        Returns
        -------
        projected_distance : (1, ) or (n, ) np.ndarray of float
        """
        start_position = np.asarray(start_position)
        end_position = np.asarray(end_position)
        view_direction = np.asarray(view_direction)

        start_position = self._world_to_displayed_data(
            start_position, dims_displayed
        )
        end_position = self._world_to_displayed_data(
            end_position, dims_displayed
        )
        view_direction = self._world_to_displayed_data_ray(
            view_direction, dims_displayed
        )
        return drag_data_to_projected_distance(
            start_position, end_position, view_direction, vector
        )

    @contextmanager
    def block_update_properties(self) -> Generator[None, None, None]:
        previous = self._update_properties
        self._update_properties = False
        try:
            yield
        finally:
            self._update_properties = previous

    def _set_highlight(self, force: bool = False) -> None:
        """Render layer highlights when appropriate.

        Parameters
        ----------
        force : bool
            Bool that forces a redraw to occur when `True`.
        """

    @contextmanager
    def _block_refresh(self):
        """Prevent refresh calls from updating view."""
        previous = self._refresh_blocked
        self._refresh_blocked = True
        try:
            yield
        finally:
            self._refresh_blocked = previous

    def refresh(self, event: Optional[Event] = None) -> None:
        """Refresh all layer data based on current view slice."""
        if self._refresh_blocked:
            logger.debug('Layer.refresh blocked: %s', self)
            return
        logger.debug('Layer.refresh: %s', self)
        # If async is enabled then emit an event that the viewer should handle.
        if get_settings().experimental.async_:
            self.events.reload(layer=self)
        # Otherwise, slice immediately on the calling thread.
        else:
            self._refresh_sync()

    def _refresh_sync(self, event: Optional[Event] = None) -> None:
        logger.debug('Layer._refresh_sync: %s', self)
        if self.visible:
            self.set_view_slice()
            self.events.set_data()
            self._update_thumbnail()
            self._set_highlight(force=True)

    def world_to_data(self, position: npt.ArrayLike) -> npt.NDArray:
        """Convert from world coordinates to data coordinates.

        Parameters
        ----------
        position : tuple, list, 1D array
            Position in world coordinates. If longer then the
            number of dimensions of the layer, the later
            dimensions will be used.

        Returns
        -------
        tuple
            Position in data coordinates.
        """
        position = np.asarray(position)
        if len(position) >= self.ndim:
            coords = list(position[-self.ndim :])
        else:
            coords = [0] * (self.ndim - len(position)) + list(position)

        simplified = self._transforms[1:].simplified
        return simplified.inverse(coords)

    def data_to_world(self, position):
        """Convert from data coordinates to world coordinates.

        Parameters
        ----------
        position : tuple, list, 1D array
            Position in data coordinates. If longer then the
            number of dimensions of the layer, the later
            dimensions will be used.

        Returns
        -------
        tuple
            Position in world coordinates.
        """
        if len(position) >= self.ndim:
            coords = list(position[-self.ndim :])
        else:
            coords = [0] * (self.ndim - len(position)) + list(position)

        return tuple(self._transforms[1:].simplified(coords))

    def _world_to_displayed_data(
        self, position: np.ndarray, dims_displayed: list[int]
    ) -> npt.NDArray:
        """Convert world to data coordinates for displayed dimensions only.

        Parameters
        ----------
        position : tuple, list, 1D array
            Position in world coordinates. If longer then the
            number of dimensions of the layer, the later
            dimensions will be used.
        dims_displayed : list[int]
            Indices of displayed dimensions of the data.

        Returns
        -------
        tuple
            Position in data coordinates for the displayed dimensions only
        """
        position_nd = self.world_to_data(position)
        position_ndisplay = position_nd[dims_displayed]
        return position_ndisplay

    @property
    def _data_to_world(self) -> Affine:
        """The transform from data to world coordinates.

        This affine transform is composed from the affine property and the
        other transform properties in the following order:

        affine * (rotate * shear * scale + translate)
        """
        return self._transforms[1:3].simplified

    def _world_to_data_ray(self, vector: npt.ArrayLike) -> npt.NDArray:
        """Convert a vector defining an orientation from world coordinates to data coordinates.
        For example, this would be used to convert the view ray.

        Parameters
        ----------
        vector : tuple, list, 1D array
            A vector in world coordinates.

        Returns
        -------
        tuple
            Vector in data coordinates.
        """
        p1 = np.asarray(self.world_to_data(vector))
        p0 = np.asarray(self.world_to_data(np.zeros_like(vector)))
        normalized_vector = (p1 - p0) / np.linalg.norm(p1 - p0)

        return normalized_vector

    def _world_to_displayed_data_ray(
        self, vector_world: npt.ArrayLike, dims_displayed: list[int]
    ) -> np.ndarray:
        """Convert an orientation from world to displayed data coordinates.

        For example, this would be used to convert the view ray.

        Parameters
        ----------
        vector_world : 1D array
            A vector in world coordinates.

        Returns
        -------
        tuple
            Vector in data coordinates.
        """
        vector_data_nd = self._world_to_data_ray(vector_world)
        vector_data_ndisplay = vector_data_nd[dims_displayed]
        vector_data_ndisplay /= np.linalg.norm(vector_data_ndisplay)
        return vector_data_ndisplay

    def _world_to_layer_dims(
        self, *, world_dims: npt.NDArray, ndim_world: int
    ) -> np.ndarray:
        """Map world dimensions to layer dimensions while maintaining order.

        This is used to map dimensions from the full world space defined by ``Dims``
        to the subspace that a layer inhabits, so that those can be used to index the
        layer's data and associated coordinates.

        For example a world ``Dims.order`` of [2, 1, 0, 3] would map to [0, 1] for a
        layer with two dimensions and [1, 0, 2] for a layer with three dimensions
        as those correspond to the relative order of the last two and three world dimensions
        respectively.

        Let's keep in mind a few facts:

         - each dimension index is present exactly once.
         - the lowest represented dimension index will be 0

        That is to say both the `world_dims` input and return results are _some_
        permutation of 0...N

        Examples
        --------

        `[2, 1, 0, 3]`  sliced in N=2 dimensions.

          - we want to keep the N=2 dimensions with the biggest index
          - `[2, None, None, 3]`
          - we filter the None
          - `[2, 3]`
          - reindex so that the lowest dimension is 0 by subtracting 2 from all indices
          - `[0, 1]`

          `[2, 1, 0, 3]`  sliced in N=3 dimensions.

          - we want to keep the N=3 dimensions with the biggest index
          - `[2, 1, None, 3]`
          - we filter the None
          - `[2, 1, 3]`
          - reindex so that the lowest dimension is 0 by subtracting 1 from all indices
          - `[1, 0, 2]`

        Conveniently if the world (layer) dimension is bigger than our displayed
        dims, we can return everything



        Parameters
        ----------
        world_dims : ndarray
            The world dimensions.
        ndim_world : int
            The number of dimensions in the world coordinate system.

        Returns
        -------
        ndarray
            The corresponding layer dimensions with the same ordering as the given world dimensions.
        """
        return self._world_to_layer_dims_impl(
            world_dims, ndim_world, self.ndim
        )

    @staticmethod
    def _world_to_layer_dims_impl(
        world_dims: npt.NDArray, ndim_world: int, ndim: int
    ) -> npt.NDArray:
        """
        Static for ease of testing
        """
        world_dims = np.asarray(world_dims)
        assert world_dims.min() == 0
        assert world_dims.max() == len(world_dims) - 1
        assert world_dims.ndim == 1
        offset = ndim_world - ndim
        order = world_dims - offset
        order = order[order >= 0]
        return order - order.min()

    def _display_bounding_box(self, dims_displayed: list[int]) -> npt.NDArray:
        """An axis aligned (ndisplay, 2) bounding box around the data"""
        return self._extent_data[:, dims_displayed].T

    def _display_bounding_box_augmented(
        self, dims_displayed: list[int]
    ) -> npt.NDArray:
        """An augmented, axis-aligned (ndisplay, 2) bounding box.

        This bounding box includes the size of the layer in best resolution, including required padding
        """
        return self._extent_data_augmented[:, dims_displayed].T

    def _display_bounding_box_augmented_data_level(
        self, dims_displayed: list[int]
    ) -> npt.NDArray:
        """An augmented, axis-aligned (ndisplay, 2) bounding box.

        If the layer is multiscale layer, then returns the
        bounding box of the data at the current level
        """
        return self._display_bounding_box_augmented(dims_displayed)

    def click_plane_from_click_data(
        self,
        click_position: npt.ArrayLike,
        view_direction: npt.ArrayLike,
        dims_displayed: list[int],
    ) -> tuple[np.ndarray, np.ndarray]:
        """Calculate a (point, normal) plane parallel to the canvas in data
        coordinates, centered on the centre of rotation of the camera.

        Parameters
        ----------
        click_position : np.ndarray
            click position in world coordinates from mouse event.
        view_direction : np.ndarray
            view direction in world coordinates from mouse event.
        dims_displayed : List[int]
            dimensions of the data array currently in view.

        Returns
        -------
        click_plane : Tuple[np.ndarray, np.ndarray]
            tuple of (plane_position, plane_normal) in data coordinates.
        """
        click_position = np.asarray(click_position)
        view_direction = np.asarray(view_direction)
        plane_position = self.world_to_data(click_position)[dims_displayed]
        plane_normal = self._world_to_data_ray(view_direction)[dims_displayed]
        return plane_position, plane_normal

    def get_ray_intersections(
        self,
        position: npt.ArrayLike,
        view_direction: npt.ArrayLike,
        dims_displayed: list[int],
        world: bool = True,
    ) -> tuple[Optional[np.ndarray], Optional[np.ndarray]]:
        """Get the start and end point for the ray extending
        from a point through the data bounding box.

        Parameters
        ----------
        position
            the position of the point in nD coordinates. World vs. data
            is set by the world keyword argument.
        view_direction : np.ndarray
            a unit vector giving the direction of the ray in nD coordinates.
            World vs. data is set by the world keyword argument.
        dims_displayed : List[int]
            a list of the dimensions currently being displayed in the viewer.
        world : bool
            True if the provided coordinates are in world coordinates.
            Default value is True.

        Returns
        -------
        start_point : np.ndarray
            The point on the axis-aligned data bounding box that the cursor click
            intersects with. This is the point closest to the camera.
            The point is the full nD coordinates of the layer data.
            If the click does not intersect the axis-aligned data bounding box,
            None is returned.
        end_point : np.ndarray
            The point on the axis-aligned data bounding box that the cursor click
            intersects with. This is the point farthest from the camera.
            The point is the full nD coordinates of the layer data.
            If the click does not intersect the axis-aligned data bounding box,
            None is returned.
        """
        position = np.asarray(position)
        view_direction = np.asarray(view_direction)
        if len(dims_displayed) != 3:
            return None, None

        # create the bounding box in data coordinates
        bounding_box = self._display_bounding_box(dims_displayed)
        # bounding box is with upper limit excluded in the uses below
        bounding_box[:, 1] += 1

        start_point, end_point = self._get_ray_intersections(
            position=position,
            view_direction=view_direction,
            dims_displayed=dims_displayed,
            world=world,
            bounding_box=bounding_box,
        )
        return start_point, end_point

    def _get_offset_data_position(self, position: npt.NDArray) -> npt.NDArray:
        """Adjust position for offset between viewer and data coordinates."""
        return np.asarray(position)

    def _get_ray_intersections(
        self,
        position: npt.NDArray,
        view_direction: np.ndarray,
        dims_displayed: list[int],
        bounding_box: npt.NDArray,
        world: bool = True,
    ) -> tuple[Optional[np.ndarray], Optional[np.ndarray]]:
        """Get the start and end point for the ray extending
        from a point through the data bounding box.

        Parameters
        ----------
        position
            the position of the point in nD coordinates. World vs. data
            is set by the world keyword argument.
        view_direction : np.ndarray
            a unit vector giving the direction of the ray in nD coordinates.
            World vs. data is set by the world keyword argument.
        dims_displayed : List[int]
            a list of the dimensions currently being displayed in the viewer.
        world : bool
            True if the provided coordinates are in world coordinates.
            Default value is True.
        bounding_box : np.ndarray
            A (2, 3) bounding box around the data currently in view

        Returns
        -------
        start_point : np.ndarray
            The point on the axis-aligned data bounding box that the cursor click
            intersects with. This is the point closest to the camera.
            The point is the full nD coordinates of the layer data.
            If the click does not intersect the axis-aligned data bounding box,
            None is returned.
        end_point : np.ndarray
            The point on the axis-aligned data bounding box that the cursor click
            intersects with. This is the point farthest from the camera.
            The point is the full nD coordinates of the layer data.
            If the click does not intersect the axis-aligned data bounding box,
            None is returned."""
        # get the view direction and click position in data coords
        # for the displayed dimensions only
        if world is True:
            view_dir = self._world_to_displayed_data_ray(
                view_direction, dims_displayed
            )
            click_pos_data = self._world_to_displayed_data(
                position, dims_displayed
            )
        else:
            # adjust for any offset between viewer and data coordinates
            position = self._get_offset_data_position(position)

            view_dir = view_direction[dims_displayed]
            click_pos_data = position[dims_displayed]

        # Determine the front and back faces
        front_face_normal, back_face_normal = find_front_back_face(
            click_pos_data, bounding_box, view_dir
        )
        if front_face_normal is None and back_face_normal is None:
            # click does not intersect the data bounding box
            return None, None

        # Calculate ray-bounding box face intersections
        start_point_displayed_dimensions = (
            intersect_line_with_axis_aligned_bounding_box_3d(
                click_pos_data, view_dir, bounding_box, front_face_normal
            )
        )
        end_point_displayed_dimensions = (
            intersect_line_with_axis_aligned_bounding_box_3d(
                click_pos_data, view_dir, bounding_box, back_face_normal
            )
        )

        # add the coordinates for the axes not displayed
        start_point = position.copy()
        start_point[dims_displayed] = start_point_displayed_dimensions
        end_point = position.copy()
        end_point[dims_displayed] = end_point_displayed_dimensions

        return start_point, end_point

    def _update_draw(
        self, scale_factor, corner_pixels_displayed, shape_threshold
    ):
        """Update canvas scale and corner values on draw.

        For layer multiscale determining if a new resolution level or tile is
        required.

        Parameters
        ----------
        scale_factor : float
            Scale factor going from canvas to world coordinates.
        corner_pixels_displayed : array, shape (2, 2)
            Coordinates of the top-left and bottom-right canvas pixels in
            world coordinates.
        shape_threshold : tuple
            Requested shape of field of view in data coordinates.
        """
        self.scale_factor = scale_factor

        displayed_axes = self._slice_input.displayed

        # we need to compute all four corners to compute a complete,
        # data-aligned bounding box, because top-left/bottom-right may not
        # remain top-left and bottom-right after transformations.
        all_corners = list(itertools.product(*corner_pixels_displayed.T))
        # Note that we ignore the first transform which is tile2data
        data_corners = (
            self._transforms[1:]
            .simplified.set_slice(displayed_axes)
            .inverse(all_corners)
        )

        # find the maximal data-axis-aligned bounding box containing all four
        # canvas corners and round them to ints
        data_bbox = np.stack(
            [np.min(data_corners, axis=0), np.max(data_corners, axis=0)]
        )
        data_bbox_int = np.stack(
            [np.floor(data_bbox[0]), np.ceil(data_bbox[1])]
        ).astype(int)

        if self._slice_input.ndisplay == 2 and self.multiscale:
            level, scaled_corners = compute_multiscale_level_and_corners(
                data_bbox_int,
                shape_threshold,
                self.downsample_factors[:, displayed_axes],
            )
            corners = np.zeros((2, self.ndim), dtype=int)
            # The corner_pixels attribute stores corners in the data
            # space of the selected level. Using the level's data
            # shape only works for images, but that's the only case we
            # handle now and downsample_factors is also only on image layers.
            max_coords = np.take(self.data[level].shape, displayed_axes) - 1
            corners[:, displayed_axes] = np.clip(scaled_corners, 0, max_coords)
            display_shape = tuple(
                corners[1, displayed_axes] - corners[0, displayed_axes]
            )
            if any(s == 0 for s in display_shape):
                return
            if self.data_level != level or not np.array_equal(
                self.corner_pixels, corners
            ):
                self._data_level = level
                self.corner_pixels = corners
                self.refresh()
        else:
            # set the data_level so that it is the lowest resolution in 3d view
            if self.multiscale is True:
                self._data_level = len(self.level_shapes) - 1

            # The stored corner_pixels attribute must contain valid indices.
            corners = np.zeros((2, self.ndim), dtype=int)
            # Some empty layers (e.g. Points) may have a data extent that only
            # contains nans, in which case the integer valued corner pixels
            # cannot be meaningfully set.
            displayed_extent = self.extent.data[:, displayed_axes]
            if not np.all(np.isnan(displayed_extent)):
                data_bbox_clipped = np.clip(
                    data_bbox_int, displayed_extent[0], displayed_extent[1]
                )
                corners[:, displayed_axes] = data_bbox_clipped
            self.corner_pixels = corners

    def _get_source_info(self) -> dict:
        components = {}
        if self.source.reader_plugin:
            components['layer_name'] = self.name
            components['layer_base'] = os.path.basename(self.source.path or '')
            components['source_type'] = 'plugin'
            try:
                components['plugin'] = pm.get_manifest(
                    self.source.reader_plugin
                ).display_name
            except KeyError:
                components['plugin'] = self.source.reader_plugin
            return components

        if self.source.sample:
            components['layer_name'] = self.name
            components['layer_base'] = self.name
            components['source_type'] = 'sample'
            try:
                components['plugin'] = pm.get_manifest(
                    self.source.sample[0]
                ).display_name
            except KeyError:
                components['plugin'] = self.source.sample[0]
            return components

        if self.source.widget:
            components['layer_name'] = self.name
            components['layer_base'] = self.name
            components['source_type'] = 'widget'
            components['plugin'] = self.source.widget._function.__name__
            return components

        components['layer_name'] = self.name
        components['layer_base'] = self.name
        components['source_type'] = ''
        components['plugin'] = ''
        return components

    def get_source_str(self) -> str:
        source_info = self._get_source_info()
        source_str = source_info['layer_name']
        if source_info['layer_base'] != source_info['layer_name']:
            source_str += '\n' + source_info['layer_base']
        if source_info['source_type']:
            source_str += (
                '\n'
                + source_info['source_type']
                + ' : '
                + source_info['plugin']
            )

        return source_str

    def get_status(
        self,
        position: Optional[npt.ArrayLike] = None,
        *,
        view_direction: Optional[npt.ArrayLike] = None,
        dims_displayed: Optional[list[int]] = None,
        world: bool = False,
    ) -> dict:
        """
        Status message information of the data at a coordinate position.

        Parameters
        ----------
        position : tuple of float
            Position in either data or world coordinates.
        view_direction : Optional[np.ndarray]
            A unit vector giving the direction of the ray in nD world coordinates.
            The default value is None.
        dims_displayed : Optional[List[int]]
            A list of the dimensions currently being displayed in the viewer.
            The default value is None.
        world : bool
            If True the position is taken to be in world coordinates
            and converted into data coordinates. False by default.

        Returns
        -------
        source_info : dict
            Dictionary containing a information that can be used as a status update.
        """
        if position is not None:
            position = np.asarray(position)
            value = self.get_value(
                position,
                view_direction=view_direction,
                dims_displayed=dims_displayed,
                world=world,
            )
        else:
            value = None

        source_info = self._get_source_info()
        if position is not None:
            source_info['coordinates'] = generate_layer_coords_status(
                position[-self.ndim :], value
            )
        else:
            source_info['coordinates'] = generate_layer_coords_status(
                position, value
            )
        return source_info

    def _get_tooltip_text(
        self,
        position: npt.NDArray,
        *,
        view_direction: Optional[np.ndarray] = None,
        dims_displayed: Optional[list[int]] = None,
        world: bool = False,
    ) -> str:
        """
        tooltip message of the data at a coordinate position.

        Parameters
        ----------
        position : ndarray
            Position in either data or world coordinates.
        view_direction : Optional[ndarray]
            A unit vector giving the direction of the ray in nD world coordinates.
            The default value is None.
        dims_displayed : Optional[List[int]]
            A list of the dimensions currently being displayed in the viewer.
            The default value is None.
        world : bool
            If True the position is taken to be in world coordinates
            and converted into data coordinates. False by default.

        Returns
        -------
        msg : string
            String containing a message that can be used as a tooltip.
        """
        return ''

    def save(self, path: str, plugin: Optional[str] = None) -> list[str]:
        """Save this layer to ``path`` with default (or specified) plugin.

        Parameters
        ----------
        path : str
            A filepath, directory, or URL to open.  Extensions may be used to
            specify output format (provided a plugin is available for the
            requested format).
        plugin : str, optional
            Name of the plugin to use for saving. If ``None`` then all plugins
            corresponding to appropriate hook specification will be looped
            through to find the first one that can save the data.

        Returns
        -------
        list of str
            File paths of any files that were written.
        """
        from napari.plugins.io import save_layers

        return save_layers(path, [self], plugin=plugin)

    def __copy__(self):
        """Create a copy of this layer.

        Returns
        -------
        layer : napari.layers.Layer
            Copy of this layer.

        Notes
        -----
        This method is defined for purpose of asv memory benchmarks.
        The copy of data is intentional for properly estimating memory
        usage for layer.

        If you want a to copy a layer without coping the data please use
        `layer.create(*layer.as_layer_data_tuple())`

        If you change this method, validate if memory benchmarks are still
        working properly.
        """
        data, meta, layer_type = self.as_layer_data_tuple()
        return self.create(copy.copy(data), meta=meta, layer_type=layer_type)

    @classmethod
    def create(
        cls,
        data: Any,
        meta: Optional[dict] = None,
        layer_type: Optional[str] = None,
    ) -> Layer:
        """Create layer from `data` of type `layer_type`.

        Primarily intended for usage by reader plugin hooks and creating a
        layer from an unwrapped layer data tuple.

        Parameters
        ----------
        data : Any
            Data in a format that is valid for the corresponding `layer_type`.
        meta : dict, optional
            Dict of keyword arguments that will be passed to the corresponding
            layer constructor.  If any keys in `meta` are not valid for the
            corresponding layer type, an exception will be raised.
        layer_type : str
            Type of layer to add. Must be the (case insensitive) name of a
            Layer subclass.  If not provided, the layer is assumed to
            be "image", unless data.dtype is one of (np.int32, np.uint32,
            np.int64, np.uint64), in which case it is assumed to be "labels".

        Raises
        ------
        ValueError
            If ``layer_type`` is not one of the recognized layer types.
        TypeError
            If any keyword arguments in ``meta`` are unexpected for the
            corresponding `add_*` method for this layer_type.

        Examples
        --------
        A typical use case might be to upack a tuple of layer data with a
        specified layer_type.

        >>> data = (
        ...     np.random.random((10, 2)) * 20,
        ...     {'face_color': 'blue'},
        ...     'points',
        ... )
        >>> Layer.create(*data)

        """
        from napari import layers
        from napari.layers.image._image_utils import guess_labels

        layer_type = (layer_type or '').lower()

        # assumes that big integer type arrays are likely labels.
        if not layer_type:
            layer_type = guess_labels(data)

        if layer_type is None or layer_type not in layers.NAMES:
            raise ValueError(
                trans._(
                    "Unrecognized layer_type: '{layer_type}'. Must be one of: {layer_names}.",
                    deferred=True,
                    layer_type=layer_type,
                    layer_names=layers.NAMES,
                )
            )

        Cls = getattr(layers, layer_type.title())

        try:
            return Cls(data, **(meta or {}))
        except Exception as exc:
            if 'unexpected keyword argument' not in str(exc):
                raise

            bad_key = str(exc).split('keyword argument ')[-1]
            raise TypeError(
                trans._(
                    '_add_layer_from_data received an unexpected keyword argument ({bad_key}) for layer type {layer_type}',
                    deferred=True,
                    bad_key=bad_key,
                    layer_type=layer_type,
                )
            ) from exc


mgui.register_type(type_=list[Layer], return_callback=add_layers_to_viewer)<|MERGE_RESOLUTION|>--- conflicted
+++ resolved
@@ -992,14 +992,8 @@
 
         Returns
         -------
-<<<<<<< HEAD
-        _DeprecatingDict
+        DeprecatingDict
             Dictionary of attributes on base layer.
-=======
-        DeprecatingDict
-            Dictionary of attributes on base layer that issues warning messages when
-            deprecated keys are accessed directly.
->>>>>>> 33d787f5
         """
         return DeprecatingDict(
             {
