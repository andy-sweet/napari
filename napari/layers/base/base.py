from __future__ import annotations

import itertools
import os.path
import warnings
from abc import ABC, abstractmethod
from collections import defaultdict, namedtuple
from contextlib import contextmanager
from functools import cached_property
from typing import List, Optional, Tuple, Union

import magicgui as mgui
import numpy as np
from npe2 import plugin_manager as pm

from napari.layers.base._base_constants import Blending
from napari.layers.utils._slice_input import _SliceInput
from napari.layers.utils.interactivity_utils import (
    drag_data_to_projected_distance,
)
from napari.layers.utils.layer_utils import (
    coerce_affine,
    compute_multiscale_level_and_corners,
    convert_to_uint8,
    dims_displayed_world_to_layer,
    get_extent_world,
)
from napari.layers.utils.plane import ClippingPlane, ClippingPlaneList
from napari.utils._dask_utils import configure_dask
from napari.utils._magicgui import (
    add_layer_to_viewer,
    add_layers_to_viewer,
    get_layers,
)
from napari.utils.events import EmitterGroup, Event
from napari.utils.events.event import WarningEmitter
from napari.utils.geometry import (
    find_front_back_face,
    intersect_line_with_axis_aligned_bounding_box_3d,
)
from napari.utils.key_bindings import KeymapProvider
from napari.utils.mouse_bindings import MousemapProvider
from napari.utils.naming import magic_name
from napari.utils.status_messages import generate_layer_coords_status
from napari.utils.transforms import Affine, CompositeAffine, TransformChain
from napari.utils.translations import trans

Extent = namedtuple('Extent', 'data world step')


def no_op(layer: Layer, event: Event) -> None:
    """
    A convenient no-op event for the layer mouse binding.

    This makes it easier to handle many cases by inserting this as
    as place holder

    Parameters
    ----------
    layer : Layer
        Current layer on which this will be bound as a callback
    event : Event
        event that triggered this mouse callback.

    Returns
    -------
    None

    """
    return None


@mgui.register_type(choices=get_layers, return_callback=add_layer_to_viewer)
class Layer(KeymapProvider, MousemapProvider, ABC):
    """Base layer class.

    Parameters
    ----------
    name : str
        Name of the layer.
    metadata : dict
        Layer metadata.
    scale : tuple of float
        Scale factors for the layer.
    translate : tuple of float
        Translation values for the layer.
    rotate : float, 3-tuple of float, or n-D array.
        If a float convert into a 2D rotation matrix using that value as an
        angle. If 3-tuple convert into a 3D rotation matrix, using a yaw,
        pitch, roll convention. Otherwise assume an nD rotation. Angles are
        assumed to be in degrees. They can be converted from radians with
        np.degrees if needed.
    shear : 1-D array or n-D array
        Either a vector of upper triangular values, or an nD shear matrix with
        ones along the main diagonal.
    affine : n-D array or napari.utils.transforms.Affine
        (N+1, N+1) affine transformation matrix in homogeneous coordinates.
        The first (N, N) entries correspond to a linear transform and
        the final column is a length N translation vector and a 1 or a napari
        `Affine` transform object. Applied as an extra transform on top of the
        provided scale, rotate, and shear values.
    opacity : float
        Opacity of the layer visual, between 0.0 and 1.0.
    blending : str
        One of a list of preset blending modes that determines how RGB and
        alpha values of the layer visual get mixed. Allowed values are
        {'opaque', 'translucent', 'translucent_no_depth', 'additive', and 'minimum'}.
    visible : bool
        Whether the layer visual is currently being displayed.
    multiscale : bool
        Whether the data is multiscale or not. Multiscale data is
        represented by a list of data objects and should go from largest to
        smallest.

    Attributes
    ----------
    name : str
        Unique name of the layer.
    opacity : float
        Opacity of the layer visual, between 0.0 and 1.0.
    visible : bool
        Whether the layer visual is currently being displayed.
    blending : Blending
        Determines how RGB and alpha values get mixed.

        * ``Blending.OPAQUE``
          Allows for only the top layer to be visible and corresponds to
          ``depth_test=True``, ``cull_face=False``, ``blend=False``.
        * ``Blending.TRANSLUCENT``
          Allows for multiple layers to be blended with different opacity and
          corresponds to ``depth_test=True``, ``cull_face=False``,
          ``blend=True``, ``blend_func=('src_alpha', 'one_minus_src_alpha')``,
          and ``blend_equation=('func_add')``.
        * ``Blending.TRANSLUCENT_NO_DEPTH``
          Allows for multiple layers to be blended with different opacity, but
          no depth testing is performed. Corresponds to ``depth_test=False``,
          ``cull_face=False``, ``blend=True``,
          ``blend_func=('src_alpha', 'one_minus_src_alpha')``, and
          ``blend_equation=('func_add')``.
        * ``Blending.ADDITIVE``
          Allows for multiple layers to be blended together with different
          colors and opacity. Useful for creating overlays. It corresponds to
          ``depth_test=False``, ``cull_face=False``, ``blend=True``,
          ``blend_func=('src_alpha', 'one')``, and ``blend_equation=('func_add')``.
        * ``Blending.MINIMUM``
            Allows for multiple layers to be blended together such that
            the minimum of each RGB component and alpha are selected.
            Useful for creating overlays with inverted colormaps. It
            corresponds to ``depth_test=False``, ``cull_face=False``, ``blend=True``,
            ``blend_equation=('min')``.
    scale : tuple of float
        Scale factors for the layer.
    translate : tuple of float
        Translation values for the layer.
    rotate : float, 3-tuple of float, or n-D array.
        If a float convert into a 2D rotation matrix using that value as an
        angle. If 3-tuple convert into a 3D rotation matrix, using a yaw,
        pitch, roll convention. Otherwise assume an nD rotation. Angles are
        assumed to be in degrees. They can be converted from radians with
        np.degrees if needed.
    shear : 1-D array or n-D array
        Either a vector of upper triangular values, or an nD shear matrix with
        ones along the main diagonal.
    affine : n-D array or napari.utils.transforms.Affine
        (N+1, N+1) affine transformation matrix in homogeneous coordinates.
        The first (N, N) entries correspond to a linear transform and
        the final column is a length N translation vector and a 1 or a napari
        `Affine` transform object. Applied as an extra transform on top of the
        provided scale, rotate, and shear values.
    multiscale : bool
        Whether the data is multiscale or not. Multiscale data is
        represented by a list of data objects and should go from largest to
        smallest.
    cache : bool
        Whether slices of out-of-core datasets should be cached upon retrieval.
        Currently, this only applies to dask arrays.
    z_index : int
        Depth of the layer visual relative to other visuals in the scenecanvas.
    corner_pixels : array
        Coordinates of the top-left and bottom-right canvas pixels in the data
        coordinates of each layer. For multiscale data the coordinates are in
        the space of the currently viewed data level, not the highest resolution
        level.
    ndim : int
        Dimensionality of the layer.
    thumbnail : (N, M, 4) array
        Array of thumbnail data for the layer.
    status : str
        Displayed in status bar bottom left.
    help : str
        Displayed in status bar bottom right.
    interactive : bool
        Determine if canvas pan/zoom interactivity is enabled.
    cursor : str
        String identifying which cursor displayed over canvas.
    cursor_size : int | None
        Size of cursor if custom. None yields default size
    scale_factor : float
        Conversion factor from canvas coordinates to image coordinates, which
        depends on the current zoom level.
    source : Source
        source of the layer (such as a plugin or widget)

    Notes
    -----
    Must define the following:

    * `_extent_data`: property
    * `data` property (setter & getter)

    May define the following:

    * `_set_view_slice()`: called to set currently viewed slice
    * `_basename()`: base/default name of the layer
    """

    def __init__(
        self,
        data,
        ndim,
        *,
        name=None,
        metadata=None,
        scale=None,
        translate=None,
        rotate=None,
        shear=None,
        affine=None,
        opacity=1,
        blending='translucent',
        visible=True,
        multiscale=False,
        cache=True,  # this should move to future "data source" object.
        experimental_clipping_planes=None,
    ):
        super().__init__()

        if name is None and data is not None:
            name = magic_name(data)

        if scale is not None and not np.all(scale):
            raise ValueError(
                trans._(
                    "Layer {name} is invalid because it has scale values of 0. The layer's scale is currently {scale}",
                    deferred=True,
                    name=repr(name),
                    scale=repr(scale),
                )
            )

        # Needs to be imported here to avoid circular import in _source
        from napari.layers._source import current_source

        self._source = current_source()
        self.dask_optimized_slicing = configure_dask(data, cache)
        self._metadata = dict(metadata or {})
        self._opacity = opacity
        self._blending = Blending(blending)
        self._visible = visible
        self._freeze = False
        self._status = 'Ready'
        self._help = ''
        self._cursor = 'standard'
        self._cursor_size = 1
        self._interactive = True
        self._value = None
        self.scale_factor = 1
        self.multiscale = multiscale
        self._experimental_clipping_planes = ClippingPlaneList()

        self._ndim = ndim

        self._slice_input = _SliceInput(
            ndisplay=2,
            point=(0,) * ndim,
            order=tuple(range(ndim)),
        )

        # Create a transform chain consisting of four transforms:
        # 1. `tile2data`: An initial transform only needed to display tiles
        #   of an image. It maps pixels of the tile into the coordinate space
        #   of the full resolution data and can usually be represented by a
        #   scale factor and a translation. A common use case is viewing part
        #   of lower resolution level of a multiscale image, another is using a
        #   downsampled version of an image when the full image size is larger
        #   than the maximum allowed texture size of your graphics card.
        # 2. `data2physical`: The main transform mapping data to a world-like
        #   physical coordinate that may also encode acquisition parameters or
        #   sample spacing.
        # 3. `physical2world`: An extra transform applied in world-coordinates that
        #   typically aligns this layer with another.
        # 4. `world2grid`: An additional transform mapping world-coordinates
        #   into a grid for looking at layers side-by-side.
        if scale is None:
            scale = [1] * ndim
        if translate is None:
            translate = [0] * ndim
        self._transforms = TransformChain(
            [
                Affine(np.ones(ndim), np.zeros(ndim), name='tile2data'),
                CompositeAffine(
                    scale,
                    translate,
                    rotate=rotate,
                    shear=shear,
                    ndim=ndim,
                    name='data2physical',
                ),
                coerce_affine(affine, ndim=ndim, name='physical2world'),
                Affine(np.ones(ndim), np.zeros(ndim), name='world2grid'),
            ]
        )

        self.corner_pixels = np.zeros((2, ndim), dtype=int)
        self._editable = True
        self._array_like = False

        self._thumbnail_shape = (32, 32, 4)
        self._thumbnail = np.zeros(self._thumbnail_shape, dtype=np.uint8)
        self._update_properties = True
        self._name = ''
        self.experimental_clipping_planes = experimental_clipping_planes

        self.events = EmitterGroup(
            source=self,
            refresh=Event,
            set_data=Event,
            blending=Event,
            opacity=Event,
            visible=Event,
            scale=Event,
            translate=Event,
            rotate=Event,
            shear=Event,
            affine=Event,
            data=Event,
            name=Event,
            thumbnail=Event,
            status=Event,
            help=Event,
            interactive=Event,
            cursor=Event,
            cursor_size=Event,
            editable=Event,
            loaded=Event,
<<<<<<< HEAD
            extent=Event,
=======
            reslice=Event,
>>>>>>> c4843f38
            _ndisplay=Event,
            select=WarningEmitter(
                trans._(
                    "'layer.events.select' is deprecated and will be removed in napari v0.4.9, use 'viewer.layers.selection.events.changed' instead, and inspect the 'added' attribute on the event.",
                    deferred=True,
                ),
                type='select',
            ),
            deselect=WarningEmitter(
                trans._(
                    "'layer.events.deselect' is deprecated and will be removed in napari v0.4.9, use 'viewer.layers.selection.events.changed' instead, and inspect the 'removed' attribute on the event.",
                    deferred=True,
                ),
                type='deselect',
            ),
        )
        self.name = name

    def __str__(self):
        """Return self.name."""
        return self.name

    def __repr__(self):
        cls = type(self)
        return f"<{cls.__name__} layer {repr(self.name)} at {hex(id(self))}>"

    def _mode_setter_helper(self, mode, Modeclass):
        """
        Helper to manage callbacks in multiple layers

        Parameters
        ----------
        mode : Modeclass | str
            New mode for the current layer.
        Modeclass : Enum
            Enum for the current class representing the modes it can takes,
            this is usually specific on each subclass.

        Returns
        -------
        tuple (new Mode, mode changed)

        """
        mode = Modeclass(mode)
        assert mode is not None
        if not self.editable:
            mode = Modeclass.PAN_ZOOM
        if mode == self._mode:
            return mode, False
        if mode.value not in Modeclass.keys():
            raise ValueError(
                trans._(
                    "Mode not recognized: {mode}", deferred=True, mode=mode
                )
            )
        old_mode = self._mode
        self._mode = mode

        for callback_list, mode_dict in [
            (self.mouse_drag_callbacks, self._drag_modes),
            (self.mouse_move_callbacks, self._move_modes),
            (
                self.mouse_double_click_callbacks,
                getattr(
                    self, '_double_click_modes', defaultdict(lambda: no_op)
                ),
            ),
        ]:
            if mode_dict[old_mode] in callback_list:
                callback_list.remove(mode_dict[old_mode])
            callback_list.append(mode_dict[mode])
        self.cursor = self._cursor_modes[mode]

        self.interactive = mode == Modeclass.PAN_ZOOM
        return mode, True

    @classmethod
    def _basename(cls):
        return f'{cls.__name__}'

    @property
    def name(self):
        """str: Unique name of the layer."""
        return self._name

    @name.setter
    def name(self, name):
        if name == self.name:
            return
        if not name:
            name = self._basename()
        self._name = str(name)
        self.events.name()

    @property
    def metadata(self) -> dict:
        """Key/value map for user-stored data."""
        return self._metadata

    @metadata.setter
    def metadata(self, value: dict) -> None:
        self._metadata.clear()
        self._metadata.update(value)

    @property
    def source(self):
        return self._source

    @property
    def loaded(self) -> bool:
        """Return True if this layer is fully loaded in memory.

        This base class says that layers are permanently in the loaded state.
        Derived classes that do asynchronous loading can override this.
        """
        return True

    @property
    def opacity(self):
        """float: Opacity value between 0.0 and 1.0."""
        return self._opacity

    @opacity.setter
    def opacity(self, opacity):
        if not 0.0 <= opacity <= 1.0:
            raise ValueError(
                trans._(
                    'opacity must be between 0.0 and 1.0; got {opacity}',
                    deferred=True,
                    opacity=opacity,
                )
            )

        self._opacity = opacity
        self._update_thumbnail()
        self.events.opacity()

    @property
    def blending(self):
        """Blending mode: Determines how RGB and alpha values get mixed.

        Blending.OPAQUE
            Allows for only the top layer to be visible and corresponds to
            depth_test=True, cull_face=False, blend=False.
        Blending.TRANSLUCENT
            Allows for multiple layers to be blended with different opacity
            and corresponds to depth_test=True, cull_face=False,
            blend=True, blend_func=('src_alpha', 'one_minus_src_alpha'),
            and blend_equation=('func_add').
        Blending.TRANSLUCENT_NO_DEPTH
          Allows for multiple layers to be blended with different opacity, but
          no depth testing is performed. Corresponds to ``depth_test=False``,
          cull_face=False, blend=True, blend_func=('src_alpha', 'one_minus_src_alpha'),
          and blend_equation=('func_add').
        Blending.ADDITIVE
            Allows for multiple layers to be blended together with
            different colors and opacity. Useful for creating overlays. It
            corresponds to depth_test=False, cull_face=False, blend=True,
            blend_func=('src_alpha', 'one'), and blend_equation=('func_add').
        Blending.MINIMUM
            Allows for multiple layers to be blended together such that
            the minimum of each RGB component and alpha are selected.
            Useful for creating overlays with inverted colormaps. It
            corresponds to depth_test=False, cull_face=False, blend=True,
            blend_equation=('min').
        """
        return str(self._blending)

    @blending.setter
    def blending(self, blending):
        self._blending = Blending(blending)
        self.events.blending()

    @property
    def visible(self):
        """bool: Whether the visual is currently being displayed."""
        return self._visible

    @visible.setter
    def visible(self, visibility):
        self._visible = visibility
        self.refresh()
        self.events.visible()
        self.editable = self._set_editable() if self.visible else False

    @property
    def editable(self):
        """bool: Whether the current layer data is editable from the viewer."""
        return self._editable

    @editable.setter
    def editable(self, editable):
        if self._editable == editable:
            return
        self._editable = editable
        self._set_editable(editable=editable)
        self.events.editable()

    @property
    def scale(self):
        """list: Anisotropy factors to scale data into world coordinates."""
        return self._transforms['data2physical'].scale

    @scale.setter
    def scale(self, scale):
        if scale is None:
            scale = [1] * self.ndim
        self._transforms['data2physical'].scale = np.array(scale)
        self._clear_extent()
        self.events.scale()

    @property
    def translate(self):
        """list: Factors to shift the layer by in units of world coordinates."""
        return self._transforms['data2physical'].translate

    @translate.setter
    def translate(self, translate):
        self._transforms['data2physical'].translate = np.array(translate)
        self._clear_extent()
        self.events.translate()

    @property
    def rotate(self):
        """array: Rotation matrix in world coordinates."""
        return self._transforms['data2physical'].rotate

    @rotate.setter
    def rotate(self, rotate):
        self._transforms['data2physical'].rotate = rotate
        self._clear_extent()
        self.events.rotate()

    @property
    def shear(self):
        """array: Shear matrix in world coordinates."""
        return self._transforms['data2physical'].shear

    @shear.setter
    def shear(self, shear):
        self._transforms['data2physical'].shear = shear
        self._clear_extent()
        self.events.shear()

    @property
    def affine(self):
        """napari.utils.transforms.Affine: Extra affine transform to go from physical to world coordinates."""
        return self._transforms['physical2world']

    @affine.setter
    def affine(self, affine):
        # Assignment by transform name is not supported by TransformChain and
        # EventedList, so use the integer index instead. For more details, see:
        # https://github.com/napari/napari/issues/3058
        self._transforms[2] = coerce_affine(
            affine, ndim=self.ndim, name='physical2world'
        )
        self._clear_extent()
        self.events.affine()

    @property
    def translate_grid(self):
        warnings.warn(
            trans._(
                "translate_grid will become private in v0.4.14. See Layer.translate or Layer.data_to_world() instead.",
            ),
            DeprecationWarning,
            stacklevel=2,
        )
        return self._translate_grid

    @translate_grid.setter
    def translate_grid(self, translate_grid):
        warnings.warn(
            trans._(
                "translate_grid will become private in v0.4.14. See Layer.translate or Layer.data_to_world() instead.",
            ),
            DeprecationWarning,
            stacklevel=2,
        )
        self._translate_grid = translate_grid

    @property
    def _translate_grid(self):
        """list: Factors to shift the layer by."""
        return self._transforms['world2grid'].translate

    @_translate_grid.setter
    def _translate_grid(self, translate_grid):
        if np.all(self._translate_grid == translate_grid):
            return
        self._transforms['world2grid'].translate = np.array(translate_grid)
        self.events.translate()

    @property
    def _is_moving(self):
        return self._private_is_moving

    @_is_moving.setter
    def _is_moving(self, value):
        assert value in (True, False)
        if value:
            assert self._moving_coordinates is not None
        self._private_is_moving = value

    def _update_dims(self):
        """Update the dimensionality of transforms and slices when data changes."""
        ndim = self._get_ndim()

        old_ndim = self._ndim
        if old_ndim > ndim:
            keep_axes = range(old_ndim - ndim, old_ndim)
            self._transforms = self._transforms.set_slice(keep_axes)
        elif old_ndim < ndim:
            new_axes = range(ndim - old_ndim)
            self._transforms = self._transforms.expand_dims(new_axes)

        self._slice_input = self._slice_input.with_ndim(ndim)

        self._ndim = ndim

        self._clear_extent()

    @property
    @abstractmethod
    def data(self):
        # user writes own docstring
        raise NotImplementedError()

    @data.setter
    @abstractmethod
    def data(self, data):
        raise NotImplementedError()

    @property
    @abstractmethod
    def _extent_data(self) -> np.ndarray:
        """Extent of layer in data coordinates.

        Returns
        -------
        extent_data : array, shape (2, D)
        """
        raise NotImplementedError()

    @property
    def _extent_world(self) -> np.ndarray:
        """Range of layer in world coordinates.

        Returns
        -------
        extent_world : array, shape (2, D)
        """
        # Get full nD bounding box
        return get_extent_world(
            self._extent_data, self._data_to_world, self._array_like
        )

    @cached_property
    def extent(self) -> Extent:
        """Extent of layer in data and world coordinates."""
        extent_data = self._extent_data
        data_to_world = self._data_to_world
        extent_world = get_extent_world(
            extent_data, data_to_world, self._array_like
        )
        return Extent(
            data=extent_data,
            world=extent_world,
            step=abs(data_to_world.scale),
        )

    def _clear_extent(self):
        """Clears the cached extent.

        This should be called whenever this data or transform information
        changes, and should be called before any related events get emitted
        so that they use the updated extent values.
        """
        if 'extent' in self.__dict__:
            del self.extent
        self.events.extent()
        self.refresh()

    @property
    def _slice_indices(self):
        """(D, ) array: Slice indices in data coordinates."""
        if len(self._slice_input.not_displayed) == 0:
            # All dims are displayed dimensions
            return (slice(None),) * self.ndim
        return self._slice_input.data_indices(
            self._data_to_world.inverse,
            getattr(self, '_round_index', True),
        )

    @abstractmethod
    def _get_ndim(self):
        raise NotImplementedError()

    def _set_editable(self, editable=None):
        if editable is None:
            self.editable = True

    def _get_base_state(self):
        """Get dictionary of attributes on base layer.

        Returns
        -------
        state : dict
            Dictionary of attributes on base layer.
        """
        base_dict = {
            'name': self.name,
            'metadata': self.metadata,
            'scale': list(self.scale),
            'translate': list(self.translate),
            'rotate': [list(r) for r in self.rotate],
            'shear': list(self.shear),
            'affine': self.affine.affine_matrix,
            'opacity': self.opacity,
            'blending': self.blending,
            'visible': self.visible,
            'experimental_clipping_planes': [
                plane.dict() for plane in self.experimental_clipping_planes
            ],
        }
        return base_dict

    @abstractmethod
    def _get_state(self):
        raise NotImplementedError()

    @property
    def _type_string(self):
        return self.__class__.__name__.lower()

    def as_layer_data_tuple(self):
        state = self._get_state()
        state.pop('data', None)
        return self.data, state, self._type_string

    @property
    def thumbnail(self):
        """array: Integer array of thumbnail for the layer"""
        return self._thumbnail

    @thumbnail.setter
    def thumbnail(self, thumbnail):
        if 0 in thumbnail.shape:
            thumbnail = np.zeros(self._thumbnail_shape, dtype=np.uint8)
        if thumbnail.dtype != np.uint8:
            with warnings.catch_warnings():
                warnings.simplefilter("ignore")
                thumbnail = convert_to_uint8(thumbnail)

        padding_needed = np.subtract(self._thumbnail_shape, thumbnail.shape)
        pad_amounts = [(p // 2, (p + 1) // 2) for p in padding_needed]
        thumbnail = np.pad(thumbnail, pad_amounts, mode='constant')

        # blend thumbnail with opaque black background
        background = np.zeros(self._thumbnail_shape, dtype=np.uint8)
        background[..., 3] = 255

        f_dest = thumbnail[..., 3][..., None] / 255
        f_source = 1 - f_dest
        thumbnail = thumbnail * f_dest + background * f_source

        self._thumbnail = thumbnail.astype(np.uint8)
        self.events.thumbnail()

    @property
    def ndim(self):
        """int: Number of dimensions in the data."""
        return self._ndim

    @property
    def help(self):
        """str: displayed in status bar bottom right."""
        return self._help

    @help.setter
    def help(self, help):
        if help == self.help:
            return
        self._help = help
        self.events.help(help=help)

    @property
    def interactive(self):
        """bool: Determine if canvas pan/zoom interactivity is enabled."""
        return self._interactive

    @interactive.setter
    def interactive(self, interactive):
        if interactive == self._interactive:
            return
        self._interactive = interactive
        self.events.interactive(interactive=interactive)

    @property
    def cursor(self):
        """str: String identifying cursor displayed over canvas."""
        return self._cursor

    @cursor.setter
    def cursor(self, cursor):
        if cursor == self.cursor:
            return
        self._cursor = cursor
        self.events.cursor(cursor=cursor)

    @property
    def cursor_size(self):
        """int | None: Size of cursor if custom. None yields default size."""
        return self._cursor_size

    @cursor_size.setter
    def cursor_size(self, cursor_size):
        if cursor_size == self.cursor_size:
            return
        self._cursor_size = cursor_size
        self.events.cursor_size(cursor_size=cursor_size)

    @property
    def experimental_clipping_planes(self):
        return self._experimental_clipping_planes

    @experimental_clipping_planes.setter
    def experimental_clipping_planes(
        self,
        value: Union[
            dict,
            ClippingPlane,
            List[Union[ClippingPlane, dict]],
            ClippingPlaneList,
        ],
    ):
        self._experimental_clipping_planes.clear()
        if value is None:
            return

        if isinstance(value, (ClippingPlane, dict)):
            value = [value]
        for new_plane in value:
            plane = ClippingPlane()
            plane.update(new_plane)
            self._experimental_clipping_planes.append(plane)

    def set_view_slice(self):
        with self.dask_optimized_slicing():
            self._set_view_slice()

    @abstractmethod
    def _set_view_slice(self):
        raise NotImplementedError()

    def _slice_dims(self, point=None, ndisplay=2, order=None):
        """Slice data with values from a global dims model.

        Note this will likely be moved off the base layer soon.

        Parameters
        ----------
        point : list
            Values of data to slice at in world coordinates.
        ndisplay : int
            Number of dimensions to be displayed.
        order : list of int
            Order of dimensions, where last `ndisplay` will be
            rendered in canvas.
        """
        slice_input = self._make_slice_input(point, ndisplay, order)

        if self._slice_input == slice_input:
            return

        old_ndisplay = self._slice_input.ndisplay
        self._slice_input = slice_input

        if old_ndisplay != ndisplay:
            self.events._ndisplay()

        self.refresh()
        self._set_editable()

    def _make_slice_input(
        self, point=None, ndisplay=2, order=None
    ) -> _SliceInput:
        if point is None:
            point = (0,) * self.ndim
        else:
            point = tuple(point)

        ndim = len(point)

        if order is None:
            order = tuple(range(ndim))

        # Correspondence between dimensions across all layers and
        # dimensions of this layer.
        point = point[-self.ndim :]
        order = tuple(
            self._world_to_layer_dims(world_dims=order, ndim_world=ndim)
        )

        return _SliceInput(
            ndisplay=ndisplay,
            point=point,
            order=order,
        )

    @abstractmethod
    def _update_thumbnail(self):
        raise NotImplementedError()

    @abstractmethod
    def _get_value(self, position):
        """Value of the data at a position in data coordinates.

        Parameters
        ----------
        position : tuple
            Position in data coordinates.

        Returns
        -------
        value : tuple
            Value of the data.
        """
        raise NotImplementedError()

    def get_value(
        self,
        position: Tuple[float],
        *,
        view_direction: Optional[np.ndarray] = None,
        dims_displayed: Optional[List[int]] = None,
        world=False,
    ):
        """Value of the data at a position.

        If the layer is not visible, return None.

        Parameters
        ----------
        position : tuple of float
            Position in either data or world coordinates.
        view_direction : Optional[np.ndarray]
            A unit vector giving the direction of the ray in nD world coordinates.
            The default value is None.
        dims_displayed : Optional[List[int]]
            A list of the dimensions currently being displayed in the viewer.
            The default value is None.
        world : bool
            If True the position is taken to be in world coordinates
            and converted into data coordinates. False by default.

        Returns
        -------
        value : tuple, None
            Value of the data. If the layer is not visible return None.
        """
        if self.visible:
            if world:
                ndim_world = len(position)

                if dims_displayed is not None:
                    # convert the dims_displayed to the layer dims.This accounts
                    # for differences in the number of dimensions in the world
                    # dims versus the layer and for transpose and rolls.
                    dims_displayed = dims_displayed_world_to_layer(
                        dims_displayed,
                        ndim_world=ndim_world,
                        ndim_layer=self.ndim,
                    )
                position = self.world_to_data(position)

            if (dims_displayed is not None) and (view_direction is not None):
                if len(dims_displayed) == 2 or self.ndim == 2:
                    value = self._get_value(position=tuple(position))

                elif len(dims_displayed) == 3:
                    view_direction = self._world_to_data_ray(
                        list(view_direction)
                    )
                    start_point, end_point = self.get_ray_intersections(
                        position=position,
                        view_direction=view_direction,
                        dims_displayed=dims_displayed,
                        world=False,
                    )
                    value = self._get_value_3d(
                        start_point=start_point,
                        end_point=end_point,
                        dims_displayed=dims_displayed,
                    )
            else:
                value = self._get_value(position)

        else:
            value = None
        # This should be removed as soon as possible, it is still
        # used in Points and Shapes.
        self._value = value
        return value

    def _get_value_3d(
        self,
        start_point: np.ndarray,
        end_point: np.ndarray,
        dims_displayed: List[int],
    ) -> Union[float, int]:
        """Get the layer data value along a ray

        Parameters
        ----------
        start_point : np.ndarray
            The start position of the ray used to interrogate the data.
        end_point : np.ndarray
            The end position of the ray used to interrogate the data.
        dims_displayed : List[int]
            The indices of the dimensions currently displayed in the Viewer.

        Returns
        -------
        value
            The data value along the supplied ray.

        """
        return None

    def projected_distance_from_mouse_drag(
        self,
        start_position: np.ndarray,
        end_position: np.ndarray,
        view_direction: np.ndarray,
        vector: np.ndarray,
        dims_displayed: Union[List, np.ndarray],
    ):
        """Calculate the length of the projection of a line between two mouse
        clicks onto a vector (or array of vectors) in data coordinates.

        Parameters
        ----------
        start_position : np.ndarray
            Starting point of the drag vector in data coordinates
        end_position : np.ndarray
            End point of the drag vector in data coordinates
        view_direction : np.ndarray
            Vector defining the plane normal of the plane onto which the drag
            vector is projected.
        vector : np.ndarray
            (3,) unit vector or (n, 3) array thereof on which to project the drag
            vector from start_event to end_event. This argument is defined in data
            coordinates.
        dims_displayed : Union[List, np.ndarray]
            (3,) list of currently displayed dimensions

        Returns
        -------
        projected_distance : (1, ) or (n, ) np.ndarray of float
        """
        start_position = self._world_to_displayed_data(
            start_position, dims_displayed
        )
        end_position = self._world_to_displayed_data(
            end_position, dims_displayed
        )
        view_direction = self._world_to_displayed_data_ray(
            view_direction, dims_displayed
        )
        return drag_data_to_projected_distance(
            start_position, end_position, view_direction, vector
        )

    @contextmanager
    def block_update_properties(self):
        previous = self._update_properties
        self._update_properties = False
        try:
            yield
        finally:
            self._update_properties = previous

    def _set_highlight(self, force=False):
        """Render layer highlights when appropriate.

        Parameters
        ----------
        force : bool
            Bool that forces a redraw to occur when `True`.
        """
        pass

    def refresh(self, event=None):
        """Refresh all layer data based on current view slice."""
        if not self.visible:
            return
        if hasattr(self, '_make_slice_request'):
            self.events.reslice(Event('reslice', layer=self))
        else:
            self.set_view_slice()
            self.events.set_data()
            self._update_thumbnail()
            self._set_highlight(force=True)

    def world_to_data(self, position):
        """Convert from world coordinates to data coordinates.

        Parameters
        ----------
        position : tuple, list, 1D array
            Position in world coordinates. If longer then the
            number of dimensions of the layer, the later
            dimensions will be used.

        Returns
        -------
        tuple
            Position in data coordinates.
        """
        if len(position) >= self.ndim:
            coords = list(position[-self.ndim :])
        else:
            coords = [0] * (self.ndim - len(position)) + list(position)

        return tuple(self._transforms[1:].simplified.inverse(coords))

    def data_to_world(self, position):
        """Convert from data coordinates to world coordinates.

        Parameters
        ----------
        position : tuple, list, 1D array
            Position in data coordinates. If longer then the
            number of dimensions of the layer, the later
            dimensions will be used.

        Returns
        -------
        tuple
            Position in world coordinates.
        """
        if len(position) >= self.ndim:
            coords = list(position[-self.ndim :])
        else:
            coords = [0] * (self.ndim - len(position)) + list(position)

        return tuple(self._transforms[1:].simplified(coords))

    def _world_to_displayed_data(
        self, position: np.ndarray, dims_displayed: np.ndarray
    ) -> tuple:
        """Convert world to data coordinates for displayed dimensions only.

        Parameters
        ----------
        position : tuple, list, 1D array
            Position in world coordinates. If longer then the
            number of dimensions of the layer, the later
            dimensions will be used.
        dims_displayed : list, 1D array
            Indices of displayed dimensions of the data.

        Returns
        -------
        tuple
            Position in data coordinates for the displayed dimensions only
        """
        position_nd = self.world_to_data(position)
        position_ndisplay = np.asarray(position_nd)[dims_displayed]
        return tuple(position_ndisplay)

    @property
    def _data_to_world(self) -> Affine:
        """The transform from data to world coordinates.

        This affine transform is composed from the affine property and the
        other transform properties in the following order:

        affine * (rotate * shear * scale + translate)
        """
        return self._transforms[1:3].simplified

    def _world_to_data_ray(self, vector) -> tuple:
        """Convert a vector defining an orientation from world coordinates to data coordinates.
        For example, this would be used to convert the view ray.

        Parameters
        ----------
        vector : tuple, list, 1D array
            A vector in world coordinates.

        Returns
        -------
        tuple
            Vector in data coordinates.
        """
        p1 = np.asarray(self.world_to_data(vector))
        p0 = np.asarray(self.world_to_data(np.zeros_like(vector)))
        normalized_vector = (p1 - p0) / np.linalg.norm(p1 - p0)

        return tuple(normalized_vector)

    def _world_to_displayed_data_ray(
        self, vector_world, dims_displayed
    ) -> np.ndarray:
        """Convert an orientation from world to displayed data coordinates.

        For example, this would be used to convert the view ray.

        Parameters
        ----------
        vector_world : tuple, list, 1D array
            A vector in world coordinates.

        Returns
        -------
        tuple
            Vector in data coordinates.
        """
        vector_data_nd = np.asarray(self._world_to_data_ray(vector_world))
        vector_data_ndisplay = vector_data_nd[dims_displayed]
        vector_data_ndisplay /= np.linalg.norm(vector_data_ndisplay)
        return vector_data_ndisplay

    def _world_to_layer_dims(
        self, *, world_dims: List[int], ndim_world: int
    ) -> List[int]:
        """Map world dimensions to layer dimensions while maintaining order.

        This is used to map dimensions from the full world space defined by ``Dims``
        to the subspace that a layer inhabits, so that those can be used to index the
        layer's data and associated coordinates.

        For example a world ``Dims.order`` of [2, 1, 0, 3] would map to [0, 1] for a
        layer with two dimensions and [1, 0, 2] for a layer with three dimensions
        as those correspond to the relative order of the last two and three world dimensions
        respectively.

        Parameters
        ----------
        world_dims : List[int]
            The world dimensions.
        ndim_world : int
            The number of dimensions in the world coordinate system.

        Returns
        -------
        List[int]
            The corresponding layer dimensions with the same ordering as the given world dimensions.
        """
        offset = ndim_world - self.ndim
        order = np.array(world_dims)
        if offset <= 0:
            return list(range(-offset)) + list(order - offset)
        else:
            return list(order[order >= offset] - offset)

    def _display_bounding_box(self, dims_displayed: np.ndarray):
        """An axis aligned (ndisplay, 2) bounding box around the data"""
        return self._extent_data[:, dims_displayed].T

    def click_plane_from_click_data(
        self,
        click_position: np.ndarray,
        view_direction: np.ndarray,
        dims_displayed: List,
    ) -> Tuple[np.ndarray, np.ndarray]:
        """Calculate a (point, normal) plane parallel to the canvas in data
        coordinates, centered on the centre of rotation of the camera.

        Parameters
        ----------
        click_position : np.ndarray
            click position in world coordinates from mouse event.
        view_direction : np.ndarray
            view direction in world coordinates from mouse event.
        dims_displayed : List
            dimensions of the data array currently in view.

        Returns
        -------
        click_plane : Tuple[np.ndarray, np.ndarray]
            tuple of (plane_position, plane_normal) in data coordinates.
        """
        click_position = np.asarray(click_position)
        view_direction = np.asarray(view_direction)
        plane_position = self.world_to_data(click_position)[dims_displayed]
        plane_normal = self._world_to_data_ray(view_direction)[dims_displayed]
        return plane_position, plane_normal

    def get_ray_intersections(
        self,
        position: List[float],
        view_direction: np.ndarray,
        dims_displayed: List[int],
        world: bool = True,
    ) -> Union[Tuple[np.ndarray, np.ndarray], Tuple[None, None]]:
        """Get the start and end point for the ray extending
        from a point through the data bounding box.

        Parameters
        ----------
        position
            the position of the point in nD coordinates. World vs. data
            is set by the world keyword argument.
        view_direction : np.ndarray
            a unit vector giving the direction of the ray in nD coordinates.
            World vs. data is set by the world keyword argument.
        dims_displayed
            a list of the dimensions currently being displayed in the viewer.
        world : bool
            True if the provided coordinates are in world coordinates.
            Default value is True.

        Returns
        -------
        start_point : np.ndarray
            The point on the axis-aligned data bounding box that the cursor click
            intersects with. This is the point closest to the camera.
            The point is the full nD coordinates of the layer data.
            If the click does not intersect the axis-aligned data bounding box,
            None is returned.
        end_point : np.ndarray
            The point on the axis-aligned data bounding box that the cursor click
            intersects with. This is the point farthest from the camera.
            The point is the full nD coordinates of the layer data.
            If the click does not intersect the axis-aligned data bounding box,
            None is returned.
        """
        if len(dims_displayed) != 3:
            return None, None

        # create the bounding box in data coordinates
        bounding_box = self._display_bounding_box(dims_displayed)

        start_point, end_point = self._get_ray_intersections(
            position=position,
            view_direction=view_direction,
            dims_displayed=dims_displayed,
            world=world,
            bounding_box=bounding_box,
        )
        return start_point, end_point

    def _get_offset_data_position(self, position: List[float]) -> List[float]:
        """Adjust position for offset between viewer and data coordinates."""
        return position

    def _get_ray_intersections(
        self,
        position: List[float],
        view_direction: np.ndarray,
        dims_displayed: List[int],
        world: bool = True,
        bounding_box: Optional[np.ndarray] = None,
    ) -> Union[Tuple[np.ndarray, np.ndarray], Tuple[None, None]]:
        """Get the start and end point for the ray extending
        from a point through the data bounding box.

        Parameters
        ----------
        position
            the position of the point in nD coordinates. World vs. data
            is set by the world keyword argument.
        view_direction : np.ndarray
            a unit vector giving the direction of the ray in nD coordinates.
            World vs. data is set by the world keyword argument.
        dims_displayed
            a list of the dimensions currently being displayed in the viewer.
        world : bool
            True if the provided coordinates are in world coordinates.
            Default value is True.
        bounding_box : np.ndarray
            A (2, 3) bounding box around the data currently in view

        Returns
        -------
        start_point : np.ndarray
            The point on the axis-aligned data bounding box that the cursor click
            intersects with. This is the point closest to the camera.
            The point is the full nD coordinates of the layer data.
            If the click does not intersect the axis-aligned data bounding box,
            None is returned.
        end_point : np.ndarray
            The point on the axis-aligned data bounding box that the cursor click
            intersects with. This is the point farthest from the camera.
            The point is the full nD coordinates of the layer data.
            If the click does not intersect the axis-aligned data bounding box,
            None is returned."""
        # get the view direction and click position in data coords
        # for the displayed dimensions only
        if world is True:
            view_dir = self._world_to_displayed_data_ray(
                view_direction, dims_displayed
            )
            click_pos_data = self._world_to_displayed_data(
                position, dims_displayed
            )
        else:

            # adjust for any offset between viewer and data coordinates
            position = self._get_offset_data_position(position)

            view_dir = np.asarray(view_direction)[dims_displayed]
            click_pos_data = np.asarray(position)[dims_displayed]

        # Determine the front and back faces
        front_face_normal, back_face_normal = find_front_back_face(
            click_pos_data, bounding_box, view_dir
        )
        if front_face_normal is None and back_face_normal is None:
            # click does not intersect the data bounding box
            return None, None

        # Calculate ray-bounding box face intersections
        start_point_displayed_dimensions = (
            intersect_line_with_axis_aligned_bounding_box_3d(
                click_pos_data, view_dir, bounding_box, front_face_normal
            )
        )
        end_point_displayed_dimensions = (
            intersect_line_with_axis_aligned_bounding_box_3d(
                click_pos_data, view_dir, bounding_box, back_face_normal
            )
        )

        # add the coordinates for the axes not displayed
        start_point = np.asarray(position)
        start_point[dims_displayed] = start_point_displayed_dimensions
        end_point = np.asarray(position)
        end_point[dims_displayed] = end_point_displayed_dimensions

        return start_point, end_point

    def _update_draw(
        self, scale_factor, corner_pixels_displayed, shape_threshold
    ):
        """Update canvas scale and corner values on draw.

        For layer multiscale determining if a new resolution level or tile is
        required.

        Parameters
        ----------
        scale_factor : float
            Scale factor going from canvas to world coordinates.
        corner_pixels_displayed : array, shape (2, 2)
            Coordinates of the top-left and bottom-right canvas pixels in
            world coordinates.
        shape_threshold : tuple
            Requested shape of field of view in data coordinates.
        """
        self.scale_factor = scale_factor

        displayed_axes = self._slice_input.displayed

        # we need to compute all four corners to compute a complete,
        # data-aligned bounding box, because top-left/bottom-right may not
        # remain top-left and bottom-right after transformations.
        all_corners = list(itertools.product(*corner_pixels_displayed.T))
        # Note that we ignore the first transform which is tile2data
        data_corners = (
            self._transforms[1:]
            .simplified.set_slice(displayed_axes)
            .inverse(all_corners)
        )

        # find the maximal data-axis-aligned bounding box containing all four
        # canvas corners and round them to ints
        data_bbox = np.stack(
            [np.min(data_corners, axis=0), np.max(data_corners, axis=0)]
        )
        data_bbox_int = np.stack(
            [np.floor(data_bbox[0]), np.ceil(data_bbox[1])]
        ).astype(int)

        if self._slice_input.ndisplay == 2 and self.multiscale:
            level, scaled_corners = compute_multiscale_level_and_corners(
                data_bbox_int,
                shape_threshold,
                self.downsample_factors[:, displayed_axes],
            )
            corners = np.zeros((2, self.ndim), dtype=int)
            # The corner_pixels attribute stores corners in the data
            # space of the selected level. Using the level's data
            # shape only works for images, but that's the only case we
            # handle now and downsample_factors is also only on image layers.
            max_coords = np.take(self.data[level].shape, displayed_axes)
            corners[:, displayed_axes] = np.clip(scaled_corners, 0, max_coords)
            display_shape = tuple(
                corners[1, displayed_axes] - corners[0, displayed_axes]
            )
            if any(s == 0 for s in display_shape):
                return
            if self.data_level != level or not np.all(
                self.corner_pixels == corners
            ):
                self._data_level = level
                self.corner_pixels = corners
                self.refresh()

        else:
            # The stored corner_pixels attribute must contain valid indices.
            displayed_extent = self.extent.data[:, displayed_axes]
            data_bbox_clipped = np.clip(
                data_bbox_int, displayed_extent[0], displayed_extent[1]
            )
            corners = np.zeros((2, self.ndim), dtype=int)
            corners[:, displayed_axes] = data_bbox_clipped
            self.corner_pixels = corners

    def _get_source_info(self):
        components = {}
        if self.source.reader_plugin:
            components['layer_base'] = os.path.basename(self.source.path or '')
            components['source_type'] = 'plugin'
            try:
                components['plugin'] = pm.get_manifest(
                    self.source.reader_plugin
                ).display_name
            except KeyError:
                components['plugin'] = self.source.reader_plugin
            return components

        elif self.source.sample:
            components['layer_base'] = self.name
            components['source_type'] = 'sample'
            try:
                components['plugin'] = pm.get_manifest(
                    self.source.sample[0]
                ).display_name
            except KeyError:
                components['plugin'] = self.source.sample[0]
            return components

        elif self.source.widget:
            components['layer_base'] = self.name
            components['source_type'] = 'widget'
            components['plugin'] = self.source.widget._function.__name__
            return components

        else:
            components['layer_base'] = self.name
            components['source_type'] = ''
            components['plugin'] = ''
            return components

    def get_source_str(self):

        source_info = self._get_source_info()

        return (
            source_info['layer_base']
            + ', '
            + source_info['source_type']
            + ' : '
            + source_info['plugin']
        )

    def get_status(
        self,
        position: Optional[Tuple[float, ...]] = None,
        *,
        view_direction: Optional[np.ndarray] = None,
        dims_displayed: Optional[List[int]] = None,
        world=False,
    ):
        """
        Status message information of the data at a coordinate position.

        Parameters
        ----------
        position : tuple of float
            Position in either data or world coordinates.
        view_direction : Optional[np.ndarray]
            A unit vector giving the direction of the ray in nD world coordinates.
            The default value is None.
        dims_displayed : Optional[List[int]]
            A list of the dimensions currently being displayed in the viewer.
            The default value is None.
        world : bool
            If True the position is taken to be in world coordinates
            and converted into data coordinates. False by default.

        Returns
        -------
        source_info : dict
            Dictionary containing a information that can be used as a status update.
        """
        if position is not None:
            value = self.get_value(
                position,
                view_direction=view_direction,
                dims_displayed=dims_displayed,
                world=world,
            )
        else:
            value = None

        source_info = self._get_source_info()
        source_info['coordinates'] = generate_layer_coords_status(
            position[-self.ndim :], value
        )
        return source_info

    def _get_tooltip_text(
        self,
        position,
        *,
        view_direction: Optional[np.ndarray] = None,
        dims_displayed: Optional[List[int]] = None,
        world: bool = False,
    ):
        """
        tooltip message of the data at a coordinate position.

        Parameters
        ----------
        position : tuple
            Position in either data or world coordinates.
        view_direction : Optional[np.ndarray]
            A unit vector giving the direction of the ray in nD world coordinates.
            The default value is None.
        dims_displayed : Optional[List[int]]
            A list of the dimensions currently being displayed in the viewer.
            The default value is None.
        world : bool
            If True the position is taken to be in world coordinates
            and converted into data coordinates. False by default.

        Returns
        -------
        msg : string
            String containing a message that can be used as a tooltip.
        """
        return ""

    def save(self, path: str, plugin: Optional[str] = None) -> List[str]:
        """Save this layer to ``path`` with default (or specified) plugin.

        Parameters
        ----------
        path : str
            A filepath, directory, or URL to open.  Extensions may be used to
            specify output format (provided a plugin is available for the
            requested format).
        plugin : str, optional
            Name of the plugin to use for saving. If ``None`` then all plugins
            corresponding to appropriate hook specification will be looped
            through to find the first one that can save the data.

        Returns
        -------
        list of str
            File paths of any files that were written.
        """
        from napari.plugins.io import save_layers

        return save_layers(path, [self], plugin=plugin)

    def _on_selection(self, selected: bool):
        # This method is a temporary workaround to the fact that the Points
        # layer needs to know when its selection state changes so that it can
        # update the highlight state.  This, along with the events.select and
        # events.deselect emitters, (and the LayerList._on_selection_event
        # method) can be removed once highlighting logic has been removed from
        # the layer model.
        if selected:
            self.events.select()
        else:
            self.events.deselect()

    @classmethod
    def create(
        cls, data, meta: dict = None, layer_type: Optional[str] = None
    ) -> Layer:
        """Create layer from `data` of type `layer_type`.

        Primarily intended for usage by reader plugin hooks and creating a
        layer from an unwrapped layer data tuple.

        Parameters
        ----------
        data : Any
            Data in a format that is valid for the corresponding `layer_type`.
        meta : dict, optional
            Dict of keyword arguments that will be passed to the corresponding
            layer constructor.  If any keys in `meta` are not valid for the
            corresponding layer type, an exception will be raised.
        layer_type : str
            Type of layer to add. Must be the (case insensitive) name of a
            Layer subclass.  If not provided, the layer is assumed to
            be "image", unless data.dtype is one of (np.int32, np.uint32,
            np.int64, np.uint64), in which case it is assumed to be "labels".

        Raises
        ------
        ValueError
            If ``layer_type`` is not one of the recognized layer types.
        TypeError
            If any keyword arguments in ``meta`` are unexpected for the
            corresponding `add_*` method for this layer_type.

        Examples
        --------
        A typical use case might be to upack a tuple of layer data with a
        specified layer_type.

        >>> data = (
        ...     np.random.random((10, 2)) * 20,
        ...     {'face_color': 'blue'},
        ...     'points',
        ... )
        >>> Layer.create(*data)

        """
        from napari import layers
        from napari.layers.image._image_utils import guess_labels

        layer_type = (layer_type or '').lower()

        # assumes that big integer type arrays are likely labels.
        if not layer_type:
            layer_type = guess_labels(data)

        if layer_type not in layers.NAMES:
            raise ValueError(
                trans._(
                    "Unrecognized layer_type: '{layer_type}'. Must be one of: {layer_names}.",
                    deferred=True,
                    layer_type=layer_type,
                    layer_names=layers.NAMES,
                )
            )

        Cls = getattr(layers, layer_type.title())

        try:
            return Cls(data, **(meta or {}))
        except Exception as exc:
            if 'unexpected keyword argument' not in str(exc):
                raise exc

            bad_key = str(exc).split('keyword argument ')[-1]
            raise TypeError(
                trans._(
                    "_add_layer_from_data received an unexpected keyword argument ({bad_key}) for layer type {layer_type}",
                    deferred=True,
                    bad_key=bad_key,
                    layer_type=layer_type,
                )
            ) from exc


mgui.register_type(type_=List[Layer], return_callback=add_layers_to_viewer)<|MERGE_RESOLUTION|>--- conflicted
+++ resolved
@@ -343,11 +343,8 @@
             cursor_size=Event,
             editable=Event,
             loaded=Event,
-<<<<<<< HEAD
             extent=Event,
-=======
             reslice=Event,
->>>>>>> c4843f38
             _ndisplay=Event,
             select=WarningEmitter(
                 trans._(
