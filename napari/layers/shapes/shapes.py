import warnings
from contextlib import contextmanager
from copy import copy, deepcopy
from itertools import cycle
from typing import Dict, List, Tuple, Union

import numpy as np
import pandas as pd
from vispy.color import get_color_names

from ...utils.colormaps import Colormap, ValidColormapArg, ensure_colormap
from ...utils.colormaps.colormap_utils import ColorType
from ...utils.colormaps.standardize_color import (
    hex_to_name,
    rgb_to_hex,
    transform_color,
)
from ...utils.events import Event
from ...utils.events.custom_types import Array
from ...utils.misc import ensure_iterable
from ...utils.translations import trans
from ..base import Layer, no_op
from ..utils.color_manager_utils import guess_continuous, map_property
from ..utils.color_transformations import (
    normalize_and_broadcast_colors,
    transform_color_cycle,
    transform_color_with_defaults,
)
from ..utils.layer_utils import _FeatureTable
from ..utils.text_manager import TextManager
from ._shape_list import ShapeList
from ._shapes_constants import (
    BACKSPACE,
    Box,
    ColorMode,
    Mode,
    ShapeType,
    shape_classes,
)
from ._shapes_mouse_bindings import (
    add_ellipse,
    add_line,
    add_path_polygon,
    add_path_polygon_creating,
    add_rectangle,
    finish_drawing_shape,
    highlight,
    select,
    vertex_insert,
    vertex_remove,
)
from ._shapes_utils import (
    create_box,
    extract_shape_type,
    get_default_shape_type,
    get_shape_ndim,
    number_of_shapes,
    validate_num_vertices,
)

DEFAULT_COLOR_CYCLE = np.array([[1, 0, 1, 1], [0, 1, 0, 1]])


_REV_SHAPE_HELP = {
    trans._('hold <space> to pan/zoom'): {
        Mode.VERTEX_INSERT,
        Mode.VERTEX_REMOVE,
        Mode.ADD_RECTANGLE,
        Mode.ADD_ELLIPSE,
        Mode.ADD_LINE,
        Mode.TRANSFORM,
    },
    trans._(
        'hold <space> to pan/zoom, press <esc>, or double click to finish drawing'
    ): {
        Mode.ADD_PATH,
        Mode.ADD_POLYGON,
    },
    trans._(
        'hold <space> to pan/zoom, press <{BACKSPACE}> to remove selected',
        BACKSPACE=BACKSPACE,
    ): {Mode.SELECT, Mode.DIRECT},
    trans._('enter a selection mode to edit shape properties'): {
        Mode.PAN_ZOOM
    },
}


# This avoid duplicating the trans._ help messages above
# as some modes have the same help.
# while most tooling will recognise identical messages,
# this can lead to human error.
_FWD_SHAPE_HELP = {}
for t, modes in _REV_SHAPE_HELP.items():
    for m in modes:
        _FWD_SHAPE_HELP[m] = t


class Shapes(Layer):
    """Shapes layer.

    Parameters
    ----------
    data : list or array
        List of shape data, where each element is an (N, D) array of the
        N vertices of a shape in D dimensions. Can be an 3-dimensional
        array if each shape has the same number of vertices.
    ndim : int
        Number of dimensions for shapes. When data is not None, ndim must be D.
        An empty shapes layer can be instantiated with arbitrary ndim.
    features : dict[str, array-like] or Dataframe-like
        Features table where each row corresponds to a shape and each column
        is a feature.
    properties : dict {str: array (N,)}, DataFrame
        Properties for each shape. Each property should be an array of length N,
        where N is the number of shapes.
    property_choices : dict {str: array (N,)}
        possible values for each property.
    text : str, dict
        Text to be displayed with the shapes. If text is set to a key in properties,
        the value of that property will be displayed. Multiple properties can be
        composed using f-string-like syntax (e.g., '{property_1}, {float_property:.2f}).
        A dictionary can be provided with keyword arguments to set the text values
        and display properties. See TextManager.__init__() for the valid keyword arguments.
        For example usage, see /napari/examples/add_shapes_with_text.py.
    shape_type : string or list
        String of shape shape_type, must be one of "{'line', 'rectangle',
        'ellipse', 'path', 'polygon'}". If a list is supplied it must be
        the same length as the length of `data` and each element will be
        applied to each shape otherwise the same value will be used for all
        shapes.
    edge_width : float or list
        Thickness of lines and edges. If a list is supplied it must be the
        same length as the length of `data` and each element will be
        applied to each shape otherwise the same value will be used for all
        shapes.
    edge_color : str, array-like
        If string can be any color name recognized by vispy or hex value if
        starting with `#`. If array-like must be 1-dimensional array with 3
        or 4 elements. If a list is supplied it must be the same length as
        the length of `data` and each element will be applied to each shape
        otherwise the same value will be used for all shapes.
    edge_color_cycle : np.ndarray, list
        Cycle of colors (provided as string name, RGB, or RGBA) to map to edge_color if a
        categorical attribute is used color the vectors.
    edge_colormap : str, napari.utils.Colormap
        Colormap to set edge_color if a continuous attribute is used to set face_color.
    edge_contrast_limits : None, (float, float)
        clims for mapping the property to a color map. These are the min and max value
        of the specified property that are mapped to 0 and 1, respectively.
        The default value is None. If set the none, the clims will be set to
        (property.min(), property.max())
    face_color : str, array-like
        If string can be any color name recognized by vispy or hex value if
        starting with `#`. If array-like must be 1-dimensional array with 3
        or 4 elements. If a list is supplied it must be the same length as
        the length of `data` and each element will be applied to each shape
        otherwise the same value will be used for all shapes.
    face_color_cycle : np.ndarray, list
        Cycle of colors (provided as string name, RGB, or RGBA) to map to face_color if a
        categorical attribute is used color the vectors.
    face_colormap : str, napari.utils.Colormap
        Colormap to set face_color if a continuous attribute is used to set face_color.
    face_contrast_limits : None, (float, float)
        clims for mapping the property to a color map. These are the min and max value
        of the specified property that are mapped to 0 and 1, respectively.
        The default value is None. If set the none, the clims will be set to
        (property.min(), property.max())
    z_index : int or list
        Specifier of z order priority. Shapes with higher z order are
        displayed ontop of others. If a list is supplied it must be the
        same length as the length of `data` and each element will be
        applied to each shape otherwise the same value will be used for all
        shapes.
    name : str
        Name of the layer.
    metadata : dict
        Layer metadata.
    scale : tuple of float
        Scale factors for the layer.
    translate : tuple of float
        Translation values for the layer.
    rotate : float, 3-tuple of float, or n-D array.
        If a float convert into a 2D rotation matrix using that value as an
        angle. If 3-tuple convert into a 3D rotation matrix, using a yaw,
        pitch, roll convention. Otherwise assume an nD rotation. Angles are
        assumed to be in degrees. They can be converted from radians with
        np.degrees if needed.
    shear : 1-D array or n-D array
        Either a vector of upper triangular values, or an nD shear matrix with
        ones along the main diagonal.
    affine : n-D array or napari.utils.transforms.Affine
        (N+1, N+1) affine transformation matrix in homogeneous coordinates.
        The first (N, N) entries correspond to a linear transform and
        the final column is a length N translation vector and a 1 or a napari
        `Affine` transform object. Applied as an extra transform on top of the
        provided scale, rotate, and shear values.
    opacity : float
        Opacity of the layer visual, between 0.0 and 1.0.
    blending : str
        One of a list of preset blending modes that determines how RGB and
        alpha values of the layer visual get mixed. Allowed values are
        {'opaque', 'translucent', and 'additive'}.
    visible : bool
        Whether the layer visual is currently being displayed.
    cache : bool
        Whether slices of out-of-core datasets should be cached upon retrieval.
        Currently, this only applies to dask arrays.

    Attributes
    ----------
    data : (N, ) list of array
        List of shape data, where each element is an (N, D) array of the
        N vertices of a shape in D dimensions.
    features : Dataframe-like
        Features table where each row corresponds to a shape and each column
        is a feature.
    feature_defaults : DataFrame-like
        Stores the default value of each feature in a table with one row.
    properties : dict {str: array (N,)}, DataFrame
        Properties for each shape. Each property should be an array of length N,
        where N is the number of shapes.
    text : str, dict
        Text to be displayed with the shapes. If text is set to a key in properties,
        the value of that property will be displayed. Multiple properties can be
        composed using f-string-like syntax (e.g., '{property_1}, {float_property:.2f}).
        For example usage, see /napari/examples/add_shapes_with_text.py.
    shape_type : (N, ) list of str
        Name of shape type for each shape.
    edge_color : str, array-like
        Color of the shape border. Numeric color values should be RGB(A).
    face_color : str, array-like
        Color of the shape face. Numeric color values should be RGB(A).
    edge_width : (N, ) list of float
        Edge width for each shape.
    z_index : (N, ) list of int
        z-index for each shape.
    current_edge_width : float
        Thickness of lines and edges of the next shape to be added or the
        currently selected shape.
    current_edge_color : str
        Color of the edge of the next shape to be added or the currently
        selected shape.
    current_face_color : str
        Color of the face of the next shape to be added or the currently
        selected shape.
    selected_data : set
        List of currently selected shapes.
    nshapes : int
        Total number of shapes.
    mode : Mode
        Interactive mode. The normal, default mode is PAN_ZOOM, which
        allows for normal interactivity with the canvas.

        The SELECT mode allows for entire shapes to be selected, moved and
        resized.

        The DIRECT mode allows for shapes to be selected and their individual
        vertices to be moved.

        The VERTEX_INSERT and VERTEX_REMOVE modes allow for individual
        vertices either to be added to or removed from shapes that are already
        selected. Note that shapes cannot be selected in this mode.

        The ADD_RECTANGLE, ADD_ELLIPSE, ADD_LINE, ADD_PATH, and ADD_POLYGON
        modes all allow for their corresponding shape type to be added.

    Notes
    -----
    _data_dict : Dict of ShapeList
        Dictionary containing all the shape data indexed by slice tuple
    _data_view : ShapeList
        Object containing the currently viewed shape data.
    _selected_data_history : set
        Set of currently selected captured on press of <space>.
    _selected_data_stored : set
        Set of selected previously displayed. Used to prevent rerendering the
        same highlighted shapes when no data has changed.
    _selected_box : None | np.ndarray
        `None` if no shapes are selected, otherwise a 10x2 array of vertices of
        the interaction box. The first 8 points are the corners and midpoints
        of the box. The 9th point is the center of the box, and the last point
        is the location of the rotation handle that can be used to rotate the
        box.
    _drag_start : None | np.ndarray
        If a drag has been started and is in progress then a length 2 array of
        the initial coordinates of the drag. `None` otherwise.
    _drag_box : None | np.ndarray
        If a drag box is being created to select shapes then this is a 2x2
        array of the two extreme corners of the drag. `None` otherwise.
    _drag_box_stored : None | np.ndarray
        If a drag box is being created to select shapes then this is a 2x2
        array of the two extreme corners of the drag that have previously been
        rendered. `None` otherwise. Used to prevent rerendering the same
        drag box when no data has changed.
    _is_moving : bool
        Bool indicating if any shapes are currently being moved.
    _is_selecting : bool
        Bool indicating if a drag box is currently being created in order to
        select shapes.
    _is_creating : bool
        Bool indicating if any shapes are currently being created.
    _fixed_aspect : bool
        Bool indicating if aspect ratio of shapes should be preserved on
        resizing.
    _aspect_ratio : float
        Value of aspect ratio to be preserved if `_fixed_aspect` is `True`.
    _fixed_vertex : None | np.ndarray
        If a scaling or rotation is in progress then a length 2 array of the
        coordinates that are remaining fixed during the move. `None` otherwise.
    _fixed_index : int
        If a scaling or rotation is in progress then the index of the vertex of
        the bounding box that is remaining fixed during the move. `None`
        otherwise.
    _update_properties : bool
        Bool indicating if properties are to allowed to update the selected
        shapes when they are changed. Blocking this prevents circular loops
        when shapes are selected and the properties are changed based on that
        selection
    _allow_thumbnail_update : bool
        Flag set to true to allow the thumbnail to be updated. Blocking the thumbnail
        can be advantageous where responsiveness is critical.
    _clipboard : dict
        Dict of shape objects that are to be used during a copy and paste.
    _colors : list
        List of supported vispy color names.
    _vertex_size : float
        Size of the vertices of the shapes and bounding box in Canvas
        coordinates.
    _rotation_handle_length : float
        Length of the rotation handle of the bounding box in Canvas
        coordinates.
    _input_ndim : int
        Dimensions of shape data.
    _thumbnail_update_thresh : int
        If there are more than this number of shapes, the thumbnail
        won't update during interactive events
    """

    _colors = get_color_names()
    _vertex_size = 10
    _rotation_handle_length = 20
    _highlight_color = (0, 0.6, 1)
    _highlight_width = 1.5

    # If more shapes are present then they are randomly subsampled
    # in the thumbnail
    _max_shapes_thumbnail = 100

    _drag_modes = {
        Mode.PAN_ZOOM: no_op,
        Mode.SELECT: select,
        Mode.DIRECT: select,
        Mode.VERTEX_INSERT: vertex_insert,
        Mode.VERTEX_REMOVE: vertex_remove,
        Mode.ADD_RECTANGLE: add_rectangle,
        Mode.ADD_ELLIPSE: add_ellipse,
        Mode.ADD_LINE: add_line,
        Mode.ADD_PATH: add_path_polygon,
        Mode.ADD_POLYGON: add_path_polygon,
        Mode.TRANSFORM: no_op,
    }

    _move_modes = {
        Mode.PAN_ZOOM: no_op,
        Mode.SELECT: highlight,
        Mode.DIRECT: highlight,
        Mode.VERTEX_INSERT: highlight,
        Mode.VERTEX_REMOVE: highlight,
        Mode.ADD_RECTANGLE: no_op,
        Mode.ADD_ELLIPSE: no_op,
        Mode.ADD_LINE: no_op,
        Mode.ADD_PATH: add_path_polygon_creating,
        Mode.ADD_POLYGON: add_path_polygon_creating,
        Mode.TRANSFORM: no_op,
    }

    _double_click_modes = {
        Mode.PAN_ZOOM: no_op,
        Mode.SELECT: no_op,
        Mode.DIRECT: no_op,
        Mode.VERTEX_INSERT: no_op,
        Mode.VERTEX_REMOVE: no_op,
        Mode.ADD_RECTANGLE: no_op,
        Mode.ADD_ELLIPSE: no_op,
        Mode.ADD_LINE: no_op,
        Mode.ADD_PATH: finish_drawing_shape,
        Mode.ADD_POLYGON: finish_drawing_shape,
        Mode.TRANSFORM: no_op,
    }

    _cursor_modes = {
        Mode.PAN_ZOOM: 'standard',
        Mode.SELECT: 'pointing',
        Mode.DIRECT: 'pointing',
        Mode.VERTEX_INSERT: 'cross',
        Mode.VERTEX_REMOVE: 'cross',
        Mode.ADD_RECTANGLE: 'cross',
        Mode.ADD_ELLIPSE: 'cross',
        Mode.ADD_LINE: 'cross',
        Mode.ADD_PATH: 'cross',
        Mode.ADD_POLYGON: 'cross',
        Mode.TRANSFORM: 'standard',
    }

    _interactive_modes = {
        Mode.PAN_ZOOM,
    }

    def __init__(
        self,
        data=None,
        *,
        ndim=None,
        features=None,
        properties=None,
        property_choices=None,
        text=None,
        shape_type='rectangle',
        edge_width=1,
        edge_color='#777777',
        edge_color_cycle=None,
        edge_colormap='viridis',
        edge_contrast_limits=None,
        face_color='white',
        face_color_cycle=None,
        face_colormap='viridis',
        face_contrast_limits=None,
        z_index=0,
        name=None,
        metadata=None,
        scale=None,
        translate=None,
        rotate=None,
        shear=None,
        affine=None,
        opacity=0.7,
        blending='translucent',
        visible=True,
        cache=True,
        experimental_clipping_planes=None,
    ):
        if data is None:
            if ndim is None:
                ndim = 2
            data = np.empty((0, 0, ndim))
        else:
            data, shape_type = extract_shape_type(data, shape_type)
            data_ndim = get_shape_ndim(data)
            if ndim is not None and ndim != data_ndim:
                raise ValueError(
                    trans._(
                        "Shape dimensions must be equal to ndim",
                        deferred=True,
                    )
                )
            ndim = data_ndim

        super().__init__(
            data,
            ndim=ndim,
            name=name,
            metadata=metadata,
            scale=scale,
            translate=translate,
            rotate=rotate,
            shear=shear,
            affine=affine,
            opacity=opacity,
            blending=blending,
            visible=visible,
            cache=cache,
            experimental_clipping_planes=experimental_clipping_planes,
        )

        self.events.add(
            mode=Event,
            edge_width=Event,
            edge_color=Event,
            face_color=Event,
            properties=Event,
            current_edge_color=Event,
            current_face_color=Event,
            current_properties=Event,
            highlight=Event,
        )

        # Flag set to false to block thumbnail refresh
        self._allow_thumbnail_update = True

        self._display_order_stored = []
        self._ndisplay_stored = self._ndisplay

        self._feature_table = _FeatureTable.from_layer(
            features=features,
            properties=properties,
            property_choices=property_choices,
            num_data=number_of_shapes(data),
        )

        # The following shape properties are for the new shapes that will
        # be drawn. Each shape has a corresponding property with the
        # value for itself
        if np.isscalar(edge_width):
            self._current_edge_width = edge_width
        else:
            self._current_edge_width = 1

        self._data_view = ShapeList(ndisplay=self._ndisplay)
        self._data_view.slice_key = np.array(self._slice_indices)[
            list(self._dims_not_displayed)
        ]

        self._value = (None, None)
        self._value_stored = (None, None)
        self._moving_value = (None, None)
        self._selected_data = set()
        self._selected_data_stored = set()
        self._selected_data_history = set()
        self._selected_box = None

        self._drag_start = None
        self._fixed_vertex = None
        self._fixed_aspect = False
        self._aspect_ratio = 1
        self._is_moving = False

        # _moving_coordinates are needed for fixing aspect ratio during
        # a resize, it stores the last pointer coordinate value that happened
        # during a mouse move to that pressing/releasing shift
        # can trigger a redraw of the shape with a fixed aspect ratio.
        self._moving_coordinates = None

        self._fixed_index = 0
        self._is_selecting = False
        self._drag_box = None
        self._drag_box_stored = None
        self._is_creating = False
        self._clipboard = {}

        # change mode once to trigger the
        # Mode setting logic
        self._mode = Mode.SELECT
        self.mode = Mode.PAN_ZOOM
        self._status = self.mode

        self._init_shapes(
            data,
            shape_type=shape_type,
            edge_width=edge_width,
            edge_color=edge_color,
            edge_color_cycle=edge_color_cycle,
            edge_colormap=edge_colormap,
            edge_contrast_limits=edge_contrast_limits,
            face_color=face_color,
            face_color_cycle=face_color_cycle,
            face_colormap=face_colormap,
            face_contrast_limits=face_contrast_limits,
            z_index=z_index,
        )

        # set the current_* properties
        if len(data) > 0:
            self._current_edge_color = self.edge_color[-1]
            self._current_face_color = self.face_color[-1]
        elif len(data) == 0 and len(self.properties) > 0:
            self._initialize_current_color_for_empty_layer(edge_color, 'edge')
            self._initialize_current_color_for_empty_layer(face_color, 'face')
        elif len(data) == 0 and len(self.properties) == 0:
            self._current_edge_color = transform_color_with_defaults(
                num_entries=1,
                colors=edge_color,
                elem_name="edge_color",
                default="black",
            )
            self._current_face_color = transform_color_with_defaults(
                num_entries=1,
                colors=face_color,
                elem_name="face_color",
                default="black",
            )

        self._text = TextManager._from_layer(
            text=text,
            features=self.features,
        )

        # Trigger generation of view slice and thumbnail
        self._update_dims()

    def _initialize_current_color_for_empty_layer(
        self, color: ColorType, attribute: str
    ):
        """Initialize current_{edge,face}_color when starting with empty layer.

        Parameters
        ----------
        color : (N, 4) array or str
            The value for setting edge or face_color
        attribute : str in {'edge', 'face'}
            The name of the attribute to set the color of.
            Should be 'edge' for edge_color or 'face' for face_color.
        """
        color_mode = getattr(self, f'_{attribute}_color_mode')
        if color_mode == ColorMode.DIRECT:
            curr_color = transform_color_with_defaults(
                num_entries=1,
                colors=color,
                elem_name=f'{attribute}_color',
                default="white",
            )

        elif color_mode == ColorMode.CYCLE:
            color_cycle = getattr(self, f'_{attribute}_color_cycle')
            curr_color = transform_color(next(color_cycle))

            # add the new color cycle mapping
            color_property = getattr(self, f'_{attribute}_color_property')
            prop_value = self.property_choices[color_property][0]
            color_cycle_map = getattr(self, f'{attribute}_color_cycle_map')
            color_cycle_map[prop_value] = np.squeeze(curr_color)
            setattr(self, f'{attribute}_color_cycle_map', color_cycle_map)

        elif color_mode == ColorMode.COLORMAP:
            color_property = getattr(self, f'_{attribute}_color_property')
            prop_value = self.property_choices[color_property][0]
            colormap = getattr(self, f'{attribute}_colormap')
            contrast_limits = getattr(self, f'_{attribute}_contrast_limits')
            curr_color, _ = map_property(
                prop=prop_value,
                colormap=colormap,
                contrast_limits=contrast_limits,
            )
        setattr(self, f'_current_{attribute}_color', curr_color)

    @property
    def data(self):
        """list: Each element is an (N, D) array of the vertices of a shape."""
        return self._data_view.data

    @data.setter
    def data(self, data):
        self._finish_drawing()

        data, shape_type = extract_shape_type(data)
        n_new_shapes = number_of_shapes(data)
        # not given a shape_type through data
        if shape_type is None:
            shape_type = self.shape_type

        edge_widths = self._data_view.edge_widths
        edge_color = self._data_view.edge_color
        face_color = self._data_view.face_color
        z_indices = self._data_view.z_indices

        # fewer shapes, trim attributes
        if self.nshapes > n_new_shapes:
            shape_type = shape_type[:n_new_shapes]
            edge_widths = edge_widths[:n_new_shapes]
            z_indices = z_indices[:n_new_shapes]
            edge_color = edge_color[:n_new_shapes]
            face_color = face_color[:n_new_shapes]
        # more shapes, add attributes
        elif self.nshapes < n_new_shapes:
            n_shapes_difference = n_new_shapes - self.nshapes
            shape_type = (
                shape_type
                + [get_default_shape_type(shape_type)] * n_shapes_difference
            )
            edge_widths = edge_widths + [1] * n_shapes_difference
            z_indices = z_indices + [0] * n_shapes_difference
            edge_color = np.concatenate(
                (
                    edge_color,
                    self._get_new_shape_color(n_shapes_difference, 'edge'),
                )
            )
            face_color = np.concatenate(
                (
                    face_color,
                    self._get_new_shape_color(n_shapes_difference, 'face'),
                )
            )

        self._data_view = ShapeList()
        self.add(
            data,
            shape_type=shape_type,
            edge_width=edge_widths,
            edge_color=edge_color,
            face_color=face_color,
            z_index=z_indices,
        )

        self._update_dims()
        self.events.data(value=self.data)
        self._set_editable()

    def _on_selection(self, selected: bool):
        # this method is slated for removal.  don't add anything new.
        if not selected:
            self._finish_drawing()

    @property
    def features(self):
        """Dataframe-like features table.

        It is an implementation detail that this is a `pandas.DataFrame`. In the future,
        we will target the currently-in-development Data API dataframe protocol [1].
        This will enable us to use alternate libraries such as xarray or cuDF for
        additional features without breaking existing usage of this.

        If you need to specifically rely on the pandas API, please coerce this to a
        `pandas.DataFrame` using `features_to_pandas_dataframe`.

        References
        ----------
        .. [1]: https://data-apis.org/dataframe-protocol/latest/API.html
        """
        return self._feature_table.values

    @features.setter
    def features(
        self,
        features: Union[Dict[str, np.ndarray], pd.DataFrame],
    ) -> None:
        self._feature_table.set_values(features, num_data=self.nshapes)
        if self._face_color_property and (
            self._face_color_property not in self.features
        ):
            self._face_color_property = ''
            warnings.warn(
                trans._(
                    'property used for face_color dropped',
                    deferred=True,
                ),
                RuntimeWarning,
            )

        if self._edge_color_property and (
            self._edge_color_property not in self.features
        ):
            self._edge_color_property = ''
            warnings.warn(
                trans._(
                    'property used for edge_color dropped',
                    deferred=True,
                ),
                RuntimeWarning,
            )

        self.text.refresh(self.features)

        self.events.properties()

    @property
    def feature_defaults(self):
        """Dataframe-like with one row of feature default values.

        See `features` for more details on the type of this property.
        """
        return self._feature_table.defaults

    @property
    def properties(self) -> Dict[str, np.ndarray]:
        """dict {str: np.ndarray (N,)}, DataFrame: Annotations for each shape"""
        return self._feature_table.properties()

    @properties.setter
    def properties(self, properties: Dict[str, Array]):
        self.features = properties

    @property
    def property_choices(self) -> Dict[str, np.ndarray]:
        return self._feature_table.choices()

    def _get_ndim(self):
        """Determine number of dimensions of the layer."""
        if self.nshapes == 0:
            ndim = self.ndim
        else:
            ndim = self.data[0].shape[1]
        return ndim

    @property
    def _extent_data(self) -> np.ndarray:
        """Extent of layer in data coordinates.

        Returns
        -------
        extent_data : array, shape (2, D)
        """
        if len(self.data) == 0:
            extrema = np.full((2, self.ndim), np.nan)
        else:
            maxs = np.max([np.max(d, axis=0) for d in self.data], axis=0)
            mins = np.min([np.min(d, axis=0) for d in self.data], axis=0)
            extrema = np.vstack([mins, maxs])
        return extrema

    @property
    def nshapes(self):
        """int: Total number of shapes."""
        return len(self._data_view.shapes)

    @property
    def current_edge_width(self):
        """float: Width of shape edges including lines and paths."""
        return self._current_edge_width

    @current_edge_width.setter
    def current_edge_width(self, edge_width):
        self._current_edge_width = edge_width
        if self._update_properties:
            for i in self.selected_data:
                self._data_view.update_edge_width(i, edge_width)
        self.events.edge_width()

    @property
    def current_edge_color(self):
        """str: color of shape edges including lines and paths."""
        hex_ = rgb_to_hex(self._current_edge_color)[0]
        return hex_to_name.get(hex_, hex_)

    @current_edge_color.setter
    def current_edge_color(self, edge_color):
        self._current_edge_color = transform_color(edge_color)
        if self._update_properties:
            for i in self.selected_data:
                self._data_view.update_edge_color(i, self._current_edge_color)
            self.events.edge_color()
            self._update_thumbnail()
        self.events.current_edge_color()

    @property
    def current_face_color(self):
        """str: color of shape faces."""
        hex_ = rgb_to_hex(self._current_face_color)[0]
        return hex_to_name.get(hex_, hex_)

    @current_face_color.setter
    def current_face_color(self, face_color):
        self._current_face_color = transform_color(face_color)
        if self._update_properties:
            for i in self.selected_data:
                self._data_view.update_face_color(i, self._current_face_color)
            self.events.face_color()
            self._update_thumbnail()
        self.events.current_face_color()

    @property
    def current_properties(self) -> Dict[str, np.ndarray]:
        """dict{str: np.ndarray(1,)}: properties for the next added shape."""
        return self._feature_table.currents()

    @current_properties.setter
    def current_properties(self, current_properties):
        update_indices = None
        if (
            self._update_properties
            and len(self.selected_data) > 0
            and self._mode in [Mode.SELECT, Mode.PAN_ZOOM]
        ):
            update_indices = list(self.selected_data)
        self._feature_table.set_currents(
            current_properties, update_indices=update_indices
        )
        if update_indices is not None:
            self.refresh_colors()
        self.events.current_properties()

    @property
    def shape_type(self):
        """list of str: name of shape type for each shape."""
        return self._data_view.shape_types

    @shape_type.setter
    def shape_type(self, shape_type):
        self._finish_drawing()

        new_data_view = ShapeList()
        shape_inputs = zip(
            self._data_view.data,
            ensure_iterable(shape_type),
            self._data_view.edge_widths,
            self._data_view.edge_color,
            self._data_view.face_color,
            self._data_view.z_indices,
        )

        self._add_shapes_to_view(shape_inputs, new_data_view)

        self._data_view = new_data_view
        self._update_dims()

    @property
    def edge_color(self):
        """(N x 4) np.ndarray: Array of RGBA face colors for each shape"""
        return self._data_view.edge_color

    @edge_color.setter
    def edge_color(self, edge_color):
        self._set_color(edge_color, 'edge')
        self.events.edge_color()
        self._update_thumbnail()

    @property
    def edge_color_cycle(self) -> np.ndarray:
        """Union[list, np.ndarray] :  Color cycle for edge_color.

        Can be a list of colors defined by name, RGB or RGBA
        """
        return self._edge_color_cycle_values

    @edge_color_cycle.setter
    def edge_color_cycle(self, edge_color_cycle: Union[list, np.ndarray]):
        self._set_color_cycle(edge_color_cycle, 'edge')

    @property
    def edge_colormap(self) -> Tuple[str, Colormap]:
        """Return the colormap to be applied to a property to get the edge color.

        Returns
        -------
        colormap : napari.utils.Colormap
            The Colormap object.
        """
        return self._edge_colormap

    @edge_colormap.setter
    def edge_colormap(self, colormap: ValidColormapArg):
        self._edge_colormap = ensure_colormap(colormap)

    @property
    def edge_contrast_limits(self) -> Tuple[float, float]:
        """None, (float, float): contrast limits for mapping
        the edge_color colormap property to 0 and 1
        """
        return self._edge_contrast_limits

    @edge_contrast_limits.setter
    def edge_contrast_limits(
        self, contrast_limits: Union[None, Tuple[float, float]]
    ):
        self._edge_contrast_limits = contrast_limits

    @property
    def edge_color_mode(self) -> str:
        """str: Edge color setting mode

        DIRECT (default mode) allows each shape color to be set arbitrarily

        CYCLE allows the color to be set via a color cycle over an attribute

        COLORMAP allows color to be set via a color map over an attribute
        """
        return str(self._edge_color_mode)

    @edge_color_mode.setter
    def edge_color_mode(self, edge_color_mode: Union[str, ColorMode]):
        self._set_color_mode(edge_color_mode, 'edge')

    @property
    def face_color(self):
        """(N x 4) np.ndarray: Array of RGBA face colors for each shape"""
        return self._data_view.face_color

    @face_color.setter
    def face_color(self, face_color):
        self._set_color(face_color, 'face')
        self.events.face_color()
        self._update_thumbnail()

    @property
    def face_color_cycle(self) -> np.ndarray:
        """Union[np.ndarray, cycle]:  Color cycle for face_color
        Can be a list of colors defined by name, RGB or RGBA
        """
        return self._face_color_cycle_values

    @face_color_cycle.setter
    def face_color_cycle(self, face_color_cycle: Union[np.ndarray, cycle]):
        self._set_color_cycle(face_color_cycle, 'face')

    @property
    def face_colormap(self) -> Tuple[str, Colormap]:
        """Return the colormap to be applied to a property to get the face color.

        Returns
        -------
        colormap : napari.utils.Colormap
            The Colormap object.
        """
        return self._face_colormap

    @face_colormap.setter
    def face_colormap(self, colormap: ValidColormapArg):
        self._face_colormap = ensure_colormap(colormap)

    @property
    def face_contrast_limits(self) -> Union[None, Tuple[float, float]]:
        """None, (float, float) : clims for mapping the face_color
        colormap property to 0 and 1
        """
        return self._face_contrast_limits

    @face_contrast_limits.setter
    def face_contrast_limits(
        self, contrast_limits: Union[None, Tuple[float, float]]
    ):
        self._face_contrast_limits = contrast_limits

    @property
    def face_color_mode(self) -> str:
        """str: Face color setting mode

        DIRECT (default mode) allows each shape color to be set arbitrarily

        CYCLE allows the color to be set via a color cycle over an attribute

        COLORMAP allows color to be set via a color map over an attribute
        """
        return str(self._face_color_mode)

    @face_color_mode.setter
    def face_color_mode(self, face_color_mode):
        self._set_color_mode(face_color_mode, 'face')

    def _set_color_mode(
        self, color_mode: Union[ColorMode, str], attribute: str
    ):
        """Set the face_color_mode or edge_color_mode property

        Parameters
        ----------
        color_mode : str, ColorMode
            The value for setting edge or face_color_mode. If color_mode is a string,
            it should be one of: 'direct', 'cycle', or 'colormap'
        attribute : str in {'edge', 'face'}
            The name of the attribute to set the color of.
            Should be 'edge' for edge_colo_moder or 'face' for face_color_mode.
        """
        color_mode = ColorMode(color_mode)

        if color_mode == ColorMode.DIRECT:
            setattr(self, f'_{attribute}_color_mode', color_mode)
        elif color_mode in (ColorMode.CYCLE, ColorMode.COLORMAP):
            color_property = getattr(self, f'_{attribute}_color_property')
            if color_property == '':
                if self.properties:
                    new_color_property = next(iter(self.properties))
                    setattr(
                        self,
                        f'_{attribute}_color_property',
                        new_color_property,
                    )
                    warnings.warn(
                        trans._(
                            '_{attribute}_color_property was not set, setting to: {new_color_property}',
                            deferred=True,
                            attribute=attribute,
                            new_color_property=new_color_property,
                        )
                    )
                else:
                    raise ValueError(
                        trans._(
                            'There must be a valid Shapes.properties to use {color_mode}',
                            deferred=True,
                            color_mode=color_mode,
                        )
                    )

            # ColorMode.COLORMAP can only be applied to numeric properties
            color_property = getattr(self, f'_{attribute}_color_property')
            if (color_mode == ColorMode.COLORMAP) and not issubclass(
                self.properties[color_property].dtype.type, np.number
            ):
                raise TypeError(
                    trans._(
                        'selected property must be numeric to use ColorMode.COLORMAP',
                        deferred=True,
                    )
                )
            setattr(self, f'_{attribute}_color_mode', color_mode)
            self.refresh_colors()

    def _set_color_cycle(self, color_cycle: np.ndarray, attribute: str):
        """Set the face_color_cycle or edge_color_cycle property

        Parameters
        ----------
        color_cycle : (N, 4) or (N, 1) array
            The value for setting edge or face_color_cycle
        attribute : str in {'edge', 'face'}
            The name of the attribute to set the color of.
            Should be 'edge' for edge_color or 'face' for face_color.
        """
        transformed_color_cycle, transformed_colors = transform_color_cycle(
            color_cycle=color_cycle,
            elem_name=f'{attribute}_color_cycle',
            default="white",
        )
        setattr(self, f'_{attribute}_color_cycle_values', transformed_colors)
        setattr(self, f'_{attribute}_color_cycle', transformed_color_cycle)

        if self._update_properties is True:
            color_mode = getattr(self, f'_{attribute}_color_mode')
            if color_mode == ColorMode.CYCLE:
                self.refresh_colors(update_color_mapping=True)

    @property
    def edge_width(self):
        """list of float: edge width for each shape."""
        return self._data_view.edge_widths

    @edge_width.setter
    def edge_width(self, width):
        """Set edge width of shapes using float or list of float.

        If list of float, must be of equal length to n shapes

        Parameters
        ----------
        width : float or list of float
            width of all shapes, or each shape if list
        """
        if isinstance(width, list):
            if not len(width) == self.nshapes:
                raise ValueError(
                    trans._('Length of list does not match number of shapes')
                )
            else:
                widths = width
        else:
            widths = [width for _ in range(self.nshapes)]

        for i, width in enumerate(widths):
            self._data_view.update_edge_width(i, width)

    @property
    def z_index(self):
        """list of int: z_index for each shape."""
        return self._data_view.z_indices

    @z_index.setter
    def z_index(self, z_index):
        """Set z_index of shape using either int or list of int.

        When list of int is provided, must be of equal length to n shapes.

        Parameters
        ----------
        z_index : int or list of int
            z-index of shapes
        """
        if isinstance(z_index, list):
            if not len(z_index) == self.nshapes:
                raise ValueError(
                    trans._('Length of list does not match number of shapes')
                )
            else:
                z_indices = z_index
        else:
            z_indices = [z_index for _ in range(self.nshapes)]

        for i, z_idx in enumerate(z_indices):
            self._data_view.update_z_index(i, z_idx)

    @property
    def selected_data(self):
        """set: set of currently selected shapes."""
        return self._selected_data

    @selected_data.setter
    def selected_data(self, selected_data):
        self._selected_data = set(selected_data)
        self._selected_box = self.interaction_box(self._selected_data)

        # Update properties based on selected shapes
        if len(selected_data) > 0:
            selected_data_indices = list(selected_data)
            selected_face_colors = self._data_view._face_color[
                selected_data_indices
            ]
            face_colors = np.unique(selected_face_colors, axis=0)
            if len(face_colors) == 1:
                face_color = face_colors[0]
                with self.block_update_properties():
                    self.current_face_color = face_color

            selected_edge_colors = self._data_view._edge_color[
                selected_data_indices
            ]
            edge_colors = np.unique(selected_edge_colors, axis=0)
            if len(edge_colors) == 1:
                edge_color = edge_colors[0]
                with self.block_update_properties():
                    self.current_edge_color = edge_color

            edge_width = list(
                {self._data_view.shapes[i].edge_width for i in selected_data}
            )
            if len(edge_width) == 1:
                edge_width = edge_width[0]
                with self.block_update_properties():
                    self.current_edge_width = edge_width

            properties = {}
            for k, v in self.properties.items():
                # pandas uses `object` as dtype for strings by default, which
                # combined with the axis argument breaks np.unique
                axis = 0 if v.ndim > 1 else None
                properties[k] = np.unique(v[selected_data_indices], axis=axis)

            n_unique_properties = np.array(
                [len(v) for v in properties.values()]
            )
            if np.all(n_unique_properties == 1):
                with self.block_update_properties():
                    self.current_properties = properties

    def _set_color(self, color, attribute: str):
        """Set the face_color or edge_color property

        Parameters
        ----------
        color : (N, 4) array or str
            The value for setting edge or face_color
        attribute : str in {'edge', 'face'}
            The name of the attribute to set the color of.
            Should be 'edge' for edge_color or 'face' for face_color.
        """
        if self._is_color_mapped(color):
            if guess_continuous(self.properties[color]):
                setattr(self, f'_{attribute}_color_mode', ColorMode.COLORMAP)
            else:
                setattr(self, f'_{attribute}_color_mode', ColorMode.CYCLE)
            setattr(self, f'_{attribute}_color_property', color)
            self.refresh_colors()

        else:
            if len(self.data) > 0:
                transformed_color = transform_color_with_defaults(
                    num_entries=len(self.data),
                    colors=color,
                    elem_name="face_color",
                    default="white",
                )
                colors = normalize_and_broadcast_colors(
                    len(self.data), transformed_color
                )
            else:
                colors = np.empty((0, 4))

            setattr(self._data_view, f'{attribute}_color', colors)
            setattr(self, f'_{attribute}_color_mode', ColorMode.DIRECT)

            color_event = getattr(self.events, f'{attribute}_color')
            color_event()

    def refresh_colors(self, update_color_mapping: bool = False):
        """Calculate and update face and edge colors if using a cycle or color map

        Parameters
        ----------
        update_color_mapping : bool
            If set to True, the function will recalculate the color cycle map
            or colormap (whichever is being used). If set to False, the function
            will use the current color cycle map or color map. For example, if you
            are adding/modifying shapes and want them to be colored with the same
            mapping as the other shapes (i.e., the new shapes shouldn't affect
            the color cycle map or colormap), set update_color_mapping=False.
            Default value is False.
        """

        self._refresh_color('face', update_color_mapping)
        self._refresh_color('edge', update_color_mapping)

    def _refresh_color(
        self, attribute: str, update_color_mapping: bool = False
    ):
        """Calculate and update face or edge colors if using a cycle or color map

        Parameters
        ----------
        attribute : str  in {'edge', 'face'}
            The name of the attribute to set the color of.
            Should be 'edge' for edge_color or 'face' for face_color.
        update_color_mapping : bool
            If set to True, the function will recalculate the color cycle map
            or colormap (whichever is being used). If set to False, the function
            will use the current color cycle map or color map. For example, if you
            are adding/modifying shapes and want them to be colored with the same
            mapping as the other shapes (i.e., the new shapes shouldn't affect
            the color cycle map or colormap), set update_color_mapping=False.
            Default value is False.
        """
        if self._update_properties:
            color_mode = getattr(self, f'_{attribute}_color_mode')
            if color_mode in [ColorMode.CYCLE, ColorMode.COLORMAP]:
                colors = self._map_color(attribute, update_color_mapping)
                setattr(self._data_view, f'{attribute}_color', colors)

                color_event = getattr(self.events, f'{attribute}_color')
                color_event()

    def _initialize_color(self, color, attribute: str, n_shapes: int):
        """Get the face/edge colors the Shapes layer will be initialized with

        Parameters
        ----------
        color : (N, 4) array or str
            The value for setting edge or face_color
        attribute : str in {'edge', 'face'}
            The name of the attribute to set the color of.
            Should be 'edge' for edge_color or 'face' for face_color.

        Returns
        -------
        init_colors : (N, 4) array or str
            The calculated values for setting edge or face_color
        """
        if self._is_color_mapped(color):
            if guess_continuous(self.properties[color]):
                setattr(self, f'_{attribute}_color_mode', ColorMode.COLORMAP)
            else:
                setattr(self, f'_{attribute}_color_mode', ColorMode.CYCLE)
            setattr(self, f'_{attribute}_color_property', color)
            init_colors = self._map_color(
                attribute, update_color_mapping=False
            )

        else:
            if n_shapes > 0:
                transformed_color = transform_color_with_defaults(
                    num_entries=n_shapes,
                    colors=color,
                    elem_name="face_color",
                    default="white",
                )
                init_colors = normalize_and_broadcast_colors(
                    n_shapes, transformed_color
                )
            else:
                init_colors = np.empty((0, 4))

            setattr(self, f'_{attribute}_color_mode', ColorMode.DIRECT)

        return init_colors

    def _map_color(self, attribute: str, update_color_mapping: bool = False):
        """Calculate the mapping for face or edge colors if using a cycle or color map

        Parameters
        ----------
        attribute : str  in {'edge', 'face'}
            The name of the attribute to set the color of.
            Should be 'edge' for edge_color or 'face' for face_color.
        update_color_mapping : bool
            If set to True, the function will recalculate the color cycle map
            or colormap (whichever is being used). If set to False, the function
            will use the current color cycle map or color map. For example, if you
            are adding/modifying shapes and want them to be colored with the same
            mapping as the other shapes (i.e., the new shapes shouldn't affect
            the color cycle map or colormap), set update_color_mapping=False.
            Default value is False.

        Returns
        -------
        colors : (N, 4) array or str
            The calculated values for setting edge or face_color
        """
        color_mode = getattr(self, f'_{attribute}_color_mode')
        if color_mode == ColorMode.CYCLE:
            color_property = getattr(self, f'_{attribute}_color_property')
            color_properties = self.properties[color_property]
            if update_color_mapping:
                color_cycle = getattr(self, f'_{attribute}_color_cycle')
                color_cycle_map = {
                    k: np.squeeze(transform_color(c))
                    for k, c in zip(np.unique(color_properties), color_cycle)
                }
                setattr(self, f'{attribute}_color_cycle_map', color_cycle_map)

            else:
                # add properties if they are not in the colormap
                # and update_color_mapping==False
                color_cycle_map = getattr(self, f'{attribute}_color_cycle_map')
                color_cycle_keys = [*color_cycle_map]
                props_in_map = np.in1d(color_properties, color_cycle_keys)
                if not np.all(props_in_map):
                    props_to_add = np.unique(
                        color_properties[np.logical_not(props_in_map)]
                    )
                    color_cycle = getattr(self, f'_{attribute}_color_cycle')
                    for prop in props_to_add:
                        color_cycle_map[prop] = np.squeeze(
                            transform_color(next(color_cycle))
                        )
                    setattr(
                        self,
                        f'{attribute}_color_cycle_map',
                        color_cycle_map,
                    )
            colors = np.array([color_cycle_map[x] for x in color_properties])
            if len(colors) == 0:
                colors = np.empty((0, 4))

        elif color_mode == ColorMode.COLORMAP:
            color_property = getattr(self, f'_{attribute}_color_property')
            color_properties = self.properties[color_property]
            if len(color_properties) > 0:
                contrast_limits = getattr(self, f'{attribute}_contrast_limits')
                colormap = getattr(self, f'{attribute}_colormap')
                if update_color_mapping or contrast_limits is None:

                    colors, contrast_limits = map_property(
                        prop=color_properties, colormap=colormap
                    )
                    setattr(
                        self,
                        f'{attribute}_contrast_limits',
                        contrast_limits,
                    )
                else:

                    colors, _ = map_property(
                        prop=color_properties,
                        colormap=colormap,
                        contrast_limits=contrast_limits,
                    )
            else:
                colors = np.empty((0, 4))

        return colors

    def _get_new_shape_color(self, adding: int, attribute: str):
        """Get the color for the shape(s) to be added.

        Parameters
        ----------
        adding : int
            the number of shapes that were added
            (and thus the number of color entries to add)
        attribute : str in {'edge', 'face'}
            The name of the attribute to set the color of.
            Should be 'edge' for edge_color_mode or 'face' for face_color_mode.

        Returns
        -------
        new_colors : (N, 4) array
            (Nx4) RGBA array of colors for the N new shapes
        """
        color_mode = getattr(self, f'_{attribute}_color_mode')
        if color_mode == ColorMode.DIRECT:
            current_face_color = getattr(self, f'_current_{attribute}_color')
            new_colors = np.tile(current_face_color, (adding, 1))
        elif color_mode == ColorMode.CYCLE:
            property_name = getattr(self, f'_{attribute}_color_property')
            color_property_value = self.current_properties[property_name][0]

            # check if the new color property is in the cycle map
            # and add it if it is not
            color_cycle_map = getattr(self, f'{attribute}_color_cycle_map')
            color_cycle_keys = [*color_cycle_map]
            if color_property_value not in color_cycle_keys:
                color_cycle = getattr(self, f'_{attribute}_color_cycle')
                color_cycle_map[color_property_value] = np.squeeze(
                    transform_color(next(color_cycle))
                )

                setattr(self, f'{attribute}_color_cycle_map', color_cycle_map)

            new_colors = np.tile(
                color_cycle_map[color_property_value], (adding, 1)
            )
        elif color_mode == ColorMode.COLORMAP:
            property_name = getattr(self, f'_{attribute}_color_property')
            color_property_value = self.current_properties[property_name][0]
            colormap = getattr(self, f'{attribute}_colormap')
            contrast_limits = getattr(self, f'_{attribute}_contrast_limits')

            fc, _ = map_property(
                prop=color_property_value,
                colormap=colormap,
                contrast_limits=contrast_limits,
            )
            new_colors = np.tile(fc, (adding, 1))

        return new_colors

    def _is_color_mapped(self, color):
        """determines if the new color argument is for directly setting or cycle/colormap"""
        if isinstance(color, str):
            if color in self.properties:
                return True
            else:
                return False
        elif isinstance(color, (list, np.ndarray)):
            return False
        else:
            raise ValueError(
                trans._(
                    'face_color should be the name of a color, an array of colors, or the name of an property',
                    deferred=True,
                )
            )

    def _get_state(self):
        """Get dictionary of layer state.

        Returns
        -------
        state : dict
            Dictionary of layer state.
        """
        state = self._get_base_state()
        state.update(
            {
                'ndim': self.ndim,
                'properties': self.properties,
                'property_choices': self.property_choices,
                'text': self.text.dict(),
                'shape_type': self.shape_type,
                'opacity': self.opacity,
                'z_index': self.z_index,
                'edge_width': self.edge_width,
                'face_color': self.face_color,
                'face_color_cycle': self.face_color_cycle,
                'face_colormap': self.face_colormap.name,
                'face_contrast_limits': self.face_contrast_limits,
                'edge_color': self.edge_color,
                'edge_color_cycle': self.edge_color_cycle,
                'edge_colormap': self.edge_colormap.name,
                'edge_contrast_limits': self.edge_contrast_limits,
                'data': self.data,
                'features': self.features,
            }
        )
        return state

    @property
    def _indices_view(self):
        return np.where(self._data_view._displayed)[0]

    @property
    def _view_text(self) -> np.ndarray:
        """Get the values of the text elements in view

        Returns
        -------
        text : (N x 1) np.ndarray
            Array of text strings for the N text elements in view
        """
        return self.text.string._get_array(self.features, self._indices_view)

    @property
    def _view_text_coords(self) -> Tuple[np.ndarray, str, str]:
        """Get the coordinates of the text elements in view

        Returns
        -------
        text_coords : (N x D) np.ndarray
            Array of coordinates for the N text elements in view
        anchor_x : str
            The vispy text anchor for the x axis
        anchor_y : str
            The vispy text anchor for the y axis
        """
        # get the coordinates of the vertices for the shapes in view
        in_view_shapes_coords = [
            self._data_view.data[i] for i in self._indices_view
        ]

        # get the coordinates for the dimensions being displayed
        sliced_in_view_coords = [
            position[:, self._dims_displayed]
            for position in in_view_shapes_coords
        ]

        return self.text.compute_text_coords(
            sliced_in_view_coords, self._ndisplay
        )

    @property
    def mode(self):
        """MODE: Interactive mode. The normal, default mode is PAN_ZOOM, which
        allows for normal interactivity with the canvas.

        The SELECT mode allows for entire shapes to be selected, moved and
        resized.

        The DIRECT mode allows for shapes to be selected and their individual
        vertices to be moved.

        The VERTEX_INSERT and VERTEX_REMOVE modes allow for individual
        vertices either to be added to or removed from shapes that are already
        selected. Note that shapes cannot be selected in this mode.

        The ADD_RECTANGLE, ADD_ELLIPSE, ADD_LINE, ADD_PATH, and ADD_POLYGON
        modes all allow for their corresponding shape type to be added.
        """
        return str(self._mode)

    @mode.setter
    def mode(self, mode: Union[str, Mode]):
        old_mode = self._mode
        mode, changed = self._mode_setter_helper(mode, Mode)
        if not changed:
            return

        if mode.value not in Mode.keys():
            raise ValueError(
                trans._(
                    "Mode not recognized: {mode}", deferred=True, mode=mode
                )
            )

        old_mode = self._mode
        self._mode = mode

        self.help = _FWD_SHAPE_HELP[mode]

        draw_modes = {
            Mode.SELECT,
            Mode.DIRECT,
            Mode.VERTEX_INSERT,
            Mode.VERTEX_REMOVE,
        }

        self.events.mode(mode=mode)

        # don't update thumbnail on mode changes
        with self.block_thumbnail_update():
            if not (mode in draw_modes and old_mode in draw_modes):
                # Shapes._finish_drawing() calls Shapes.refresh()
                self._finish_drawing()
            else:
                self.refresh()

    def _set_editable(self, editable=None):
        """Set editable mode based on layer properties."""
        if editable is None:
            if self._ndisplay == 3:
                self.editable = False
            else:
                self.editable = True

        if not self.editable:
            self.mode = Mode.PAN_ZOOM

    def add_rectangles(
        self,
        data,
        *,
        edge_width=None,
        edge_color=None,
        face_color=None,
        z_index=None,
    ):
        """Add rectangles to the current layer.

        Parameters
        ----------
        data : Array | List[Array]
            List of rectangle data where each element is a (4, D) array of 4 vertices
            in D dimensions, or a (2, D) array of 2 vertices in D dimensions, where
            the vertices are top-left and bottom-right corners.
            Can be a 3-dimensional array for multiple shapes, or list of 2 or 4
            vertices for a single shape.
        edge_width : float | list
            thickness of lines and edges. If a list is supplied it must be the
            same length as the length of `data` and each element will be
            applied to each shape otherwise the same value will be used for all
            shapes.
        edge_color : str | tuple | list
            If string can be any color name recognized by vispy or hex value if
            starting with `#`. If array-like must be 1-dimensional array with 3
            or 4 elements. If a list is supplied it must be the same length as
            the length of `data` and each element will be applied to each shape
            otherwise the same value will be used for all shapes.
        face_color : str | tuple | list
            If string can be any color name recognized by vispy or hex value if
            starting with `#`. If array-like must be 1-dimensional array with 3
            or 4 elements. If a list is supplied it must be the same length as
            the length of `data` and each element will be applied to each shape
            otherwise the same value will be used for all shapes.
        z_index : int | list
            Specifier of z order priority. Shapes with higher z order are
            displayed ontop of others. If a list is supplied it must be the
            same length as the length of `data` and each element will be
            applied to each shape otherwise the same value will be used for all
            shapes.
        """
        # rectangles can have either 4 vertices or (top left, bottom right)
        valid_vertices_per_shape = (2, 4)
        validate_num_vertices(
            data, 'rectangle', valid_vertices=valid_vertices_per_shape
        )

        self.add(
            data,
            shape_type='rectangle',
            edge_width=edge_width,
            edge_color=edge_color,
            face_color=face_color,
            z_index=z_index,
        )

    def add_ellipses(
        self,
        data,
        *,
        edge_width=None,
        edge_color=None,
        face_color=None,
        z_index=None,
    ):
        """Add ellipses to the current layer.

        Parameters
        ----------
        data : Array | List[Array]
            List of ellipse data where each element is a (4, D) array of 4 vertices
            in D dimensions representing a bounding box, or a (2, D) array of
            center position and radii magnitudes in D dimensions.
            Can be a 3-dimensional array for multiple shapes, or list of 2 or 4
            vertices for a single shape.
        edge_width : float | list
            thickness of lines and edges. If a list is supplied it must be the
            same length as the length of `data` and each element will be
            applied to each shape otherwise the same value will be used for all
            shapes.
        edge_color : str | tuple | list
            If string can be any color name recognized by vispy or hex value if
            starting with `#`. If array-like must be 1-dimensional array with 3
            or 4 elements. If a list is supplied it must be the same length as
            the length of `data` and each element will be applied to each shape
            otherwise the same value will be used for all shapes.
        face_color : str | tuple | list
            If string can be any color name recognized by vispy or hex value if
            starting with `#`. If array-like must be 1-dimensional array with 3
            or 4 elements. If a list is supplied it must be the same length as
            the length of `data` and each element will be applied to each shape
            otherwise the same value will be used for all shapes.
        z_index : int | list
            Specifier of z order priority. Shapes with higher z order are
            displayed ontop of others. If a list is supplied it must be the
            same length as the length of `data` and each element will be
            applied to each shape otherwise the same value will be used for all
            shapes.
        """

        valid_elem_per_shape = (2, 4)
        validate_num_vertices(
            data, 'ellipse', valid_vertices=valid_elem_per_shape
        )

        self.add(
            data,
            shape_type='ellipse',
            edge_width=edge_width,
            edge_color=edge_color,
            face_color=face_color,
            z_index=z_index,
        )

    def add_polygons(
        self,
        data,
        *,
        edge_width=None,
        edge_color=None,
        face_color=None,
        z_index=None,
    ):
        """Add polygons to the current layer.

        Parameters
        ----------
        data : Array | List[Array]
            List of polygon data where each element is a (V, D) array of V vertices
            in D dimensions representing a polygon. Can be a 3-dimensional array if
            polygons have same number of vertices, or a list of V vertices for a
            single polygon.
        edge_width : float | list
            thickness of lines and edges. If a list is supplied it must be the
            same length as the length of `data` and each element will be
            applied to each shape otherwise the same value will be used for all
            shapes.
        edge_color : str | tuple | list
            If string can be any color name recognized by vispy or hex value if
            starting with `#`. If array-like must be 1-dimensional array with 3
            or 4 elements. If a list is supplied it must be the same length as
            the length of `data` and each element will be applied to each shape
            otherwise the same value will be used for all shapes.
        face_color : str | tuple | list
            If string can be any color name recognized by vispy or hex value if
            starting with `#`. If array-like must be 1-dimensional array with 3
            or 4 elements. If a list is supplied it must be the same length as
            the length of `data` and each element will be applied to each shape
            otherwise the same value will be used for all shapes.
        z_index : int | list
            Specifier of z order priority. Shapes with higher z order are
            displayed ontop of others. If a list is supplied it must be the
            same length as the length of `data` and each element will be
            applied to each shape otherwise the same value will be used for all
            shapes.
        """

        min_vertices = 3
        validate_num_vertices(data, 'polygon', min_vertices=min_vertices)

        self.add(
            data,
            shape_type='polygon',
            edge_width=edge_width,
            edge_color=edge_color,
            face_color=face_color,
            z_index=z_index,
        )

    def add_lines(
        self,
        data,
        *,
        edge_width=None,
        edge_color=None,
        face_color=None,
        z_index=None,
    ):
        """Add lines to the current layer.

        Parameters
        ----------
        data : Array | List[Array]
            List of line data where each element is a (2, D) array of 2 vertices
            in D dimensions representing a line. Can be a 3-dimensional array for
            multiple shapes, or list of 2 vertices for a single shape.
        edge_width : float | list
            thickness of lines and edges. If a list is supplied it must be the
            same length as the length of `data` and each element will be
            applied to each shape otherwise the same value will be used for all
            shapes.
        edge_color : str | tuple | list
            If string can be any color name recognized by vispy or hex value if
            starting with `#`. If array-like must be 1-dimensional array with 3
            or 4 elements. If a list is supplied it must be the same length as
            the length of `data` and each element will be applied to each shape
            otherwise the same value will be used for all shapes.
        face_color : str | tuple | list
            If string can be any color name recognized by vispy or hex value if
            starting with `#`. If array-like must be 1-dimensional array with 3
            or 4 elements. If a list is supplied it must be the same length as
            the length of `data` and each element will be applied to each shape
            otherwise the same value will be used for all shapes.
        z_index : int | list
            Specifier of z order priority. Shapes with higher z order are
            displayed ontop of others. If a list is supplied it must be the
            same length as the length of `data` and each element will be
            applied to each shape otherwise the same value will be used for all
            shapes.
        """

        valid_vertices_per_line = (2,)
        validate_num_vertices(
            data, 'line', valid_vertices=valid_vertices_per_line
        )

        self.add(
            data,
            shape_type='line',
            edge_width=edge_width,
            edge_color=edge_color,
            face_color=face_color,
            z_index=z_index,
        )

    def add_paths(
        self,
        data,
        *,
        edge_width=None,
        edge_color=None,
        face_color=None,
        z_index=None,
    ):
        """Add paths to the current layer.

        Parameters
        ----------
        data : Array | List[Array]
            List of path data where each element is a (V, D) array of V vertices
            in D dimensions representing a path. Can be a 3-dimensional array
            if all paths have same number of vertices, or a list of V vertices
            for a single path.
        edge_width : float | list
            thickness of lines and edges. If a list is supplied it must be the
            same length as the length of `data` and each element will be
            applied to each shape otherwise the same value will be used for all
            shapes.
        edge_color : str | tuple | list
            If string can be any color name recognized by vispy or hex value if
            starting with `#`. If array-like must be 1-dimensional array with 3
            or 4 elements. If a list is supplied it must be the same length as
            the length of `data` and each element will be applied to each shape
            otherwise the same value will be used for all shapes.
        face_color : str | tuple | list
            If string can be any color name recognized by vispy or hex value if
            starting with `#`. If array-like must be 1-dimensional array with 3
            or 4 elements. If a list is supplied it must be the same length as
            the length of `data` and each element will be applied to each shape
            otherwise the same value will be used for all shapes.
        z_index : int | list
            Specifier of z order priority. Shapes with higher z order are
            displayed ontop of others. If a list is supplied it must be the
            same length as the length of `data` and each element will be
            applied to each shape otherwise the same value will be used for all
            shapes.
        """

        min_vertices_per_path = 2
        validate_num_vertices(data, 'path', min_vertices=min_vertices_per_path)

        self.add(
            data,
            shape_type='path',
            edge_width=edge_width,
            edge_color=edge_color,
            face_color=face_color,
            z_index=z_index,
        )

    def add(
        self,
        data,
        *,
        shape_type='rectangle',
        edge_width=None,
        edge_color=None,
        face_color=None,
        z_index=None,
    ):
        """Add shapes to the current layer.

        Parameters
        ----------
        data : Array | Tuple(Array,str) | List[Array | Tuple(Array, str)] | Tuple(List[Array], str)
            List of shape data, where each element is either an (N, D) array of the
            N vertices of a shape in D dimensions or a tuple containing an array of
            the N vertices and the shape_type string. When a shape_type is present,
            it overrides keyword arg shape_type. Can be an 3-dimensional array
            if each shape has the same number of vertices.
        shape_type : string | list
            String of shape shape_type, must be one of "{'line', 'rectangle',
            'ellipse', 'path', 'polygon'}". If a list is supplied it must be
            the same length as the length of `data` and each element will be
            applied to each shape otherwise the same value will be used for all
            shapes. Overridden by data shape_type, if present.
        edge_width : float | list
            thickness of lines and edges. If a list is supplied it must be the
            same length as the length of `data` and each element will be
            applied to each shape otherwise the same value will be used for all
            shapes.
        edge_color : str | tuple | list
            If string can be any color name recognized by vispy or hex value if
            starting with `#`. If array-like must be 1-dimensional array with 3
            or 4 elements. If a list is supplied it must be the same length as
            the length of `data` and each element will be applied to each shape
            otherwise the same value will be used for all shapes.
        face_color : str | tuple | list
            If string can be any color name recognized by vispy or hex value if
            starting with `#`. If array-like must be 1-dimensional array with 3
            or 4 elements. If a list is supplied it must be the same length as
            the length of `data` and each element will be applied to each shape
            otherwise the same value will be used for all shapes.
        z_index : int | list
            Specifier of z order priority. Shapes with higher z order are
            displayed ontop of others. If a list is supplied it must be the
            same length as the length of `data` and each element will be
            applied to each shape otherwise the same value will be used for all
            shapes.
        """
        data, shape_type = extract_shape_type(data, shape_type)

        if edge_width is None:
            edge_width = self.current_edge_width

        n_new_shapes = number_of_shapes(data)

        if edge_color is None:
            edge_color = self._get_new_shape_color(
                n_new_shapes, attribute='edge'
            )
        if face_color is None:
            face_color = self._get_new_shape_color(
                n_new_shapes, attribute='face'
            )
        if self._data_view is not None:
            z_index = z_index or max(self._data_view._z_index, default=-1) + 1
        else:
            z_index = z_index or 0

        if n_new_shapes > 0:
            if len(self.properties) > 0:
                first_prop_key = next(iter(self.properties))
                n_prop_values = len(self.properties[first_prop_key])
            else:
                n_prop_values = 0
            total_shapes = n_new_shapes + self.nshapes
<<<<<<< HEAD
            self._feature_manager.resize(total_shapes)
            self.text._features = self.features
            self.text.remove(range(total_shapes, n_prop_values))
=======
            self._feature_table.resize(total_shapes)
            if total_shapes > n_prop_values:
                n_props_to_add = total_shapes - n_prop_values
                self.text.add(self.current_properties, n_props_to_add)
            if total_shapes < n_prop_values:
                n_props_to_remove = n_prop_values - total_shapes
                indices_to_remove = np.arange(n_prop_values)[
                    -n_props_to_remove:
                ]
                self.text.remove(indices_to_remove)

>>>>>>> db419856
            self._add_shapes(
                data,
                shape_type=shape_type,
                edge_width=edge_width,
                edge_color=edge_color,
                face_color=face_color,
                z_index=z_index,
            )
            self.events.data(value=self.data)

    def _init_shapes(
        self,
        data,
        *,
        shape_type='rectangle',
        edge_width=None,
        edge_color=None,
        edge_color_cycle,
        edge_colormap,
        edge_contrast_limits,
        face_color=None,
        face_color_cycle,
        face_colormap,
        face_contrast_limits,
        z_index=None,
    ):
        """Add shapes to the data view.

        Parameters
        ----------
        data : Array | Tuple(Array,str) | List[Array | Tuple(Array, str)] | Tuple(List[Array], str)
            List of shape data, where each element is either an (N, D) array of the
            N vertices of a shape in D dimensions or a tuple containing an array of
            the N vertices and the shape_type string. When a shape_type is present,
            it overrides keyword arg shape_type. Can be an 3-dimensional array
            if each shape has the same number of vertices.
        shape_type : string | list
            String of shape shape_type, must be one of "{'line', 'rectangle',
            'ellipse', 'path', 'polygon'}". If a list is supplied it must be
            the same length as the length of `data` and each element will be
            applied to each shape otherwise the same value will be used for all
            shapes. Overriden by data shape_type, if present.
        edge_width : float | list
            thickness of lines and edges. If a list is supplied it must be the
            same length as the length of `data` and each element will be
            applied to each shape otherwise the same value will be used for all
            shapes.
        edge_color : str | tuple | list
            If string can be any color name recognized by vispy or hex value if
            starting with `#`. If array-like must be 1-dimensional array with 3
            or 4 elements. If a list is supplied it must be the same length as
            the length of `data` and each element will be applied to each shape
            otherwise the same value will be used for all shapes.
        face_color : str | tuple | list
            If string can be any color name recognized by vispy or hex value if
            starting with `#`. If array-like must be 1-dimensional array with 3
            or 4 elements. If a list is supplied it must be the same length as
            the length of `data` and each element will be applied to each shape
            otherwise the same value will be used for all shapes.
        z_index : int | list
            Specifier of z order priority. Shapes with higher z order are
            displayed ontop of others. If a list is supplied it must be the
            same length as the length of `data` and each element will be
            applied to each shape otherwise the same value will be used for all
            shapes.
        """

        n_shapes = number_of_shapes(data)
        with self.block_update_properties():
            self._edge_color_property = ''
            self.edge_color_cycle_map = {}
            self.edge_colormap = edge_colormap
            self._edge_contrast_limits = edge_contrast_limits
            if edge_color_cycle is None:
                edge_color_cycle = deepcopy(DEFAULT_COLOR_CYCLE)
            self.edge_color_cycle = edge_color_cycle
            edge_color = self._initialize_color(
                edge_color, attribute='edge', n_shapes=n_shapes
            )

            self._face_color_property = ''
            self.face_color_cycle_map = {}
            self.face_colormap = face_colormap
            self._face_contrast_limits = face_contrast_limits
            if face_color_cycle is None:
                face_color_cycle = deepcopy(DEFAULT_COLOR_CYCLE)
            self.face_color_cycle = face_color_cycle
            face_color = self._initialize_color(
                face_color, attribute='face', n_shapes=n_shapes
            )

        with self.block_thumbnail_update():
            self._add_shapes(
                data,
                shape_type=shape_type,
                edge_width=edge_width,
                edge_color=edge_color,
                face_color=face_color,
                z_index=z_index,
                z_refresh=False,
            )
            self._data_view._update_z_order()
            self.refresh_colors()

    def _add_shapes(
        self,
        data,
        *,
        shape_type='rectangle',
        edge_width=None,
        edge_color=None,
        face_color=None,
        z_index=None,
        z_refresh=True,
    ):
        """Add shapes to the data view.

        Parameters
        ----------
        data : Array | Tuple(Array,str) | List[Array | Tuple(Array, str)] | Tuple(List[Array], str)
            List of shape data, where each element is either an (N, D) array of the
            N vertices of a shape in D dimensions or a tuple containing an array of
            the N vertices and the shape_type string. When a shape_type is present,
            it overrides keyword arg shape_type. Can be an 3-dimensional array
            if each shape has the same number of vertices.
        shape_type : string | list
            String of shape shape_type, must be one of "{'line', 'rectangle',
            'ellipse', 'path', 'polygon'}". If a list is supplied it must be
            the same length as the length of `data` and each element will be
            applied to each shape otherwise the same value will be used for all
            shapes. Overridden by data shape_type, if present.
        edge_width : float | list
            thickness of lines and edges. If a list is supplied it must be the
            same length as the length of `data` and each element will be
            applied to each shape otherwise the same value will be used for all
            shapes.
        edge_color : str | tuple | list
            If string can be any color name recognized by vispy or hex value if
            starting with `#`. If array-like must be 1-dimensional array with 3
            or 4 elements. If a list is supplied it must be the same length as
            the length of `data` and each element will be applied to each shape
            otherwise the same value will be used for all shapes.
        face_color : str | tuple | list
            If string can be any color name recognized by vispy or hex value if
            starting with `#`. If array-like must be 1-dimensional array with 3
            or 4 elements. If a list is supplied it must be the same length as
            the length of `data` and each element will be applied to each shape
            otherwise the same value will be used for all shapes.
        z_index : int | list
            Specifier of z order priority. Shapes with higher z order are
            displayed on top of others. If a list is supplied it must be the
            same length as the length of `data` and each element will be
            applied to each shape otherwise the same value will be used for all
            shapes.
        z_refresh : bool
            If set to true, the mesh elements are reindexed with the new z order.
            When shape_index is provided, z_refresh will be overwritten to false,
            as the z indices will not change.
            When adding a batch of shapes, set to false  and then call
            ShapesList._update_z_order() once at the end.
        """
        if edge_width is None:
            edge_width = self.current_edge_width
        if edge_color is None:
            edge_color = self._current_edge_color
        if face_color is None:
            face_color = self._current_face_color
        if self._data_view is not None:
            z_index = z_index or max(self._data_view._z_index, default=-1) + 1
        else:
            z_index = z_index or 0

        if len(data) > 0:
            if np.array(data[0]).ndim == 1:
                # If a single array for a shape has been passed turn into list
                data = [data]

            # transform the colors
            transformed_ec = transform_color_with_defaults(
                num_entries=len(data),
                colors=edge_color,
                elem_name="edge_color",
                default="white",
            )
            transformed_edge_color = normalize_and_broadcast_colors(
                len(data), transformed_ec
            )
            transformed_fc = transform_color_with_defaults(
                num_entries=len(data),
                colors=face_color,
                elem_name="face_color",
                default="white",
            )
            transformed_face_color = normalize_and_broadcast_colors(
                len(data), transformed_fc
            )

            # Turn input arguments into iterables
            shape_inputs = zip(
                data,
                ensure_iterable(shape_type),
                ensure_iterable(edge_width),
                transformed_edge_color,
                transformed_face_color,
                ensure_iterable(z_index),
            )

            self._add_shapes_to_view(shape_inputs, self._data_view)

        self._display_order_stored = copy(self._dims_order)
        self._ndisplay_stored = copy(self._ndisplay)
        self._update_dims()

    def _add_shapes_to_view(self, shape_inputs, data_view):
        """Build new shapes and add them to the _data_view"""
        for d, st, ew, ec, fc, z in shape_inputs:

            shape_cls = shape_classes[ShapeType(st)]
            shape = shape_cls(
                d,
                edge_width=ew,
                z_index=z,
                dims_order=self._dims_order,
                ndisplay=self._ndisplay,
            )

            # Add shape
            data_view.add(shape, edge_color=ec, face_color=fc, z_refresh=False)
        data_view._update_z_order()

    @property
    def text(self) -> TextManager:
        """TextManager: The TextManager object containing the text properties"""
        return self._text

    @text.setter
    def text(self, text):
        self._text._update_from_layer(
            text=text,
            features=self.features,
        )

    def refresh_text(self):
        """Refresh the text values.

        This is generally used if the properties were updated without changing the data
        """
        self.text.refresh_text(self.properties)

    def _set_view_slice(self):
        """Set the view given the slicing indices."""
        if not self._ndisplay == self._ndisplay_stored:
            self.selected_data = set()
            self._data_view.ndisplay = min(self.ndim, self._ndisplay)
            self._ndisplay_stored = copy(self._ndisplay)
            self._clipboard = {}

        if not self._dims_order == self._display_order_stored:
            self.selected_data = set()
            self._data_view.update_dims_order(self._dims_order)
            self._display_order_stored = copy(self._dims_order)
            # Clear clipboard if dimensions swap
            self._clipboard = {}

        slice_key = np.array(self._slice_indices)[
            list(self._dims_not_displayed)
        ]
        if not np.all(slice_key == self._data_view.slice_key):
            self.selected_data = set()
        self._data_view.slice_key = slice_key

    def interaction_box(self, index):
        """Create the interaction box around a shape or list of shapes.
        If a single index is passed then the boudning box will be inherited
        from that shapes interaction box. If list of indices is passed it will
        be computed directly.

        Parameters
        ----------
        index : int | list
            Index of a single shape, or a list of shapes around which to
            construct the interaction box

        Returns
        -------
        box : np.ndarray
            10x2 array of vertices of the interaction box. The first 8 points
            are the corners and midpoints of the box in clockwise order
            starting in the upper-left corner. The 9th point is the center of
            the box, and the last point is the location of the rotation handle
            that can be used to rotate the box
        """
        if isinstance(index, (list, np.ndarray, set)):
            if len(index) == 0:
                box = None
            elif len(index) == 1:
                box = copy(self._data_view.shapes[list(index)[0]]._box)
            else:
                indices = np.isin(self._data_view.displayed_index, list(index))
                box = create_box(self._data_view.displayed_vertices[indices])
        else:
            box = copy(self._data_view.shapes[index]._box)

        if box is not None:
            rot = box[Box.TOP_CENTER]
            length_box = np.linalg.norm(
                box[Box.BOTTOM_LEFT] - box[Box.TOP_LEFT]
            )
            if length_box > 0:
                r = self._rotation_handle_length * self.scale_factor
                rot = (
                    rot
                    - r
                    * (box[Box.BOTTOM_LEFT] - box[Box.TOP_LEFT])
                    / length_box
                )
            box = np.append(box, [rot], axis=0)

        return box

    def _outline_shapes(self):
        """Find outlines of any selected or hovered shapes.

        Returns
        -------
        vertices : None | np.ndarray
            Nx2 array of any vertices of outline or None
        triangles : None | np.ndarray
            Mx3 array of any indices of vertices for triangles of outline or
            None
        """
        if self._value is not None and (
            self._value[0] is not None or len(self.selected_data) > 0
        ):
            if len(self.selected_data) > 0:
                index = list(self.selected_data)
                if self._value[0] is not None:
                    if self._value[0] in index:
                        pass
                    else:
                        index.append(self._value[0])
                index.sort()
            else:
                index = self._value[0]

            centers, offsets, triangles = self._data_view.outline(index)
            vertices = centers + (
                self.scale_factor * self._highlight_width * offsets
            )
            vertices = vertices[:, ::-1]
        else:
            vertices = None
            triangles = None

        return vertices, triangles

    def _compute_vertices_and_box(self):
        """Compute location of highlight vertices and box for rendering.

        Returns
        -------
        vertices : np.ndarray
            Nx2 array of any vertices to be rendered as Markers
        face_color : str
            String of the face color of the Markers
        edge_color : str
            String of the edge color of the Markers and Line for the box
        pos : np.ndarray
            Nx2 array of vertices of the box that will be rendered using a
            Vispy Line
        width : float
            Width of the box edge
        """
        if len(self.selected_data) > 0:
            if self._mode == Mode.SELECT:
                # If in select mode just show the interaction boudning box
                # including its vertices and the rotation handle
                box = self._selected_box[Box.WITH_HANDLE]
                if self._value[0] is None:
                    face_color = 'white'
                elif self._value[1] is None:
                    face_color = 'white'
                else:
                    face_color = self._highlight_color
                edge_color = self._highlight_color
                vertices = box[:, ::-1]
                # Use a subset of the vertices of the interaction_box to plot
                # the line around the edge
                pos = box[Box.LINE_HANDLE][:, ::-1]
                width = 1.5
            elif self._mode in (
                [
                    Mode.DIRECT,
                    Mode.ADD_PATH,
                    Mode.ADD_POLYGON,
                    Mode.ADD_RECTANGLE,
                    Mode.ADD_ELLIPSE,
                    Mode.ADD_LINE,
                    Mode.VERTEX_INSERT,
                    Mode.VERTEX_REMOVE,
                ]
            ):
                # If in one of these mode show the vertices of the shape itself
                inds = np.isin(
                    self._data_view.displayed_index, list(self.selected_data)
                )
                vertices = self._data_view.displayed_vertices[inds][:, ::-1]
                # If currently adding path don't show box over last vertex
                if self._mode == Mode.ADD_PATH:
                    vertices = vertices[:-1]

                if self._value[0] is None:
                    face_color = 'white'
                elif self._value[1] is None:
                    face_color = 'white'
                else:
                    face_color = self._highlight_color
                edge_color = self._highlight_color
                pos = None
                width = 0
            else:
                # Otherwise show nothing
                vertices = np.empty((0, 2))
                face_color = 'white'
                edge_color = 'white'
                pos = None
                width = 0
        elif self._is_selecting:
            # If currently dragging a selection box just show an outline of
            # that box
            vertices = np.empty((0, 2))
            edge_color = self._highlight_color
            face_color = 'white'
            box = create_box(self._drag_box)
            width = 1.5
            # Use a subset of the vertices of the interaction_box to plot
            # the line around the edge
            pos = box[Box.LINE][:, ::-1]
        else:
            # Otherwise show nothing
            vertices = np.empty((0, 2))
            face_color = 'white'
            edge_color = 'white'
            pos = None
            width = 0

        return vertices, face_color, edge_color, pos, width

    def _set_highlight(self, force=False):
        """Render highlights of shapes.

        Includes boundaries, vertices, interaction boxes, and the drag
        selection box when appropriate.

        Parameters
        ----------
        force : bool
            Bool that forces a redraw to occur when `True`
        """
        # Check if any shape or vertex ids have changed since last call
        if (
            self.selected_data == self._selected_data_stored
            and np.all(self._value == self._value_stored)
            and np.all(self._drag_box == self._drag_box_stored)
        ) and not force:
            return
        self._selected_data_stored = copy(self.selected_data)
        self._value_stored = copy(self._value)
        self._drag_box_stored = copy(self._drag_box)
        self.events.highlight()

    def _finish_drawing(self, event=None):
        """Reset properties used in shape drawing."""
        index = copy(self._moving_value[0])
        self._is_moving = False
        self.selected_data = set()
        self._drag_start = None
        self._drag_box = None
        self._is_selecting = False
        self._fixed_vertex = None
        self._value = (None, None)
        self._moving_value = (None, None)
        if self._is_creating is True and self._mode == Mode.ADD_PATH:
            vertices = self._data_view.shapes[index].data
            if len(vertices) <= 2:
                self._data_view.remove(index)
            else:
                self._data_view.edit(index, vertices[:-1])
        if self._is_creating is True and self._mode == Mode.ADD_POLYGON:
            vertices = self._data_view.shapes[index].data
            if len(vertices) <= 3:
                self._data_view.remove(index)
            else:
                self._data_view.edit(index, vertices[:-1])
        self._is_creating = False
        self._update_dims()

    @contextmanager
    def block_thumbnail_update(self):
        """Use this context manager to block thumbnail updates"""
        previous = self._allow_thumbnail_update
        self._allow_thumbnail_update = False
        try:
            yield
        finally:
            self._allow_thumbnail_update = previous

    def _update_thumbnail(self, event=None):
        """Update thumbnail with current shapes and colors."""

        # don't update the thumbnail if dragging a shape
        if self._is_moving is False and self._allow_thumbnail_update is True:
            # calculate min vals for the vertices and pad with 0.5
            # the offset is needed to ensure that the top left corner of the shapes
            # corresponds to the top left corner of the thumbnail
            de = self._extent_data
            offset = np.array([de[0, d] for d in self._dims_displayed]) + 0.5
            # calculate range of values for the vertices and pad with 1
            # padding ensures the entire shape can be represented in the thumbnail
            # without getting clipped
            shape = np.ceil(
                [de[1, d] - de[0, d] + 1 for d in self._dims_displayed]
            ).astype(int)
            zoom_factor = np.divide(
                self._thumbnail_shape[:2], shape[-2:]
            ).min()

            colormapped = self._data_view.to_colors(
                colors_shape=self._thumbnail_shape[:2],
                zoom_factor=zoom_factor,
                offset=offset[-2:],
                max_shapes=self._max_shapes_thumbnail,
            )

            self.thumbnail = colormapped

    def remove_selected(self):
        """Remove any selected shapes."""
        index = list(self.selected_data)
        to_remove = sorted(index, reverse=True)
        for ind in to_remove:
            self._data_view.remove(ind)

        if len(index) > 0:
<<<<<<< HEAD
            self._feature_manager.remove(index)
            self.text._features = self.features
=======
            self._feature_table.remove(index)
>>>>>>> db419856
            self.text.remove(index)
            self._data_view._edge_color = np.delete(
                self._data_view._edge_color, index, axis=0
            )
            self._data_view._face_color = np.delete(
                self._data_view._face_color, index, axis=0
            )
        self.selected_data = set()
        self._finish_drawing()
        self.events.data(value=self.data)

    def _rotate_box(self, angle, center=[0, 0]):
        """Perform a rotation on the selected box.

        Parameters
        ----------
        angle : float
            angle specifying rotation of shapes in degrees.
        center : list
            coordinates of center of rotation.
        """
        theta = np.radians(angle)
        transform = np.array(
            [[np.cos(theta), np.sin(theta)], [-np.sin(theta), np.cos(theta)]]
        )
        box = self._selected_box - center
        self._selected_box = box @ transform.T + center

    def _scale_box(self, scale, center=[0, 0]):
        """Perform a scaling on the selected box.

        Parameters
        ----------
        scale : float, list
            scalar or list specifying rescaling of shape.
        center : list
            coordinates of center of rotation.
        """
        if not isinstance(scale, (list, np.ndarray)):
            scale = [scale, scale]
        box = self._selected_box - center
        box = np.array(box * scale)
        if not np.all(box[Box.TOP_CENTER] == box[Box.HANDLE]):
            r = self._rotation_handle_length * self.scale_factor
            handle_vec = box[Box.HANDLE] - box[Box.TOP_CENTER]
            cur_len = np.linalg.norm(handle_vec)
            box[Box.HANDLE] = box[Box.TOP_CENTER] + r * handle_vec / cur_len
        self._selected_box = box + center

    def _transform_box(self, transform, center=[0, 0]):
        """Perform a linear transformation on the selected box.

        Parameters
        ----------
        transform : np.ndarray
            2x2 array specifying linear transform.
        center : list
            coordinates of center of rotation.
        """
        box = self._selected_box - center
        box = box @ transform.T
        if not np.all(box[Box.TOP_CENTER] == box[Box.HANDLE]):
            r = self._rotation_handle_length * self.scale_factor
            handle_vec = box[Box.HANDLE] - box[Box.TOP_CENTER]
            cur_len = np.linalg.norm(handle_vec)
            box[Box.HANDLE] = box[Box.TOP_CENTER] + r * handle_vec / cur_len
        self._selected_box = box + center

    def _get_value(self, position):
        """Value of the data at a position in data coordinates.

        Parameters
        ----------
        position : tuple
            Position in data coordinates.

        Returns
        -------
        shape : int | None
            Index of shape if any that is at the coordinates. Returns `None`
            if no shape is found.
        vertex : int | None
            Index of vertex if any that is at the coordinates. Returns `None`
            if no vertex is found.
        """
        if self._ndisplay == 3:
            return (None, None)

        if self._is_moving:
            return self._moving_value

        coord = [position[i] for i in self._dims_displayed]

        # Check selected shapes
        value = None
        selected_index = list(self.selected_data)
        if len(selected_index) > 0:
            if self._mode == Mode.SELECT:
                # Check if inside vertex of interaction box or rotation handle
                box = self._selected_box[Box.WITH_HANDLE]
                distances = abs(box - coord)

                # Get the vertex sizes
                sizes = self._vertex_size * self.scale_factor / 2

                # Check if any matching vertices
                matches = np.all(distances <= sizes, axis=1).nonzero()
                if len(matches[0]) > 0:
                    value = (selected_index[0], matches[0][-1])
            elif self._mode in (
                [Mode.DIRECT, Mode.VERTEX_INSERT, Mode.VERTEX_REMOVE]
            ):
                # Check if inside vertex of shape
                inds = np.isin(self._data_view.displayed_index, selected_index)
                vertices = self._data_view.displayed_vertices[inds]
                distances = abs(vertices - coord)

                # Get the vertex sizes
                sizes = self._vertex_size * self.scale_factor / 2

                # Check if any matching vertices
                matches = np.all(distances <= sizes, axis=1).nonzero()[0]
                if len(matches) > 0:
                    index = inds.nonzero()[0][matches[-1]]
                    shape = self._data_view.displayed_index[index]
                    vals, idx = np.unique(
                        self._data_view.displayed_index, return_index=True
                    )
                    shape_in_list = list(vals).index(shape)
                    value = (shape, index - idx[shape_in_list])

        if value is None:
            # Check if mouse inside shape
            shape = self._data_view.inside(coord)
            value = (shape, None)

        return value

    def _get_value_3d(
        self,
        start_point: np.ndarray,
        end_point: np.ndarray,
        dims_displayed: List[int],
    ) -> Tuple[Union[float, int], None]:
        """Get the layer data value along a ray

        Parameters
        ----------
        start_point : np.ndarray
            The start position of the ray used to interrogate the data.
        end_point : np.ndarray
            The end position of the ray used to interrogate the data.
        dims_displayed : List[int]
            The indices of the dimensions currently displayed in the Viewer.

        Returns
        -------
        value
            The data value along the supplied ray.
        vertex : None
            Index of vertex if any that is at the coordinates. Always returns `None`.
        """
        value, _ = self._get_index_and_intersection(
            start_point=start_point,
            end_point=end_point,
            dims_displayed=dims_displayed,
        )

        return (value, None)

    def _get_index_and_intersection(
        self,
        start_point: np.ndarray,
        end_point: np.ndarray,
        dims_displayed: List[int],
    ) -> Tuple[Union[float, int], None]:
        """Get the shape index and intersection point of the first shape
        (i.e., closest to start_point) along the specified 3D line segment.

        Note: this method is meant to be used for 3D intersection and returns
        (None, None) when used in 2D (i.e., len(dims_displayed) is 2).

        Parameters
        ----------
        start_point : np.ndarray
            The start position of the ray used to interrogate the data in
            layer coordinates.
        end_point : np.ndarray
            The end position of the ray used to interrogate the data in
            layer coordinates.
        dims_displayed : List[int]
            The indices of the dimensions currently displayed in the Viewer.

        Returns
        -------
        value
            The data value along the supplied ray.
        intersection_point : np.ndarray
            (n,) array containing the point where the ray intersects the first shape
            (i.e., the shape most in the foreground). The coordinate is in layer
            coordinates.
        """
        if len(dims_displayed) == 3:
            if (start_point is not None) and (end_point is not None):
                # Get the normal vector of the click plane
                start_position_view = start_point[dims_displayed]
                end_position_view = end_point[dims_displayed]
                ray_direction = end_position_view - start_position_view
                ray_direction_normed = ray_direction / np.linalg.norm(
                    ray_direction
                )
                # step the start position back a little bit to be able to detect shapes
                # that contain the start_position
                start_position_view = (
                    start_position_view - 0.1 * ray_direction_normed
                )
                value, intersection = self._data_view._inside_3d(
                    start_position_view, ray_direction_normed
                )

                # add the full nD coords to intersection
                intersection_point = start_point.copy()
                intersection_point[dims_displayed] = intersection

            else:
                value = None
                intersection_point = None
        else:
            value = None
            intersection_point = None
        return value, intersection_point

    def get_index_and_intersection(
        self,
        position: np.ndarray,
        view_direction: np.ndarray,
        dims_displayed: List[int],
    ) -> Tuple[Union[float, int], None]:
        """Get the shape index and intersection point of the first shape
        (i.e., closest to start_point) "under" a mouse click.

        See examples/add_points_on_nD_shapes.py for example usage.

        Parameters
        ----------
        position : tuple
            Position in either data or world coordinates.
        view_direction : Optional[np.ndarray]
            A unit vector giving the direction of the ray in nD world coordinates.
            The default value is None.
        dims_displayed : Optional[List[int]]
            A list of the dimensions currently being displayed in the viewer.
            The default value is None.

        Returns
        -------
        value
            The data value along the supplied ray.
        intersection_point : np.ndarray
            (n,) array containing the point where the ray intersects the first shape
            (i.e., the shape most in the foreground). The coordinate is in layer
            coordinates.
        """
        start_point, end_point = self.get_ray_intersections(
            position, view_direction, dims_displayed
        )
        if (start_point is not None) and (end_point is not None):
            shape_index, intersection_point = self._get_index_and_intersection(
                start_point=start_point,
                end_point=end_point,
                dims_displayed=dims_displayed,
            )
        else:
            shape_index = (None,)
            intersection_point = None
        return shape_index, intersection_point

    def move_to_front(self):
        """Moves selected objects to be displayed in front of all others."""
        if len(self.selected_data) == 0:
            return
        new_z_index = max(self._data_view._z_index) + 1
        for index in self.selected_data:
            self._data_view.update_z_index(index, new_z_index)
        self.refresh()

    def move_to_back(self):
        """Moves selected objects to be displayed behind all others."""
        if len(self.selected_data) == 0:
            return
        new_z_index = min(self._data_view._z_index) - 1
        for index in self.selected_data:
            self._data_view.update_z_index(index, new_z_index)
        self.refresh()

    def _copy_data(self):
        """Copy selected shapes to clipboard."""
        if len(self.selected_data) > 0:
            index = list(self.selected_data)
            self._clipboard = {
                'data': [
                    deepcopy(self._data_view.shapes[i])
                    for i in self._selected_data
                ],
                'edge_color': deepcopy(self._data_view._edge_color[index]),
                'face_color': deepcopy(self._data_view._face_color[index]),
                'features': deepcopy(self.features.iloc[index]),
                'indices': self._slice_indices,
                'text_strings': self.text.string._get_array(
                    self.features, index
                ),
            }
        else:
            self._clipboard = {}

    def _paste_data(self):
        """Paste any shapes from clipboard and then selects them."""
        cur_shapes = self.nshapes
        if len(self._clipboard.keys()) > 0:
            # Calculate offset based on dimension shifts
            offset = [
                self._slice_indices[i] - self._clipboard['indices'][i]
                for i in self._dims_not_displayed
            ]

<<<<<<< HEAD
            self._feature_manager.append(self._clipboard['features'])
            self.text._features = self.features
            self.text._paste(self._clipboard['text_strings'])
=======
            self._feature_table.append(self._clipboard['features'])
>>>>>>> db419856

            # Add new shape data
            for i, s in enumerate(self._clipboard['data']):
                shape = deepcopy(s)
                data = copy(shape.data)
                data[:, self._dims_not_displayed] = data[
                    :, self._dims_not_displayed
                ] + np.array(offset)
                shape.data = data
                face_color = self._clipboard['face_color'][i]
                edge_color = self._clipboard['edge_color'][i]
                self._data_view.add(
                    shape, face_color=face_color, edge_color=edge_color
                )

            self.selected_data = set(
                range(cur_shapes, cur_shapes + len(self._clipboard['data']))
            )

            self.move_to_front()

    def to_masks(self, mask_shape=None):
        """Return an array of binary masks, one for each shape.

        Parameters
        ----------
        mask_shape : np.ndarray | tuple | None
            tuple defining shape of mask to be generated. If non specified,
            takes the max of all the vertices

        Returns
        -------
        masks : np.ndarray
            Array where there is one binary mask for each shape
        """
        if mask_shape is None:
            # See https://github.com/napari/napari/issues/2778
            # Point coordinates land on pixel centers. We want to find the
            # smallest shape that will hold the largest point in the data,
            # using rounding.
            mask_shape = np.round(self._extent_data[1]) + 1

        mask_shape = np.ceil(mask_shape).astype('int')
        masks = self._data_view.to_masks(mask_shape=mask_shape)

        return masks

    def to_labels(self, labels_shape=None):
        """Return an integer labels image.

        Parameters
        ----------
        labels_shape : np.ndarray | tuple | None
            Tuple defining shape of labels image to be generated. If non
            specified, takes the max of all the vertiecs

        Returns
        -------
        labels : np.ndarray
            Integer array where each value is either 0 for background or an
            integer up to N for points inside the shape at the index value - 1.
            For overlapping shapes z-ordering will be respected.
        """
        if labels_shape is None:
            # See https://github.com/napari/napari/issues/2778
            # Point coordinates land on pixel centers. We want to find the
            # smallest shape that will hold the largest point in the data,
            # using rounding.
            labels_shape = np.round(self._extent_data[1]) + 1

        labels_shape = np.ceil(labels_shape).astype('int')
        labels = self._data_view.to_labels(labels_shape=labels_shape)

        return labels<|MERGE_RESOLUTION|>--- conflicted
+++ resolved
@@ -2009,23 +2009,9 @@
             else:
                 n_prop_values = 0
             total_shapes = n_new_shapes + self.nshapes
-<<<<<<< HEAD
-            self._feature_manager.resize(total_shapes)
+            self._feature_table.resize(total_shapes)
             self.text._features = self.features
             self.text.remove(range(total_shapes, n_prop_values))
-=======
-            self._feature_table.resize(total_shapes)
-            if total_shapes > n_prop_values:
-                n_props_to_add = total_shapes - n_prop_values
-                self.text.add(self.current_properties, n_props_to_add)
-            if total_shapes < n_prop_values:
-                n_props_to_remove = n_prop_values - total_shapes
-                indices_to_remove = np.arange(n_prop_values)[
-                    -n_props_to_remove:
-                ]
-                self.text.remove(indices_to_remove)
-
->>>>>>> db419856
             self._add_shapes(
                 data,
                 shape_type=shape_type,
@@ -2570,12 +2556,8 @@
             self._data_view.remove(ind)
 
         if len(index) > 0:
-<<<<<<< HEAD
-            self._feature_manager.remove(index)
+            self._feature_table.remove(index)
             self.text._features = self.features
-=======
-            self._feature_table.remove(index)
->>>>>>> db419856
             self.text.remove(index)
             self._data_view._edge_color = np.delete(
                 self._data_view._edge_color, index, axis=0
@@ -2901,13 +2883,9 @@
                 for i in self._dims_not_displayed
             ]
 
-<<<<<<< HEAD
-            self._feature_manager.append(self._clipboard['features'])
+            self._feature_table.append(self._clipboard['features'])
             self.text._features = self.features
             self.text._paste(self._clipboard['text_strings'])
-=======
-            self._feature_table.append(self._clipboard['features'])
->>>>>>> db419856
 
             # Add new shape data
             for i, s in enumerate(self._clipboard['data']):
