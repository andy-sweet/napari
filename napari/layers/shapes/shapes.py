import warnings
from contextlib import contextmanager
from copy import copy, deepcopy
from itertools import cycle
from typing import Dict, List, Tuple, Union

import numpy as np
import pandas as pd
from vispy.color import get_color_names

from ...utils.color_transformations import (
    normalize_and_broadcast_colors,
    transform_color_cycle,
    transform_color_with_defaults,
)
from ...utils.colormaps import Colormap, ValidColormapArg, ensure_colormap
from ...utils.colormaps.colormap_utils import ColorType
from ...utils.colormaps.standardize_color import (
    hex_to_name,
    rgb_to_hex,
    transform_color,
)
from ...utils.events import Event
from ...utils.events.custom_types import Array
from ...utils.misc import ensure_iterable
from ...utils.translations import trans
from ..base import Layer, no_op
from ..utils.color_manager_utils import guess_continuous, map_property
<<<<<<< HEAD
from ..utils.layer_utils import (
    _append_features,
    _features_from_layer,
    _features_to_choices,
    _features_to_properties,
    _remove_features,
    _resize_features,
    _validate_features,
    coerce_current_properties,
)
=======
from ..utils.color_transformations import (
    normalize_and_broadcast_colors,
    transform_color_cycle,
    transform_color_with_defaults,
)
from ..utils.layer_utils import _FeatureTable
>>>>>>> 6613f58c
from ..utils.text_manager import TextManager
from ._shape_list import ShapeList
from ._shapes_constants import (
    BACKSPACE,
    Box,
    ColorMode,
    Mode,
    ShapeType,
    shape_classes,
)
from ._shapes_mouse_bindings import (
    add_ellipse,
    add_line,
    add_path_polygon,
    add_path_polygon_creating,
    add_rectangle,
    finish_drawing_shape,
    highlight,
    select,
    vertex_insert,
    vertex_remove,
)
from ._shapes_utils import (
    create_box,
    extract_shape_type,
    get_default_shape_type,
    get_shape_ndim,
    number_of_shapes,
    validate_num_vertices,
)

DEFAULT_COLOR_CYCLE = np.array([[1, 0, 1, 1], [0, 1, 0, 1]])


_REV_SHAPE_HELP = {
    trans._('hold <space> to pan/zoom'): {
        Mode.VERTEX_INSERT,
        Mode.VERTEX_REMOVE,
        Mode.ADD_RECTANGLE,
        Mode.ADD_ELLIPSE,
        Mode.ADD_LINE,
        Mode.TRANSFORM,
    },
    trans._(
        'hold <space> to pan/zoom, press <esc>, or double click to finish drawing'
    ): {
        Mode.ADD_PATH,
        Mode.ADD_POLYGON,
    },
    trans._(
        'hold <space> to pan/zoom, press <{BACKSPACE}> to remove selected',
        BACKSPACE=BACKSPACE,
    ): {Mode.SELECT, Mode.DIRECT},
    trans._('enter a selection mode to edit shape properties'): {
        Mode.PAN_ZOOM
    },
}


# This avoid duplicating the trans._ help messages above
# as some modes have the same help.
# while most tooling will recognise identical messages,
# this can lead to human error.
_FWD_SHAPE_HELP = {}
for t, modes in _REV_SHAPE_HELP.items():
    for m in modes:
        _FWD_SHAPE_HELP[m] = t


class Shapes(Layer):
    """Shapes layer.

    Parameters
    ----------
    data : list or array
        List of shape data, where each element is an (N, D) array of the
        N vertices of a shape in D dimensions. Can be an 3-dimensional
        array if each shape has the same number of vertices.
    ndim : int
        Number of dimensions for shapes. When data is not None, ndim must be D.
        An empty shapes layer can be instantiated with arbitrary ndim.
    features : dict[str, array-like] or Dataframe-like
        Features table where each row corresponds to a shape and each column
        is a feature.
    properties : dict {str: array (N,)}, DataFrame
        Properties for each shape. Each property should be an array of length N,
        where N is the number of shapes.
    property_choices : dict {str: array (N,)}
        possible values for each property.
    text : str, dict
        Text to be displayed with the shapes. If text is set to a key in properties,
        the value of that property will be displayed. Multiple properties can be
        composed using f-string-like syntax (e.g., '{property_1}, {float_property:.2f}).
        A dictionary can be provided with keyword arguments to set the text values
        and display properties. See TextManager.__init__() for the valid keyword arguments.
        For example usage, see /napari/examples/add_shapes_with_text.py.
    shape_type : string or list
        String of shape shape_type, must be one of "{'line', 'rectangle',
        'ellipse', 'path', 'polygon'}". If a list is supplied it must be
        the same length as the length of `data` and each element will be
        applied to each shape otherwise the same value will be used for all
        shapes.
    edge_width : float or list
        Thickness of lines and edges. If a list is supplied it must be the
        same length as the length of `data` and each element will be
        applied to each shape otherwise the same value will be used for all
        shapes.
    edge_color : str, array-like
        If string can be any color name recognized by vispy or hex value if
        starting with `#`. If array-like must be 1-dimensional array with 3
        or 4 elements. If a list is supplied it must be the same length as
        the length of `data` and each element will be applied to each shape
        otherwise the same value will be used for all shapes.
    edge_color_cycle : np.ndarray, list
        Cycle of colors (provided as string name, RGB, or RGBA) to map to edge_color if a
        categorical attribute is used color the vectors.
    edge_colormap : str, napari.utils.Colormap
        Colormap to set edge_color if a continuous attribute is used to set face_color.
    edge_contrast_limits : None, (float, float)
        clims for mapping the property to a color map. These are the min and max value
        of the specified property that are mapped to 0 and 1, respectively.
        The default value is None. If set the none, the clims will be set to
        (property.min(), property.max())
    face_color : str, array-like
        If string can be any color name recognized by vispy or hex value if
        starting with `#`. If array-like must be 1-dimensional array with 3
        or 4 elements. If a list is supplied it must be the same length as
        the length of `data` and each element will be applied to each shape
        otherwise the same value will be used for all shapes.
    face_color_cycle : np.ndarray, list
        Cycle of colors (provided as string name, RGB, or RGBA) to map to face_color if a
        categorical attribute is used color the vectors.
    face_colormap : str, napari.utils.Colormap
        Colormap to set face_color if a continuous attribute is used to set face_color.
    face_contrast_limits : None, (float, float)
        clims for mapping the property to a color map. These are the min and max value
        of the specified property that are mapped to 0 and 1, respectively.
        The default value is None. If set the none, the clims will be set to
        (property.min(), property.max())
    z_index : int or list
        Specifier of z order priority. Shapes with higher z order are
        displayed ontop of others. If a list is supplied it must be the
        same length as the length of `data` and each element will be
        applied to each shape otherwise the same value will be used for all
        shapes.
    name : str
        Name of the layer.
    metadata : dict
        Layer metadata.
    scale : tuple of float
        Scale factors for the layer.
    translate : tuple of float
        Translation values for the layer.
    rotate : float, 3-tuple of float, or n-D array.
        If a float convert into a 2D rotation matrix using that value as an
        angle. If 3-tuple convert into a 3D rotation matrix, using a yaw,
        pitch, roll convention. Otherwise assume an nD rotation. Angles are
        assumed to be in degrees. They can be converted from radians with
        np.degrees if needed.
    shear : 1-D array or n-D array
        Either a vector of upper triangular values, or an nD shear matrix with
        ones along the main diagonal.
    affine : n-D array or napari.utils.transforms.Affine
        (N+1, N+1) affine transformation matrix in homogeneous coordinates.
        The first (N, N) entries correspond to a linear transform and
        the final column is a length N translation vector and a 1 or a napari
        `Affine` transform object. Applied as an extra transform on top of the
        provided scale, rotate, and shear values.
    opacity : float
        Opacity of the layer visual, between 0.0 and 1.0.
    blending : str
        One of a list of preset blending modes that determines how RGB and
        alpha values of the layer visual get mixed. Allowed values are
        {'opaque', 'translucent', and 'additive'}.
    visible : bool
        Whether the layer visual is currently being displayed.
    cache : bool
        Whether slices of out-of-core datasets should be cached upon retrieval.
        Currently, this only applies to dask arrays.

    Attributes
    ----------
    data : (N, ) list of array
        List of shape data, where each element is an (N, D) array of the
        N vertices of a shape in D dimensions.
    features : Dataframe-like
        Features table where each row corresponds to a shape and each column
        is a feature.
    feature_defaults : DataFrame-like
        Stores the default value of each feature in a table with one row.
    properties : dict {str: array (N,)}, DataFrame
        Properties for each shape. Each property should be an array of length N,
        where N is the number of shapes.
    text : str, dict
        Text to be displayed with the shapes. If text is set to a key in properties,
        the value of that property will be displayed. Multiple properties can be
        composed using f-string-like syntax (e.g., '{property_1}, {float_property:.2f}).
        For example usage, see /napari/examples/add_shapes_with_text.py.
    shape_type : (N, ) list of str
        Name of shape type for each shape.
    edge_color : str, array-like
        Color of the shape border. Numeric color values should be RGB(A).
    face_color : str, array-like
        Color of the shape face. Numeric color values should be RGB(A).
    edge_width : (N, ) list of float
        Edge width for each shape.
    z_index : (N, ) list of int
        z-index for each shape.
    current_edge_width : float
        Thickness of lines and edges of the next shape to be added or the
        currently selected shape.
    current_edge_color : str
        Color of the edge of the next shape to be added or the currently
        selected shape.
    current_face_color : str
        Color of the face of the next shape to be added or the currently
        selected shape.
    selected_data : set
        List of currently selected shapes.
    nshapes : int
        Total number of shapes.
    mode : Mode
        Interactive mode. The normal, default mode is PAN_ZOOM, which
        allows for normal interactivity with the canvas.

        The SELECT mode allows for entire shapes to be selected, moved and
        resized.

        The DIRECT mode allows for shapes to be selected and their individual
        vertices to be moved.

        The VERTEX_INSERT and VERTEX_REMOVE modes allow for individual
        vertices either to be added to or removed from shapes that are already
        selected. Note that shapes cannot be selected in this mode.

        The ADD_RECTANGLE, ADD_ELLIPSE, ADD_LINE, ADD_PATH, and ADD_POLYGON
        modes all allow for their corresponding shape type to be added.

    Notes
    -----
    _data_dict : Dict of ShapeList
        Dictionary containing all the shape data indexed by slice tuple
    _data_view : ShapeList
        Object containing the currently viewed shape data.
    _selected_data_history : set
        Set of currently selected captured on press of <space>.
    _selected_data_stored : set
        Set of selected previously displayed. Used to prevent rerendering the
        same highlighted shapes when no data has changed.
    _selected_box : None | np.ndarray
        `None` if no shapes are selected, otherwise a 10x2 array of vertices of
        the interaction box. The first 8 points are the corners and midpoints
        of the box. The 9th point is the center of the box, and the last point
        is the location of the rotation handle that can be used to rotate the
        box.
    _drag_start : None | np.ndarray
        If a drag has been started and is in progress then a length 2 array of
        the initial coordinates of the drag. `None` otherwise.
    _drag_box : None | np.ndarray
        If a drag box is being created to select shapes then this is a 2x2
        array of the two extreme corners of the drag. `None` otherwise.
    _drag_box_stored : None | np.ndarray
        If a drag box is being created to select shapes then this is a 2x2
        array of the two extreme corners of the drag that have previously been
        rendered. `None` otherwise. Used to prevent rerendering the same
        drag box when no data has changed.
    _is_moving : bool
        Bool indicating if any shapes are currently being moved.
    _is_selecting : bool
        Bool indicating if a drag box is currently being created in order to
        select shapes.
    _is_creating : bool
        Bool indicating if any shapes are currently being created.
    _fixed_aspect : bool
        Bool indicating if aspect ratio of shapes should be preserved on
        resizing.
    _aspect_ratio : float
        Value of aspect ratio to be preserved if `_fixed_aspect` is `True`.
    _fixed_vertex : None | np.ndarray
        If a scaling or rotation is in progress then a length 2 array of the
        coordinates that are remaining fixed during the move. `None` otherwise.
    _fixed_index : int
        If a scaling or rotation is in progress then the index of the vertex of
        the bounding box that is remaining fixed during the move. `None`
        otherwise.
    _update_properties : bool
        Bool indicating if properties are to allowed to update the selected
        shapes when they are changed. Blocking this prevents circular loops
        when shapes are selected and the properties are changed based on that
        selection
    _allow_thumbnail_update : bool
        Flag set to true to allow the thumbnail to be updated. Blocking the thumbnail
        can be advantageous where responsiveness is critical.
    _clipboard : dict
        Dict of shape objects that are to be used during a copy and paste.
    _colors : list
        List of supported vispy color names.
    _vertex_size : float
        Size of the vertices of the shapes and bounding box in Canvas
        coordinates.
    _rotation_handle_length : float
        Length of the rotation handle of the bounding box in Canvas
        coordinates.
    _input_ndim : int
        Dimensions of shape data.
    _thumbnail_update_thresh : int
        If there are more than this number of shapes, the thumbnail
        won't update during interactive events
    """

    _colors = get_color_names()
    _vertex_size = 10
    _rotation_handle_length = 20
    _highlight_color = (0, 0.6, 1)
    _highlight_width = 1.5

    # If more shapes are present then they are randomly subsampled
    # in the thumbnail
    _max_shapes_thumbnail = 100

    _drag_modes = {
        Mode.PAN_ZOOM: no_op,
        Mode.SELECT: select,
        Mode.DIRECT: select,
        Mode.VERTEX_INSERT: vertex_insert,
        Mode.VERTEX_REMOVE: vertex_remove,
        Mode.ADD_RECTANGLE: add_rectangle,
        Mode.ADD_ELLIPSE: add_ellipse,
        Mode.ADD_LINE: add_line,
        Mode.ADD_PATH: add_path_polygon,
        Mode.ADD_POLYGON: add_path_polygon,
        Mode.TRANSFORM: no_op,
    }

    _move_modes = {
        Mode.PAN_ZOOM: no_op,
        Mode.SELECT: highlight,
        Mode.DIRECT: highlight,
        Mode.VERTEX_INSERT: highlight,
        Mode.VERTEX_REMOVE: highlight,
        Mode.ADD_RECTANGLE: no_op,
        Mode.ADD_ELLIPSE: no_op,
        Mode.ADD_LINE: no_op,
        Mode.ADD_PATH: add_path_polygon_creating,
        Mode.ADD_POLYGON: add_path_polygon_creating,
        Mode.TRANSFORM: no_op,
    }

    _double_click_modes = {
        Mode.PAN_ZOOM: no_op,
        Mode.SELECT: no_op,
        Mode.DIRECT: no_op,
        Mode.VERTEX_INSERT: no_op,
        Mode.VERTEX_REMOVE: no_op,
        Mode.ADD_RECTANGLE: no_op,
        Mode.ADD_ELLIPSE: no_op,
        Mode.ADD_LINE: no_op,
        Mode.ADD_PATH: finish_drawing_shape,
        Mode.ADD_POLYGON: finish_drawing_shape,
        Mode.TRANSFORM: no_op,
    }

    _cursor_modes = {
        Mode.PAN_ZOOM: 'standard',
        Mode.SELECT: 'pointing',
        Mode.DIRECT: 'pointing',
        Mode.VERTEX_INSERT: 'cross',
        Mode.VERTEX_REMOVE: 'cross',
        Mode.ADD_RECTANGLE: 'cross',
        Mode.ADD_ELLIPSE: 'cross',
        Mode.ADD_LINE: 'cross',
        Mode.ADD_PATH: 'cross',
        Mode.ADD_POLYGON: 'cross',
        Mode.TRANSFORM: 'standard',
    }

    _interactive_modes = {
        Mode.PAN_ZOOM,
    }

    def __init__(
        self,
        data=None,
        *,
        ndim=None,
        features=None,
        properties=None,
        property_choices=None,
        text=None,
        shape_type='rectangle',
        edge_width=1,
        edge_color='#777777',
        edge_color_cycle=None,
        edge_colormap='viridis',
        edge_contrast_limits=None,
        face_color='white',
        face_color_cycle=None,
        face_colormap='viridis',
        face_contrast_limits=None,
        z_index=0,
        name=None,
        metadata=None,
        scale=None,
        translate=None,
        rotate=None,
        shear=None,
        affine=None,
        opacity=0.7,
        blending='translucent',
        visible=True,
        cache=True,
        experimental_clipping_planes=None,
    ):
        if data is None:
            if ndim is None:
                ndim = 2
            data = np.empty((0, 0, ndim))
        else:
            data, shape_type = extract_shape_type(data, shape_type)
            data_ndim = get_shape_ndim(data)
            if ndim is not None and ndim != data_ndim:
                raise ValueError(
                    trans._(
                        "Shape dimensions must be equal to ndim",
                        deferred=True,
                    )
                )
            ndim = data_ndim

        super().__init__(
            data,
            ndim=ndim,
            name=name,
            metadata=metadata,
            scale=scale,
            translate=translate,
            rotate=rotate,
            shear=shear,
            affine=affine,
            opacity=opacity,
            blending=blending,
            visible=visible,
            cache=cache,
            experimental_clipping_planes=experimental_clipping_planes,
        )

        self.events.add(
            mode=Event,
            edge_width=Event,
            edge_color=Event,
            face_color=Event,
            properties=Event,
            current_edge_color=Event,
            current_face_color=Event,
            current_properties=Event,
            highlight=Event,
        )

        # Flag set to false to block thumbnail refresh
        self._allow_thumbnail_update = True

        self._display_order_stored = []
        self._ndisplay_stored = self._ndisplay

        self._feature_table = _FeatureTable.from_layer(
            features=features,
            properties=properties,
            property_choices=property_choices,
            num_data=number_of_shapes(data),
        )

        # The following shape properties are for the new shapes that will
        # be drawn. Each shape has a corresponding property with the
        # value for itself
        if np.isscalar(edge_width):
            self._current_edge_width = edge_width
        else:
            self._current_edge_width = 1

        self._data_view = ShapeList(ndisplay=self._ndisplay)
        self._data_view.slice_key = np.array(self._slice_indices)[
            list(self._dims_not_displayed)
        ]

        self._value = (None, None)
        self._value_stored = (None, None)
        self._moving_value = (None, None)
        self._selected_data = set()
        self._selected_data_stored = set()
        self._selected_data_history = set()
        self._selected_box = None

        self._drag_start = None
        self._fixed_vertex = None
        self._fixed_aspect = False
        self._aspect_ratio = 1
        self._is_moving = False

        # _moving_coordinates are needed for fixing aspect ratio during
        # a resize, it stores the last pointer coordinate value that happened
        # during a mouse move to that pressing/releasing shift
        # can trigger a redraw of the shape with a fixed aspect ratio.
        self._moving_coordinates = None

        self._fixed_index = 0
        self._is_selecting = False
        self._drag_box = None
        self._drag_box_stored = None
        self._is_creating = False
        self._clipboard = {}

        # change mode once to trigger the
        # Mode setting logic
        self._mode = Mode.SELECT
        self.mode = Mode.PAN_ZOOM
        self._status = self.mode

        self._init_shapes(
            data,
            shape_type=shape_type,
            edge_width=edge_width,
            edge_color=edge_color,
            edge_color_cycle=edge_color_cycle,
            edge_colormap=edge_colormap,
            edge_contrast_limits=edge_contrast_limits,
            face_color=face_color,
            face_color_cycle=face_color_cycle,
            face_colormap=face_colormap,
            face_contrast_limits=face_contrast_limits,
            z_index=z_index,
        )

        # set the current_* properties
        if len(data) > 0:
            self._current_edge_color = self.edge_color[-1]
            self._current_face_color = self.face_color[-1]
        elif len(data) == 0 and len(self.properties) > 0:
            self._initialize_current_color_for_empty_layer(edge_color, 'edge')
            self._initialize_current_color_for_empty_layer(face_color, 'face')
        elif len(data) == 0 and len(self.properties) == 0:
            self._current_edge_color = transform_color_with_defaults(
                num_entries=1,
                colors=edge_color,
                elem_name="edge_color",
                default="black",
            )
            self._current_face_color = transform_color_with_defaults(
                num_entries=1,
                colors=face_color,
                elem_name="face_color",
                default="black",
            )

        self._text = TextManager._from_layer(
            text=text,
            n_text=self.nshapes,
            properties=self.properties,
        )

        # Trigger generation of view slice and thumbnail
        self._update_dims()

    def _initialize_current_color_for_empty_layer(
        self, color: ColorType, attribute: str
    ):
        """Initialize current_{edge,face}_color when starting with empty layer.

        Parameters
        ----------
        color : (N, 4) array or str
            The value for setting edge or face_color
        attribute : str in {'edge', 'face'}
            The name of the attribute to set the color of.
            Should be 'edge' for edge_color or 'face' for face_color.
        """
        color_mode = getattr(self, f'_{attribute}_color_mode')
        if color_mode == ColorMode.DIRECT:
            curr_color = transform_color_with_defaults(
                num_entries=1,
                colors=color,
                elem_name=f'{attribute}_color',
                default="white",
            )

        elif color_mode == ColorMode.CYCLE:
            color_cycle = getattr(self, f'_{attribute}_color_cycle')
            curr_color = transform_color(next(color_cycle))

            # add the new color cycle mapping
            color_property = getattr(self, f'_{attribute}_color_property')
            prop_value = self.property_choices[color_property][0]
            color_cycle_map = getattr(self, f'{attribute}_color_cycle_map')
            color_cycle_map[prop_value] = np.squeeze(curr_color)
            setattr(self, f'{attribute}_color_cycle_map', color_cycle_map)

        elif color_mode == ColorMode.COLORMAP:
            color_property = getattr(self, f'_{attribute}_color_property')
            prop_value = self.property_choices[color_property][0]
            colormap = getattr(self, f'{attribute}_colormap')
            contrast_limits = getattr(self, f'_{attribute}_contrast_limits')
            curr_color, _ = map_property(
                prop=prop_value,
                colormap=colormap,
                contrast_limits=contrast_limits,
            )
        setattr(self, f'_current_{attribute}_color', curr_color)

    @property
    def data(self):
        """list: Each element is an (N, D) array of the vertices of a shape."""
        return self._data_view.data

    @data.setter
    def data(self, data):
        self._finish_drawing()

        data, shape_type = extract_shape_type(data)
        n_new_shapes = number_of_shapes(data)
        # not given a shape_type through data
        if shape_type is None:
            shape_type = self.shape_type

        edge_widths = self._data_view.edge_widths
        edge_color = self._data_view.edge_color
        face_color = self._data_view.face_color
        z_indices = self._data_view.z_indices

        # fewer shapes, trim attributes
        if self.nshapes > n_new_shapes:
            shape_type = shape_type[:n_new_shapes]
            edge_widths = edge_widths[:n_new_shapes]
            z_indices = z_indices[:n_new_shapes]
            edge_color = edge_color[:n_new_shapes]
            face_color = face_color[:n_new_shapes]
        # more shapes, add attributes
        elif self.nshapes < n_new_shapes:
            n_shapes_difference = n_new_shapes - self.nshapes
            shape_type = (
                shape_type
                + [get_default_shape_type(shape_type)] * n_shapes_difference
            )
            edge_widths = edge_widths + [1] * n_shapes_difference
            z_indices = z_indices + [0] * n_shapes_difference
            edge_color = np.concatenate(
                (
                    edge_color,
                    self._get_new_shape_color(n_shapes_difference, 'edge'),
                )
            )
            face_color = np.concatenate(
                (
                    face_color,
                    self._get_new_shape_color(n_shapes_difference, 'face'),
                )
            )

        self._data_view = ShapeList()
        self.add(
            data,
            shape_type=shape_type,
            edge_width=edge_widths,
            edge_color=edge_color,
            face_color=face_color,
            z_index=z_indices,
        )

        self._update_dims()
        self.events.data(value=self.data)
        self._set_editable()

    def _on_selection(self, selected: bool):
        # this method is slated for removal.  don't add anything new.
        if not selected:
            self._finish_drawing()

    @property
    def features(self):
        """Dataframe-like features table.

        It is an implementation detail that this is a `pandas.DataFrame`. In the future,
        we will target the currently-in-development Data API dataframe protocol [1].
        This will enable us to use alternate libraries such as xarray or cuDF for
        additional features without breaking existing usage of this.

        If you need to specifically rely on the pandas API, please coerce this to a
        `pandas.DataFrame` using `features_to_pandas_dataframe`.

        References
        ----------
        .. [1]: https://data-apis.org/dataframe-protocol/latest/API.html
        """
        return self._feature_table.values

    @features.setter
    def features(
        self,
        features: Union[Dict[str, np.ndarray], pd.DataFrame],
    ) -> None:
        self._feature_table.set_values(features, num_data=self.nshapes)
        if self._face_color_property and (
            self._face_color_property not in self.features
        ):
            self._face_color_property = ''
            warnings.warn(
                trans._(
                    'property used for face_color dropped',
                    deferred=True,
                ),
                RuntimeWarning,
            )

        if self._edge_color_property and (
            self._edge_color_property not in self.features
        ):
            self._edge_color_property = ''
            warnings.warn(
                trans._(
                    'property used for edge_color dropped',
                    deferred=True,
                ),
                RuntimeWarning,
            )

        if self.text.values is not None:
            self.refresh_text()
        self.events.properties()

    @property
    def feature_defaults(self):
        """Dataframe-like with one row of feature default values.

        See `features` for more details on the type of this property.
        """
        return self._feature_table.defaults

    @property
    def properties(self) -> Dict[str, np.ndarray]:
        """dict {str: np.ndarray (N,)}, DataFrame: Annotations for each shape"""
        return self._feature_table.properties()

    @properties.setter
    def properties(self, properties: Dict[str, Array]):
        self.features = properties

    @property
    def property_choices(self) -> Dict[str, np.ndarray]:
        return self._feature_table.choices()

    def _get_ndim(self):
        """Determine number of dimensions of the layer."""
        if self.nshapes == 0:
            ndim = self.ndim
        else:
            ndim = self.data[0].shape[1]
        return ndim

    @property
    def _extent_data(self) -> np.ndarray:
        """Extent of layer in data coordinates.

        Returns
        -------
        extent_data : array, shape (2, D)
        """
        if len(self.data) == 0:
            extrema = np.full((2, self.ndim), np.nan)
        else:
            maxs = np.max([np.max(d, axis=0) for d in self.data], axis=0)
            mins = np.min([np.min(d, axis=0) for d in self.data], axis=0)
            extrema = np.vstack([mins, maxs])
        return extrema

    @property
    def nshapes(self):
        """int: Total number of shapes."""
        return len(self._data_view.shapes)

    @property
    def current_edge_width(self):
        """float: Width of shape edges including lines and paths."""
        return self._current_edge_width

    @current_edge_width.setter
    def current_edge_width(self, edge_width):
        self._current_edge_width = edge_width
        if self._update_properties:
            for i in self.selected_data:
                self._data_view.update_edge_width(i, edge_width)
        self.events.edge_width()

    @property
    def current_edge_color(self):
        """str: color of shape edges including lines and paths."""
        hex_ = rgb_to_hex(self._current_edge_color)[0]
        return hex_to_name.get(hex_, hex_)

    @current_edge_color.setter
    def current_edge_color(self, edge_color):
        self._current_edge_color = transform_color(edge_color)
        if self._update_properties:
            for i in self.selected_data:
                self._data_view.update_edge_color(i, self._current_edge_color)
            self.events.edge_color()
            self._update_thumbnail()
        self.events.current_edge_color()

    @property
    def current_face_color(self):
        """str: color of shape faces."""
        hex_ = rgb_to_hex(self._current_face_color)[0]
        return hex_to_name.get(hex_, hex_)

    @current_face_color.setter
    def current_face_color(self, face_color):
        self._current_face_color = transform_color(face_color)
        if self._update_properties:
            for i in self.selected_data:
                self._data_view.update_face_color(i, self._current_face_color)
            self.events.face_color()
            self._update_thumbnail()
        self.events.current_face_color()

    @property
    def current_properties(self) -> Dict[str, np.ndarray]:
        """dict{str: np.ndarray(1,)}: properties for the next added shape."""
        return self._feature_table.currents()

    @current_properties.setter
    def current_properties(self, current_properties):
        update_indices = None
        if (
            self._update_properties
            and len(self.selected_data) > 0
            and self._mode in [Mode.SELECT, Mode.PAN_ZOOM]
        ):
            update_indices = list(self.selected_data)
        self._feature_table.set_currents(
            current_properties, update_indices=update_indices
        )
        if update_indices is not None:
            self.refresh_colors()
        self.events.current_properties()

    @property
    def shape_type(self):
        """list of str: name of shape type for each shape."""
        return self._data_view.shape_types

    @shape_type.setter
    def shape_type(self, shape_type):
        self._finish_drawing()

        new_data_view = ShapeList()
        shape_inputs = zip(
            self._data_view.data,
            ensure_iterable(shape_type),
            self._data_view.edge_widths,
            self._data_view.edge_color,
            self._data_view.face_color,
            self._data_view.z_indices,
        )

        self._add_shapes_to_view(shape_inputs, new_data_view)

        self._data_view = new_data_view
        self._update_dims()

    @property
    def edge_color(self):
        """(N x 4) np.ndarray: Array of RGBA face colors for each shape"""
        return self._data_view.edge_color

    @edge_color.setter
    def edge_color(self, edge_color):
        self._set_color(edge_color, 'edge')
        self.events.edge_color()
        self._update_thumbnail()

    @property
    def edge_color_cycle(self) -> np.ndarray:
        """Union[list, np.ndarray] :  Color cycle for edge_color.

        Can be a list of colors defined by name, RGB or RGBA
        """
        return self._edge_color_cycle_values

    @edge_color_cycle.setter
    def edge_color_cycle(self, edge_color_cycle: Union[list, np.ndarray]):
        self._set_color_cycle(edge_color_cycle, 'edge')

    @property
    def edge_colormap(self) -> Tuple[str, Colormap]:
        """Return the colormap to be applied to a property to get the edge color.

        Returns
        -------
        colormap : napari.utils.Colormap
            The Colormap object.
        """
        return self._edge_colormap

    @edge_colormap.setter
    def edge_colormap(self, colormap: ValidColormapArg):
        self._edge_colormap = ensure_colormap(colormap)

    @property
    def edge_contrast_limits(self) -> Tuple[float, float]:
        """None, (float, float): contrast limits for mapping
        the edge_color colormap property to 0 and 1
        """
        return self._edge_contrast_limits

    @edge_contrast_limits.setter
    def edge_contrast_limits(
        self, contrast_limits: Union[None, Tuple[float, float]]
    ):
        self._edge_contrast_limits = contrast_limits

    @property
    def edge_color_mode(self) -> str:
        """str: Edge color setting mode

        DIRECT (default mode) allows each shape color to be set arbitrarily

        CYCLE allows the color to be set via a color cycle over an attribute

        COLORMAP allows color to be set via a color map over an attribute
        """
        return str(self._edge_color_mode)

    @edge_color_mode.setter
    def edge_color_mode(self, edge_color_mode: Union[str, ColorMode]):
        self._set_color_mode(edge_color_mode, 'edge')

    @property
    def face_color(self):
        """(N x 4) np.ndarray: Array of RGBA face colors for each shape"""
        return self._data_view.face_color

    @face_color.setter
    def face_color(self, face_color):
        self._set_color(face_color, 'face')
        self.events.face_color()
        self._update_thumbnail()

    @property
    def face_color_cycle(self) -> np.ndarray:
        """Union[np.ndarray, cycle]:  Color cycle for face_color
        Can be a list of colors defined by name, RGB or RGBA
        """
        return self._face_color_cycle_values

    @face_color_cycle.setter
    def face_color_cycle(self, face_color_cycle: Union[np.ndarray, cycle]):
        self._set_color_cycle(face_color_cycle, 'face')

    @property
    def face_colormap(self) -> Tuple[str, Colormap]:
        """Return the colormap to be applied to a property to get the face color.

        Returns
        -------
        colormap : napari.utils.Colormap
            The Colormap object.
        """
        return self._face_colormap

    @face_colormap.setter
    def face_colormap(self, colormap: ValidColormapArg):
        self._face_colormap = ensure_colormap(colormap)

    @property
    def face_contrast_limits(self) -> Union[None, Tuple[float, float]]:
        """None, (float, float) : clims for mapping the face_color
        colormap property to 0 and 1
        """
        return self._face_contrast_limits

    @face_contrast_limits.setter
    def face_contrast_limits(
        self, contrast_limits: Union[None, Tuple[float, float]]
    ):
        self._face_contrast_limits = contrast_limits

    @property
    def face_color_mode(self) -> str:
        """str: Face color setting mode

        DIRECT (default mode) allows each shape color to be set arbitrarily

        CYCLE allows the color to be set via a color cycle over an attribute

        COLORMAP allows color to be set via a color map over an attribute
        """
        return str(self._face_color_mode)

    @face_color_mode.setter
    def face_color_mode(self, face_color_mode):
        self._set_color_mode(face_color_mode, 'face')

    def _set_color_mode(
        self, color_mode: Union[ColorMode, str], attribute: str
    ):
        """Set the face_color_mode or edge_color_mode property

        Parameters
        ----------
        color_mode : str, ColorMode
            The value for setting edge or face_color_mode. If color_mode is a string,
            it should be one of: 'direct', 'cycle', or 'colormap'
        attribute : str in {'edge', 'face'}
            The name of the attribute to set the color of.
            Should be 'edge' for edge_colo_moder or 'face' for face_color_mode.
        """
        color_mode = ColorMode(color_mode)

        if color_mode == ColorMode.DIRECT:
            setattr(self, f'_{attribute}_color_mode', color_mode)
        elif color_mode in (ColorMode.CYCLE, ColorMode.COLORMAP):
            color_property = getattr(self, f'_{attribute}_color_property')
            if color_property == '':
                if self.properties:
                    new_color_property = next(iter(self.properties))
                    setattr(
                        self,
                        f'_{attribute}_color_property',
                        new_color_property,
                    )
                    warnings.warn(
                        trans._(
                            '_{attribute}_color_property was not set, setting to: {new_color_property}',
                            deferred=True,
                            attribute=attribute,
                            new_color_property=new_color_property,
                        )
                    )
                else:
                    raise ValueError(
                        trans._(
                            'There must be a valid Shapes.properties to use {color_mode}',
                            deferred=True,
                            color_mode=color_mode,
                        )
                    )

            # ColorMode.COLORMAP can only be applied to numeric properties
            color_property = getattr(self, f'_{attribute}_color_property')
            if (color_mode == ColorMode.COLORMAP) and not issubclass(
                self.properties[color_property].dtype.type, np.number
            ):
                raise TypeError(
                    trans._(
                        'selected property must be numeric to use ColorMode.COLORMAP',
                        deferred=True,
                    )
                )
            setattr(self, f'_{attribute}_color_mode', color_mode)
            self.refresh_colors()

    def _set_color_cycle(self, color_cycle: np.ndarray, attribute: str):
        """Set the face_color_cycle or edge_color_cycle property

        Parameters
        ----------
        color_cycle : (N, 4) or (N, 1) array
            The value for setting edge or face_color_cycle
        attribute : str in {'edge', 'face'}
            The name of the attribute to set the color of.
            Should be 'edge' for edge_color or 'face' for face_color.
        """
        transformed_color_cycle, transformed_colors = transform_color_cycle(
            color_cycle=color_cycle,
            elem_name=f'{attribute}_color_cycle',
            default="white",
        )
        setattr(self, f'_{attribute}_color_cycle_values', transformed_colors)
        setattr(self, f'_{attribute}_color_cycle', transformed_color_cycle)

        if self._update_properties is True:
            color_mode = getattr(self, f'_{attribute}_color_mode')
            if color_mode == ColorMode.CYCLE:
                self.refresh_colors(update_color_mapping=True)

    @property
    def edge_width(self):
        """list of float: edge width for each shape."""
        return self._data_view.edge_widths

    @edge_width.setter
    def edge_width(self, width):
        """Set edge width of shapes using float or list of float.

        If list of float, must be of equal length to n shapes

        Parameters
        ----------
        width : float or list of float
            width of all shapes, or each shape if list
        """
        if isinstance(width, list):
            if not len(width) == self.nshapes:
                raise ValueError(
                    trans._('Length of list does not match number of shapes')
                )
            else:
                widths = width
        else:
            widths = [width for _ in range(self.nshapes)]

        for i, width in enumerate(widths):
            self._data_view.update_edge_width(i, width)

    @property
    def z_index(self):
        """list of int: z_index for each shape."""
        return self._data_view.z_indices

    @z_index.setter
    def z_index(self, z_index):
        """Set z_index of shape using either int or list of int.

        When list of int is provided, must be of equal length to n shapes.

        Parameters
        ----------
        z_index : int or list of int
            z-index of shapes
        """
        if isinstance(z_index, list):
            if not len(z_index) == self.nshapes:
                raise ValueError(
                    trans._('Length of list does not match number of shapes')
                )
            else:
                z_indices = z_index
        else:
            z_indices = [z_index for _ in range(self.nshapes)]

        for i, z_idx in enumerate(z_indices):
            self._data_view.update_z_index(i, z_idx)

    @property
    def selected_data(self):
        """set: set of currently selected shapes."""
        return self._selected_data

    @selected_data.setter
    def selected_data(self, selected_data):
        self._selected_data = set(selected_data)
        self._selected_box = self.interaction_box(self._selected_data)

        # Update properties based on selected shapes
        if len(selected_data) > 0:
            selected_data_indices = list(selected_data)
            selected_face_colors = self._data_view._face_color[
                selected_data_indices
            ]
            face_colors = np.unique(selected_face_colors, axis=0)
            if len(face_colors) == 1:
                face_color = face_colors[0]
                with self.block_update_properties():
                    self.current_face_color = face_color

            selected_edge_colors = self._data_view._edge_color[
                selected_data_indices
            ]
            edge_colors = np.unique(selected_edge_colors, axis=0)
            if len(edge_colors) == 1:
                edge_color = edge_colors[0]
                with self.block_update_properties():
                    self.current_edge_color = edge_color

            edge_width = list(
                {self._data_view.shapes[i].edge_width for i in selected_data}
            )
            if len(edge_width) == 1:
                edge_width = edge_width[0]
                with self.block_update_properties():
                    self.current_edge_width = edge_width

            properties = {}
            for k, v in self.properties.items():
                # pandas uses `object` as dtype for strings by default, which
                # combined with the axis argument breaks np.unique
                axis = 0 if v.ndim > 1 else None
                properties[k] = np.unique(v[selected_data_indices], axis=axis)

            n_unique_properties = np.array(
                [len(v) for v in properties.values()]
            )
            if np.all(n_unique_properties == 1):
                with self.block_update_properties():
                    self.current_properties = properties

    def _set_color(self, color, attribute: str):
        """Set the face_color or edge_color property

        Parameters
        ----------
        color : (N, 4) array or str
            The value for setting edge or face_color
        attribute : str in {'edge', 'face'}
            The name of the attribute to set the color of.
            Should be 'edge' for edge_color or 'face' for face_color.
        """
        if self._is_color_mapped(color):
            if guess_continuous(self.properties[color]):
                setattr(self, f'_{attribute}_color_mode', ColorMode.COLORMAP)
            else:
                setattr(self, f'_{attribute}_color_mode', ColorMode.CYCLE)
            setattr(self, f'_{attribute}_color_property', color)
            self.refresh_colors()

        else:
            if len(self.data) > 0:
                transformed_color = transform_color_with_defaults(
                    num_entries=len(self.data),
                    colors=color,
                    elem_name="face_color",
                    default="white",
                )
                colors = normalize_and_broadcast_colors(
                    len(self.data), transformed_color
                )
            else:
                colors = np.empty((0, 4))

            setattr(self._data_view, f'{attribute}_color', colors)
            setattr(self, f'_{attribute}_color_mode', ColorMode.DIRECT)

            color_event = getattr(self.events, f'{attribute}_color')
            color_event()

    def refresh_colors(self, update_color_mapping: bool = False):
        """Calculate and update face and edge colors if using a cycle or color map

        Parameters
        ----------
        update_color_mapping : bool
            If set to True, the function will recalculate the color cycle map
            or colormap (whichever is being used). If set to False, the function
            will use the current color cycle map or color map. For example, if you
            are adding/modifying shapes and want them to be colored with the same
            mapping as the other shapes (i.e., the new shapes shouldn't affect
            the color cycle map or colormap), set update_color_mapping=False.
            Default value is False.
        """

        self._refresh_color('face', update_color_mapping)
        self._refresh_color('edge', update_color_mapping)

    def _refresh_color(
        self, attribute: str, update_color_mapping: bool = False
    ):
        """Calculate and update face or edge colors if using a cycle or color map

        Parameters
        ----------
        attribute : str  in {'edge', 'face'}
            The name of the attribute to set the color of.
            Should be 'edge' for edge_color or 'face' for face_color.
        update_color_mapping : bool
            If set to True, the function will recalculate the color cycle map
            or colormap (whichever is being used). If set to False, the function
            will use the current color cycle map or color map. For example, if you
            are adding/modifying shapes and want them to be colored with the same
            mapping as the other shapes (i.e., the new shapes shouldn't affect
            the color cycle map or colormap), set update_color_mapping=False.
            Default value is False.
        """
        if self._update_properties:
            color_mode = getattr(self, f'_{attribute}_color_mode')
            if color_mode in [ColorMode.CYCLE, ColorMode.COLORMAP]:
                colors = self._map_color(attribute, update_color_mapping)
                setattr(self._data_view, f'{attribute}_color', colors)

                color_event = getattr(self.events, f'{attribute}_color')
                color_event()

    def _initialize_color(self, color, attribute: str, n_shapes: int):
        """Get the face/edge colors the Shapes layer will be initialized with

        Parameters
        ----------
        color : (N, 4) array or str
            The value for setting edge or face_color
        attribute : str in {'edge', 'face'}
            The name of the attribute to set the color of.
            Should be 'edge' for edge_color or 'face' for face_color.

        Returns
        -------
        init_colors : (N, 4) array or str
            The calculated values for setting edge or face_color
        """
        if self._is_color_mapped(color):
            if guess_continuous(self.properties[color]):
                setattr(self, f'_{attribute}_color_mode', ColorMode.COLORMAP)
            else:
                setattr(self, f'_{attribute}_color_mode', ColorMode.CYCLE)
            setattr(self, f'_{attribute}_color_property', color)
            init_colors = self._map_color(
                attribute, update_color_mapping=False
            )

        else:
            if n_shapes > 0:
                transformed_color = transform_color_with_defaults(
                    num_entries=n_shapes,
                    colors=color,
                    elem_name="face_color",
                    default="white",
                )
                init_colors = normalize_and_broadcast_colors(
                    n_shapes, transformed_color
                )
            else:
                init_colors = np.empty((0, 4))

            setattr(self, f'_{attribute}_color_mode', ColorMode.DIRECT)

        return init_colors

    def _map_color(self, attribute: str, update_color_mapping: bool = False):
        """Calculate the mapping for face or edge colors if using a cycle or color map

        Parameters
        ----------
        attribute : str  in {'edge', 'face'}
            The name of the attribute to set the color of.
            Should be 'edge' for edge_color or 'face' for face_color.
        update_color_mapping : bool
            If set to True, the function will recalculate the color cycle map
            or colormap (whichever is being used). If set to False, the function
            will use the current color cycle map or color map. For example, if you
            are adding/modifying shapes and want them to be colored with the same
            mapping as the other shapes (i.e., the new shapes shouldn't affect
            the color cycle map or colormap), set update_color_mapping=False.
            Default value is False.

        Returns
        -------
        colors : (N, 4) array or str
            The calculated values for setting edge or face_color
        """
        color_mode = getattr(self, f'_{attribute}_color_mode')
        if color_mode == ColorMode.CYCLE:
            color_property = getattr(self, f'_{attribute}_color_property')
            color_properties = self.properties[color_property]
            if update_color_mapping:
                color_cycle = getattr(self, f'_{attribute}_color_cycle')
                color_cycle_map = {
                    k: np.squeeze(transform_color(c))
                    for k, c in zip(np.unique(color_properties), color_cycle)
                }
                setattr(self, f'{attribute}_color_cycle_map', color_cycle_map)

            else:
                # add properties if they are not in the colormap
                # and update_color_mapping==False
                color_cycle_map = getattr(self, f'{attribute}_color_cycle_map')
                color_cycle_keys = [*color_cycle_map]
                props_in_map = np.in1d(color_properties, color_cycle_keys)
                if not np.all(props_in_map):
                    props_to_add = np.unique(
                        color_properties[np.logical_not(props_in_map)]
                    )
                    color_cycle = getattr(self, f'_{attribute}_color_cycle')
                    for prop in props_to_add:
                        color_cycle_map[prop] = np.squeeze(
                            transform_color(next(color_cycle))
                        )
                    setattr(
                        self,
                        f'{attribute}_color_cycle_map',
                        color_cycle_map,
                    )
            colors = np.array([color_cycle_map[x] for x in color_properties])
            if len(colors) == 0:
                colors = np.empty((0, 4))

        elif color_mode == ColorMode.COLORMAP:
            color_property = getattr(self, f'_{attribute}_color_property')
            color_properties = self.properties[color_property]
            if len(color_properties) > 0:
                contrast_limits = getattr(self, f'{attribute}_contrast_limits')
                colormap = getattr(self, f'{attribute}_colormap')
                if update_color_mapping or contrast_limits is None:

                    colors, contrast_limits = map_property(
                        prop=color_properties, colormap=colormap
                    )
                    setattr(
                        self,
                        f'{attribute}_contrast_limits',
                        contrast_limits,
                    )
                else:

                    colors, _ = map_property(
                        prop=color_properties,
                        colormap=colormap,
                        contrast_limits=contrast_limits,
                    )
            else:
                colors = np.empty((0, 4))

        return colors

    def _get_new_shape_color(self, adding: int, attribute: str):
        """Get the color for the shape(s) to be added.

        Parameters
        ----------
        adding : int
            the number of shapes that were added
            (and thus the number of color entries to add)
        attribute : str in {'edge', 'face'}
            The name of the attribute to set the color of.
            Should be 'edge' for edge_color_mode or 'face' for face_color_mode.

        Returns
        -------
        new_colors : (N, 4) array
            (Nx4) RGBA array of colors for the N new shapes
        """
        color_mode = getattr(self, f'_{attribute}_color_mode')
        if color_mode == ColorMode.DIRECT:
            current_face_color = getattr(self, f'_current_{attribute}_color')
            new_colors = np.tile(current_face_color, (adding, 1))
        elif color_mode == ColorMode.CYCLE:
            property_name = getattr(self, f'_{attribute}_color_property')
            color_property_value = self.current_properties[property_name][0]

            # check if the new color property is in the cycle map
            # and add it if it is not
            color_cycle_map = getattr(self, f'{attribute}_color_cycle_map')
            color_cycle_keys = [*color_cycle_map]
            if color_property_value not in color_cycle_keys:
                color_cycle = getattr(self, f'_{attribute}_color_cycle')
                color_cycle_map[color_property_value] = np.squeeze(
                    transform_color(next(color_cycle))
                )

                setattr(self, f'{attribute}_color_cycle_map', color_cycle_map)

            new_colors = np.tile(
                color_cycle_map[color_property_value], (adding, 1)
            )
        elif color_mode == ColorMode.COLORMAP:
            property_name = getattr(self, f'_{attribute}_color_property')
            color_property_value = self.current_properties[property_name][0]
            colormap = getattr(self, f'{attribute}_colormap')
            contrast_limits = getattr(self, f'_{attribute}_contrast_limits')

            fc, _ = map_property(
                prop=color_property_value,
                colormap=colormap,
                contrast_limits=contrast_limits,
            )
            new_colors = np.tile(fc, (adding, 1))

        return new_colors

    def _is_color_mapped(self, color):
        """determines if the new color argument is for directly setting or cycle/colormap"""
        if isinstance(color, str):
            if color in self.properties:
                return True
            else:
                return False
        elif isinstance(color, (list, np.ndarray)):
            return False
        else:
            raise ValueError(
                trans._(
                    'face_color should be the name of a color, an array of colors, or the name of an property',
                    deferred=True,
                )
            )

    def _get_state(self):
        """Get dictionary of layer state.

        Returns
        -------
        state : dict
            Dictionary of layer state.
        """
        state = self._get_base_state()
        state.update(
            {
                'ndim': self.ndim,
                'properties': self.properties,
                'property_choices': self.property_choices,
                'text': self.text.dict(),
                'shape_type': self.shape_type,
                'opacity': self.opacity,
                'z_index': self.z_index,
                'edge_width': self.edge_width,
                'face_color': self.face_color,
                'face_color_cycle': self.face_color_cycle,
                'face_colormap': self.face_colormap.name,
                'face_contrast_limits': self.face_contrast_limits,
                'edge_color': self.edge_color,
                'edge_color_cycle': self.edge_color_cycle,
                'edge_colormap': self.edge_colormap.name,
                'edge_contrast_limits': self.edge_contrast_limits,
                'data': self.data,
                'features': self.features,
            }
        )
        return state

    @property
    def _indices_view(self):
        return np.where(self._data_view._displayed)[0]

    @property
    def _view_text(self) -> np.ndarray:
        """Get the values of the text elements in view

        Returns
        -------
        text : (N x 1) np.ndarray
            Array of text strings for the N text elements in view
        """
        return self.text.view_text(self._indices_view)

    @property
    def _view_text_coords(self) -> Tuple[np.ndarray, str, str]:
        """Get the coordinates of the text elements in view

        Returns
        -------
        text_coords : (N x D) np.ndarray
            Array of coordinates for the N text elements in view
        anchor_x : str
            The vispy text anchor for the x axis
        anchor_y : str
            The vispy text anchor for the y axis
        """
        # get the coordinates of the vertices for the shapes in view
        in_view_shapes_coords = [
            self._data_view.data[i] for i in self._indices_view
        ]

        # get the coordinates for the dimensions being displayed
        sliced_in_view_coords = [
            position[:, self._dims_displayed]
            for position in in_view_shapes_coords
        ]

        return self.text.compute_text_coords(
            sliced_in_view_coords, self._ndisplay
        )

    @property
    def mode(self):
        """MODE: Interactive mode. The normal, default mode is PAN_ZOOM, which
        allows for normal interactivity with the canvas.

        The SELECT mode allows for entire shapes to be selected, moved and
        resized.

        The DIRECT mode allows for shapes to be selected and their individual
        vertices to be moved.

        The VERTEX_INSERT and VERTEX_REMOVE modes allow for individual
        vertices either to be added to or removed from shapes that are already
        selected. Note that shapes cannot be selected in this mode.

        The ADD_RECTANGLE, ADD_ELLIPSE, ADD_LINE, ADD_PATH, and ADD_POLYGON
        modes all allow for their corresponding shape type to be added.
        """
        return str(self._mode)

    @mode.setter
    def mode(self, mode: Union[str, Mode]):
        old_mode = self._mode
        mode, changed = self._mode_setter_helper(mode, Mode)
        if not changed:
            return

        if mode.value not in Mode.keys():
            raise ValueError(
                trans._(
                    "Mode not recognized: {mode}", deferred=True, mode=mode
                )
            )

        old_mode = self._mode
        self._mode = mode

        self.help = _FWD_SHAPE_HELP[mode]

        draw_modes = {
            Mode.SELECT,
            Mode.DIRECT,
            Mode.VERTEX_INSERT,
            Mode.VERTEX_REMOVE,
        }

        self.events.mode(mode=mode)

        # don't update thumbnail on mode changes
        with self.block_thumbnail_update():
            if not (mode in draw_modes and old_mode in draw_modes):
                # Shapes._finish_drawing() calls Shapes.refresh()
                self._finish_drawing()
            else:
                self.refresh()

    def _set_editable(self, editable=None):
        """Set editable mode based on layer properties."""
        if editable is None:
            if self._ndisplay == 3:
                self.editable = False
            else:
                self.editable = True

        if not self.editable:
            self.mode = Mode.PAN_ZOOM

    def add_rectangles(
        self,
        data,
        *,
        edge_width=None,
        edge_color=None,
        face_color=None,
        z_index=None,
    ):
        """Add rectangles to the current layer.

        Parameters
        ----------
        data : Array | List[Array]
            List of rectangle data where each element is a (4, D) array of 4 vertices
            in D dimensions, or a (2, D) array of 2 vertices in D dimensions, where
            the vertices are top-left and bottom-right corners.
            Can be a 3-dimensional array for multiple shapes, or list of 2 or 4
            vertices for a single shape.
        edge_width : float | list
            thickness of lines and edges. If a list is supplied it must be the
            same length as the length of `data` and each element will be
            applied to each shape otherwise the same value will be used for all
            shapes.
        edge_color : str | tuple | list
            If string can be any color name recognized by vispy or hex value if
            starting with `#`. If array-like must be 1-dimensional array with 3
            or 4 elements. If a list is supplied it must be the same length as
            the length of `data` and each element will be applied to each shape
            otherwise the same value will be used for all shapes.
        face_color : str | tuple | list
            If string can be any color name recognized by vispy or hex value if
            starting with `#`. If array-like must be 1-dimensional array with 3
            or 4 elements. If a list is supplied it must be the same length as
            the length of `data` and each element will be applied to each shape
            otherwise the same value will be used for all shapes.
        z_index : int | list
            Specifier of z order priority. Shapes with higher z order are
            displayed ontop of others. If a list is supplied it must be the
            same length as the length of `data` and each element will be
            applied to each shape otherwise the same value will be used for all
            shapes.
        """
        # rectangles can have either 4 vertices or (top left, bottom right)
        valid_vertices_per_shape = (2, 4)
        validate_num_vertices(
            data, 'rectangle', valid_vertices=valid_vertices_per_shape
        )

        self.add(
            data,
            shape_type='rectangle',
            edge_width=edge_width,
            edge_color=edge_color,
            face_color=face_color,
            z_index=z_index,
        )

    def add_ellipses(
        self,
        data,
        *,
        edge_width=None,
        edge_color=None,
        face_color=None,
        z_index=None,
    ):
        """Add ellipses to the current layer.

        Parameters
        ----------
        data : Array | List[Array]
            List of ellipse data where each element is a (4, D) array of 4 vertices
            in D dimensions representing a bounding box, or a (2, D) array of
            center position and radii magnitudes in D dimensions.
            Can be a 3-dimensional array for multiple shapes, or list of 2 or 4
            vertices for a single shape.
        edge_width : float | list
            thickness of lines and edges. If a list is supplied it must be the
            same length as the length of `data` and each element will be
            applied to each shape otherwise the same value will be used for all
            shapes.
        edge_color : str | tuple | list
            If string can be any color name recognized by vispy or hex value if
            starting with `#`. If array-like must be 1-dimensional array with 3
            or 4 elements. If a list is supplied it must be the same length as
            the length of `data` and each element will be applied to each shape
            otherwise the same value will be used for all shapes.
        face_color : str | tuple | list
            If string can be any color name recognized by vispy or hex value if
            starting with `#`. If array-like must be 1-dimensional array with 3
            or 4 elements. If a list is supplied it must be the same length as
            the length of `data` and each element will be applied to each shape
            otherwise the same value will be used for all shapes.
        z_index : int | list
            Specifier of z order priority. Shapes with higher z order are
            displayed ontop of others. If a list is supplied it must be the
            same length as the length of `data` and each element will be
            applied to each shape otherwise the same value will be used for all
            shapes.
        """

        valid_elem_per_shape = (2, 4)
        validate_num_vertices(
            data, 'ellipse', valid_vertices=valid_elem_per_shape
        )

        self.add(
            data,
            shape_type='ellipse',
            edge_width=edge_width,
            edge_color=edge_color,
            face_color=face_color,
            z_index=z_index,
        )

    def add_polygons(
        self,
        data,
        *,
        edge_width=None,
        edge_color=None,
        face_color=None,
        z_index=None,
    ):
        """Add polygons to the current layer.

        Parameters
        ----------
        data : Array | List[Array]
            List of polygon data where each element is a (V, D) array of V vertices
            in D dimensions representing a polygon. Can be a 3-dimensional array if
            polygons have same number of vertices, or a list of V vertices for a
            single polygon.
        edge_width : float | list
            thickness of lines and edges. If a list is supplied it must be the
            same length as the length of `data` and each element will be
            applied to each shape otherwise the same value will be used for all
            shapes.
        edge_color : str | tuple | list
            If string can be any color name recognized by vispy or hex value if
            starting with `#`. If array-like must be 1-dimensional array with 3
            or 4 elements. If a list is supplied it must be the same length as
            the length of `data` and each element will be applied to each shape
            otherwise the same value will be used for all shapes.
        face_color : str | tuple | list
            If string can be any color name recognized by vispy or hex value if
            starting with `#`. If array-like must be 1-dimensional array with 3
            or 4 elements. If a list is supplied it must be the same length as
            the length of `data` and each element will be applied to each shape
            otherwise the same value will be used for all shapes.
        z_index : int | list
            Specifier of z order priority. Shapes with higher z order are
            displayed ontop of others. If a list is supplied it must be the
            same length as the length of `data` and each element will be
            applied to each shape otherwise the same value will be used for all
            shapes.
        """

        min_vertices = 3
        validate_num_vertices(data, 'polygon', min_vertices=min_vertices)

        self.add(
            data,
            shape_type='polygon',
            edge_width=edge_width,
            edge_color=edge_color,
            face_color=face_color,
            z_index=z_index,
        )

    def add_lines(
        self,
        data,
        *,
        edge_width=None,
        edge_color=None,
        face_color=None,
        z_index=None,
    ):
        """Add lines to the current layer.

        Parameters
        ----------
        data : Array | List[Array]
            List of line data where each element is a (2, D) array of 2 vertices
            in D dimensions representing a line. Can be a 3-dimensional array for
            multiple shapes, or list of 2 vertices for a single shape.
        edge_width : float | list
            thickness of lines and edges. If a list is supplied it must be the
            same length as the length of `data` and each element will be
            applied to each shape otherwise the same value will be used for all
            shapes.
        edge_color : str | tuple | list
            If string can be any color name recognized by vispy or hex value if
            starting with `#`. If array-like must be 1-dimensional array with 3
            or 4 elements. If a list is supplied it must be the same length as
            the length of `data` and each element will be applied to each shape
            otherwise the same value will be used for all shapes.
        face_color : str | tuple | list
            If string can be any color name recognized by vispy or hex value if
            starting with `#`. If array-like must be 1-dimensional array with 3
            or 4 elements. If a list is supplied it must be the same length as
            the length of `data` and each element will be applied to each shape
            otherwise the same value will be used for all shapes.
        z_index : int | list
            Specifier of z order priority. Shapes with higher z order are
            displayed ontop of others. If a list is supplied it must be the
            same length as the length of `data` and each element will be
            applied to each shape otherwise the same value will be used for all
            shapes.
        """

        valid_vertices_per_line = (2,)
        validate_num_vertices(
            data, 'line', valid_vertices=valid_vertices_per_line
        )

        self.add(
            data,
            shape_type='line',
            edge_width=edge_width,
            edge_color=edge_color,
            face_color=face_color,
            z_index=z_index,
        )

    def add_paths(
        self,
        data,
        *,
        edge_width=None,
        edge_color=None,
        face_color=None,
        z_index=None,
    ):
        """Add paths to the current layer.

        Parameters
        ----------
        data : Array | List[Array]
            List of path data where each element is a (V, D) array of V vertices
            in D dimensions representing a path. Can be a 3-dimensional array
            if all paths have same number of vertices, or a list of V vertices
            for a single path.
        edge_width : float | list
            thickness of lines and edges. If a list is supplied it must be the
            same length as the length of `data` and each element will be
            applied to each shape otherwise the same value will be used for all
            shapes.
        edge_color : str | tuple | list
            If string can be any color name recognized by vispy or hex value if
            starting with `#`. If array-like must be 1-dimensional array with 3
            or 4 elements. If a list is supplied it must be the same length as
            the length of `data` and each element will be applied to each shape
            otherwise the same value will be used for all shapes.
        face_color : str | tuple | list
            If string can be any color name recognized by vispy or hex value if
            starting with `#`. If array-like must be 1-dimensional array with 3
            or 4 elements. If a list is supplied it must be the same length as
            the length of `data` and each element will be applied to each shape
            otherwise the same value will be used for all shapes.
        z_index : int | list
            Specifier of z order priority. Shapes with higher z order are
            displayed ontop of others. If a list is supplied it must be the
            same length as the length of `data` and each element will be
            applied to each shape otherwise the same value will be used for all
            shapes.
        """

        min_vertices_per_path = 2
        validate_num_vertices(data, 'path', min_vertices=min_vertices_per_path)

        self.add(
            data,
            shape_type='path',
            edge_width=edge_width,
            edge_color=edge_color,
            face_color=face_color,
            z_index=z_index,
        )

    def add(
        self,
        data,
        *,
        shape_type='rectangle',
        edge_width=None,
        edge_color=None,
        face_color=None,
        z_index=None,
    ):
        """Add shapes to the current layer.

        Parameters
        ----------
        data : Array | Tuple(Array,str) | List[Array | Tuple(Array, str)] | Tuple(List[Array], str)
            List of shape data, where each element is either an (N, D) array of the
            N vertices of a shape in D dimensions or a tuple containing an array of
            the N vertices and the shape_type string. When a shape_type is present,
            it overrides keyword arg shape_type. Can be an 3-dimensional array
            if each shape has the same number of vertices.
        shape_type : string | list
            String of shape shape_type, must be one of "{'line', 'rectangle',
            'ellipse', 'path', 'polygon'}". If a list is supplied it must be
            the same length as the length of `data` and each element will be
            applied to each shape otherwise the same value will be used for all
            shapes. Overridden by data shape_type, if present.
        edge_width : float | list
            thickness of lines and edges. If a list is supplied it must be the
            same length as the length of `data` and each element will be
            applied to each shape otherwise the same value will be used for all
            shapes.
        edge_color : str | tuple | list
            If string can be any color name recognized by vispy or hex value if
            starting with `#`. If array-like must be 1-dimensional array with 3
            or 4 elements. If a list is supplied it must be the same length as
            the length of `data` and each element will be applied to each shape
            otherwise the same value will be used for all shapes.
        face_color : str | tuple | list
            If string can be any color name recognized by vispy or hex value if
            starting with `#`. If array-like must be 1-dimensional array with 3
            or 4 elements. If a list is supplied it must be the same length as
            the length of `data` and each element will be applied to each shape
            otherwise the same value will be used for all shapes.
        z_index : int | list
            Specifier of z order priority. Shapes with higher z order are
            displayed ontop of others. If a list is supplied it must be the
            same length as the length of `data` and each element will be
            applied to each shape otherwise the same value will be used for all
            shapes.
        """
        data, shape_type = extract_shape_type(data, shape_type)

        if edge_width is None:
            edge_width = self.current_edge_width

        n_new_shapes = number_of_shapes(data)

        if edge_color is None:
            edge_color = self._get_new_shape_color(
                n_new_shapes, attribute='edge'
            )
        if face_color is None:
            face_color = self._get_new_shape_color(
                n_new_shapes, attribute='face'
            )
        if self._data_view is not None:
            z_index = z_index or max(self._data_view._z_index, default=-1) + 1
        else:
            z_index = z_index or 0

        if n_new_shapes > 0:
            if len(self.properties) > 0:
                first_prop_key = next(iter(self.properties))
                n_prop_values = len(self.properties[first_prop_key])
            else:
                n_prop_values = 0
            total_shapes = n_new_shapes + self.nshapes
            self._feature_table.resize(total_shapes)
            if total_shapes > n_prop_values:
                n_props_to_add = total_shapes - n_prop_values
                self.text.add(self.current_properties, n_props_to_add)
            if total_shapes < n_prop_values:
                n_props_to_remove = n_prop_values - total_shapes
                indices_to_remove = np.arange(n_prop_values)[
                    -n_props_to_remove:
                ]
                self.text.remove(indices_to_remove)

            self._add_shapes(
                data,
                shape_type=shape_type,
                edge_width=edge_width,
                edge_color=edge_color,
                face_color=face_color,
                z_index=z_index,
            )
            self.events.data(value=self.data)

    def _init_shapes(
        self,
        data,
        *,
        shape_type='rectangle',
        edge_width=None,
        edge_color=None,
        edge_color_cycle,
        edge_colormap,
        edge_contrast_limits,
        face_color=None,
        face_color_cycle,
        face_colormap,
        face_contrast_limits,
        z_index=None,
    ):
        """Add shapes to the data view.

        Parameters
        ----------
        data : Array | Tuple(Array,str) | List[Array | Tuple(Array, str)] | Tuple(List[Array], str)
            List of shape data, where each element is either an (N, D) array of the
            N vertices of a shape in D dimensions or a tuple containing an array of
            the N vertices and the shape_type string. When a shape_type is present,
            it overrides keyword arg shape_type. Can be an 3-dimensional array
            if each shape has the same number of vertices.
        shape_type : string | list
            String of shape shape_type, must be one of "{'line', 'rectangle',
            'ellipse', 'path', 'polygon'}". If a list is supplied it must be
            the same length as the length of `data` and each element will be
            applied to each shape otherwise the same value will be used for all
            shapes. Overriden by data shape_type, if present.
        edge_width : float | list
            thickness of lines and edges. If a list is supplied it must be the
            same length as the length of `data` and each element will be
            applied to each shape otherwise the same value will be used for all
            shapes.
        edge_color : str | tuple | list
            If string can be any color name recognized by vispy or hex value if
            starting with `#`. If array-like must be 1-dimensional array with 3
            or 4 elements. If a list is supplied it must be the same length as
            the length of `data` and each element will be applied to each shape
            otherwise the same value will be used for all shapes.
        face_color : str | tuple | list
            If string can be any color name recognized by vispy or hex value if
            starting with `#`. If array-like must be 1-dimensional array with 3
            or 4 elements. If a list is supplied it must be the same length as
            the length of `data` and each element will be applied to each shape
            otherwise the same value will be used for all shapes.
        z_index : int | list
            Specifier of z order priority. Shapes with higher z order are
            displayed ontop of others. If a list is supplied it must be the
            same length as the length of `data` and each element will be
            applied to each shape otherwise the same value will be used for all
            shapes.
        """

        n_shapes = number_of_shapes(data)
        with self.block_update_properties():
            self._edge_color_property = ''
            self.edge_color_cycle_map = {}
            self.edge_colormap = edge_colormap
            self._edge_contrast_limits = edge_contrast_limits
            if edge_color_cycle is None:
                edge_color_cycle = deepcopy(DEFAULT_COLOR_CYCLE)
            self.edge_color_cycle = edge_color_cycle
            edge_color = self._initialize_color(
                edge_color, attribute='edge', n_shapes=n_shapes
            )

            self._face_color_property = ''
            self.face_color_cycle_map = {}
            self.face_colormap = face_colormap
            self._face_contrast_limits = face_contrast_limits
            if face_color_cycle is None:
                face_color_cycle = deepcopy(DEFAULT_COLOR_CYCLE)
            self.face_color_cycle = face_color_cycle
            face_color = self._initialize_color(
                face_color, attribute='face', n_shapes=n_shapes
            )

        with self.block_thumbnail_update():
            self._add_shapes(
                data,
                shape_type=shape_type,
                edge_width=edge_width,
                edge_color=edge_color,
                face_color=face_color,
                z_index=z_index,
                z_refresh=False,
            )
            self._data_view._update_z_order()
            self.refresh_colors()

    def _add_shapes(
        self,
        data,
        *,
        shape_type='rectangle',
        edge_width=None,
        edge_color=None,
        face_color=None,
        z_index=None,
        z_refresh=True,
    ):
        """Add shapes to the data view.

        Parameters
        ----------
        data : Array | Tuple(Array,str) | List[Array | Tuple(Array, str)] | Tuple(List[Array], str)
            List of shape data, where each element is either an (N, D) array of the
            N vertices of a shape in D dimensions or a tuple containing an array of
            the N vertices and the shape_type string. When a shape_type is present,
            it overrides keyword arg shape_type. Can be an 3-dimensional array
            if each shape has the same number of vertices.
        shape_type : string | list
            String of shape shape_type, must be one of "{'line', 'rectangle',
            'ellipse', 'path', 'polygon'}". If a list is supplied it must be
            the same length as the length of `data` and each element will be
            applied to each shape otherwise the same value will be used for all
            shapes. Overridden by data shape_type, if present.
        edge_width : float | list
            thickness of lines and edges. If a list is supplied it must be the
            same length as the length of `data` and each element will be
            applied to each shape otherwise the same value will be used for all
            shapes.
        edge_color : str | tuple | list
            If string can be any color name recognized by vispy or hex value if
            starting with `#`. If array-like must be 1-dimensional array with 3
            or 4 elements. If a list is supplied it must be the same length as
            the length of `data` and each element will be applied to each shape
            otherwise the same value will be used for all shapes.
        face_color : str | tuple | list
            If string can be any color name recognized by vispy or hex value if
            starting with `#`. If array-like must be 1-dimensional array with 3
            or 4 elements. If a list is supplied it must be the same length as
            the length of `data` and each element will be applied to each shape
            otherwise the same value will be used for all shapes.
        z_index : int | list
            Specifier of z order priority. Shapes with higher z order are
            displayed on top of others. If a list is supplied it must be the
            same length as the length of `data` and each element will be
            applied to each shape otherwise the same value will be used for all
            shapes.
        z_refresh : bool
            If set to true, the mesh elements are reindexed with the new z order.
            When shape_index is provided, z_refresh will be overwritten to false,
            as the z indices will not change.
            When adding a batch of shapes, set to false  and then call
            ShapesList._update_z_order() once at the end.
        """
        if edge_width is None:
            edge_width = self.current_edge_width
        if edge_color is None:
            edge_color = self._current_edge_color
        if face_color is None:
            face_color = self._current_face_color
        if self._data_view is not None:
            z_index = z_index or max(self._data_view._z_index, default=-1) + 1
        else:
            z_index = z_index or 0

        if len(data) > 0:
            if np.array(data[0]).ndim == 1:
                # If a single array for a shape has been passed turn into list
                data = [data]

            # transform the colors
            transformed_ec = transform_color_with_defaults(
                num_entries=len(data),
                colors=edge_color,
                elem_name="edge_color",
                default="white",
            )
            transformed_edge_color = normalize_and_broadcast_colors(
                len(data), transformed_ec
            )
            transformed_fc = transform_color_with_defaults(
                num_entries=len(data),
                colors=face_color,
                elem_name="face_color",
                default="white",
            )
            transformed_face_color = normalize_and_broadcast_colors(
                len(data), transformed_fc
            )

            # Turn input arguments into iterables
            shape_inputs = zip(
                data,
                ensure_iterable(shape_type),
                ensure_iterable(edge_width),
                transformed_edge_color,
                transformed_face_color,
                ensure_iterable(z_index),
            )

            self._add_shapes_to_view(shape_inputs, self._data_view)

        self._display_order_stored = copy(self._dims_order)
        self._ndisplay_stored = copy(self._ndisplay)
        self._update_dims()

    def _add_shapes_to_view(self, shape_inputs, data_view):
        """Build new shapes and add them to the _data_view"""
        for d, st, ew, ec, fc, z in shape_inputs:

            shape_cls = shape_classes[ShapeType(st)]
            shape = shape_cls(
                d,
                edge_width=ew,
                z_index=z,
                dims_order=self._dims_order,
                ndisplay=self._ndisplay,
            )

            # Add shape
            data_view.add(shape, edge_color=ec, face_color=fc, z_refresh=False)
        data_view._update_z_order()

    @property
    def text(self) -> TextManager:
        """TextManager: The TextManager object containing the text properties"""
        return self._text

    @text.setter
    def text(self, text):
        self._text._update_from_layer(
            text=text,
            n_text=self.nshapes,
            properties=self.properties,
        )

    def refresh_text(self):
        """Refresh the text values.

        This is generally used if the properties were updated without changing the data
        """
        self.text.refresh_text(self.properties)

    def _set_view_slice(self):
        """Set the view given the slicing indices."""
        if not self._ndisplay == self._ndisplay_stored:
            self.selected_data = set()
            self._data_view.ndisplay = min(self.ndim, self._ndisplay)
            self._ndisplay_stored = copy(self._ndisplay)
            self._clipboard = {}

        if not self._dims_order == self._display_order_stored:
            self.selected_data = set()
            self._data_view.update_dims_order(self._dims_order)
            self._display_order_stored = copy(self._dims_order)
            # Clear clipboard if dimensions swap
            self._clipboard = {}

        slice_key = np.array(self._slice_indices)[
            list(self._dims_not_displayed)
        ]
        if not np.all(slice_key == self._data_view.slice_key):
            self.selected_data = set()
        self._data_view.slice_key = slice_key

    def interaction_box(self, index):
        """Create the interaction box around a shape or list of shapes.
        If a single index is passed then the boudning box will be inherited
        from that shapes interaction box. If list of indices is passed it will
        be computed directly.

        Parameters
        ----------
        index : int | list
            Index of a single shape, or a list of shapes around which to
            construct the interaction box

        Returns
        -------
        box : np.ndarray
            10x2 array of vertices of the interaction box. The first 8 points
            are the corners and midpoints of the box in clockwise order
            starting in the upper-left corner. The 9th point is the center of
            the box, and the last point is the location of the rotation handle
            that can be used to rotate the box
        """
        if isinstance(index, (list, np.ndarray, set)):
            if len(index) == 0:
                box = None
            elif len(index) == 1:
                box = copy(self._data_view.shapes[list(index)[0]]._box)
            else:
                indices = np.isin(self._data_view.displayed_index, list(index))
                box = create_box(self._data_view.displayed_vertices[indices])
        else:
            box = copy(self._data_view.shapes[index]._box)

        if box is not None:
            rot = box[Box.TOP_CENTER]
            length_box = np.linalg.norm(
                box[Box.BOTTOM_LEFT] - box[Box.TOP_LEFT]
            )
            if length_box > 0:
                r = self._rotation_handle_length * self.scale_factor
                rot = (
                    rot
                    - r
                    * (box[Box.BOTTOM_LEFT] - box[Box.TOP_LEFT])
                    / length_box
                )
            box = np.append(box, [rot], axis=0)

        return box

    def _outline_shapes(self):
        """Find outlines of any selected or hovered shapes.

        Returns
        -------
        vertices : None | np.ndarray
            Nx2 array of any vertices of outline or None
        triangles : None | np.ndarray
            Mx3 array of any indices of vertices for triangles of outline or
            None
        """
        if self._value is not None and (
            self._value[0] is not None or len(self.selected_data) > 0
        ):
            if len(self.selected_data) > 0:
                index = list(self.selected_data)
                if self._value[0] is not None:
                    if self._value[0] in index:
                        pass
                    else:
                        index.append(self._value[0])
                index.sort()
            else:
                index = self._value[0]

            centers, offsets, triangles = self._data_view.outline(index)
            vertices = centers + (
                self.scale_factor * self._highlight_width * offsets
            )
            vertices = vertices[:, ::-1]
        else:
            vertices = None
            triangles = None

        return vertices, triangles

    def _compute_vertices_and_box(self):
        """Compute location of highlight vertices and box for rendering.

        Returns
        -------
        vertices : np.ndarray
            Nx2 array of any vertices to be rendered as Markers
        face_color : str
            String of the face color of the Markers
        edge_color : str
            String of the edge color of the Markers and Line for the box
        pos : np.ndarray
            Nx2 array of vertices of the box that will be rendered using a
            Vispy Line
        width : float
            Width of the box edge
        """
        if len(self.selected_data) > 0:
            if self._mode == Mode.SELECT:
                # If in select mode just show the interaction boudning box
                # including its vertices and the rotation handle
                box = self._selected_box[Box.WITH_HANDLE]
                if self._value[0] is None:
                    face_color = 'white'
                elif self._value[1] is None:
                    face_color = 'white'
                else:
                    face_color = self._highlight_color
                edge_color = self._highlight_color
                vertices = box[:, ::-1]
                # Use a subset of the vertices of the interaction_box to plot
                # the line around the edge
                pos = box[Box.LINE_HANDLE][:, ::-1]
                width = 1.5
            elif self._mode in (
                [
                    Mode.DIRECT,
                    Mode.ADD_PATH,
                    Mode.ADD_POLYGON,
                    Mode.ADD_RECTANGLE,
                    Mode.ADD_ELLIPSE,
                    Mode.ADD_LINE,
                    Mode.VERTEX_INSERT,
                    Mode.VERTEX_REMOVE,
                ]
            ):
                # If in one of these mode show the vertices of the shape itself
                inds = np.isin(
                    self._data_view.displayed_index, list(self.selected_data)
                )
                vertices = self._data_view.displayed_vertices[inds][:, ::-1]
                # If currently adding path don't show box over last vertex
                if self._mode == Mode.ADD_PATH:
                    vertices = vertices[:-1]

                if self._value[0] is None:
                    face_color = 'white'
                elif self._value[1] is None:
                    face_color = 'white'
                else:
                    face_color = self._highlight_color
                edge_color = self._highlight_color
                pos = None
                width = 0
            else:
                # Otherwise show nothing
                vertices = np.empty((0, 2))
                face_color = 'white'
                edge_color = 'white'
                pos = None
                width = 0
        elif self._is_selecting:
            # If currently dragging a selection box just show an outline of
            # that box
            vertices = np.empty((0, 2))
            edge_color = self._highlight_color
            face_color = 'white'
            box = create_box(self._drag_box)
            width = 1.5
            # Use a subset of the vertices of the interaction_box to plot
            # the line around the edge
            pos = box[Box.LINE][:, ::-1]
        else:
            # Otherwise show nothing
            vertices = np.empty((0, 2))
            face_color = 'white'
            edge_color = 'white'
            pos = None
            width = 0

        return vertices, face_color, edge_color, pos, width

    def _set_highlight(self, force=False):
        """Render highlights of shapes.

        Includes boundaries, vertices, interaction boxes, and the drag
        selection box when appropriate.

        Parameters
        ----------
        force : bool
            Bool that forces a redraw to occur when `True`
        """
        # Check if any shape or vertex ids have changed since last call
        if (
            self.selected_data == self._selected_data_stored
            and np.all(self._value == self._value_stored)
            and np.all(self._drag_box == self._drag_box_stored)
        ) and not force:
            return
        self._selected_data_stored = copy(self.selected_data)
        self._value_stored = copy(self._value)
        self._drag_box_stored = copy(self._drag_box)
        self.events.highlight()

    def _finish_drawing(self, event=None):
        """Reset properties used in shape drawing."""
        index = copy(self._moving_value[0])
        self._is_moving = False
        self.selected_data = set()
        self._drag_start = None
        self._drag_box = None
        self._is_selecting = False
        self._fixed_vertex = None
        self._value = (None, None)
        self._moving_value = (None, None)
        if self._is_creating is True and self._mode == Mode.ADD_PATH:
            vertices = self._data_view.shapes[index].data
            if len(vertices) <= 2:
                self._data_view.remove(index)
            else:
                self._data_view.edit(index, vertices[:-1])
        if self._is_creating is True and self._mode == Mode.ADD_POLYGON:
            vertices = self._data_view.shapes[index].data
            if len(vertices) <= 3:
                self._data_view.remove(index)
            else:
                self._data_view.edit(index, vertices[:-1])
        self._is_creating = False
        self._update_dims()

    @contextmanager
    def block_thumbnail_update(self):
        """Use this context manager to block thumbnail updates"""
        previous = self._allow_thumbnail_update
        self._allow_thumbnail_update = False
        try:
            yield
        finally:
            self._allow_thumbnail_update = previous

    def _update_thumbnail(self, event=None):
        """Update thumbnail with current shapes and colors."""

        # don't update the thumbnail if dragging a shape
        if self._is_moving is False and self._allow_thumbnail_update is True:
            # calculate min vals for the vertices and pad with 0.5
            # the offset is needed to ensure that the top left corner of the shapes
            # corresponds to the top left corner of the thumbnail
            de = self._extent_data
            offset = np.array([de[0, d] for d in self._dims_displayed]) + 0.5
            # calculate range of values for the vertices and pad with 1
            # padding ensures the entire shape can be represented in the thumbnail
            # without getting clipped
            shape = np.ceil(
                [de[1, d] - de[0, d] + 1 for d in self._dims_displayed]
            ).astype(int)
            zoom_factor = np.divide(
                self._thumbnail_shape[:2], shape[-2:]
            ).min()

            colormapped = self._data_view.to_colors(
                colors_shape=self._thumbnail_shape[:2],
                zoom_factor=zoom_factor,
                offset=offset[-2:],
                max_shapes=self._max_shapes_thumbnail,
            )

            self.thumbnail = colormapped

    def remove_selected(self):
        """Remove any selected shapes."""
        index = list(self.selected_data)
        to_remove = sorted(index, reverse=True)
        for ind in to_remove:
            self._data_view.remove(ind)

        if len(index) > 0:
            self._feature_table.remove(index)
            self.text.remove(index)
            self._data_view._edge_color = np.delete(
                self._data_view._edge_color, index, axis=0
            )
            self._data_view._face_color = np.delete(
                self._data_view._face_color, index, axis=0
            )
        self.selected_data = set()
        self._finish_drawing()
        self.events.data(value=self.data)

    def _rotate_box(self, angle, center=[0, 0]):
        """Perform a rotation on the selected box.

        Parameters
        ----------
        angle : float
            angle specifying rotation of shapes in degrees.
        center : list
            coordinates of center of rotation.
        """
        theta = np.radians(angle)
        transform = np.array(
            [[np.cos(theta), np.sin(theta)], [-np.sin(theta), np.cos(theta)]]
        )
        box = self._selected_box - center
        self._selected_box = box @ transform.T + center

    def _scale_box(self, scale, center=[0, 0]):
        """Perform a scaling on the selected box.

        Parameters
        ----------
        scale : float, list
            scalar or list specifying rescaling of shape.
        center : list
            coordinates of center of rotation.
        """
        if not isinstance(scale, (list, np.ndarray)):
            scale = [scale, scale]
        box = self._selected_box - center
        box = np.array(box * scale)
        if not np.all(box[Box.TOP_CENTER] == box[Box.HANDLE]):
            r = self._rotation_handle_length * self.scale_factor
            handle_vec = box[Box.HANDLE] - box[Box.TOP_CENTER]
            cur_len = np.linalg.norm(handle_vec)
            box[Box.HANDLE] = box[Box.TOP_CENTER] + r * handle_vec / cur_len
        self._selected_box = box + center

    def _transform_box(self, transform, center=[0, 0]):
        """Perform a linear transformation on the selected box.

        Parameters
        ----------
        transform : np.ndarray
            2x2 array specifying linear transform.
        center : list
            coordinates of center of rotation.
        """
        box = self._selected_box - center
        box = box @ transform.T
        if not np.all(box[Box.TOP_CENTER] == box[Box.HANDLE]):
            r = self._rotation_handle_length * self.scale_factor
            handle_vec = box[Box.HANDLE] - box[Box.TOP_CENTER]
            cur_len = np.linalg.norm(handle_vec)
            box[Box.HANDLE] = box[Box.TOP_CENTER] + r * handle_vec / cur_len
        self._selected_box = box + center

    def _get_value(self, position):
        """Value of the data at a position in data coordinates.

        Parameters
        ----------
        position : tuple
            Position in data coordinates.

        Returns
        -------
        shape : int | None
            Index of shape if any that is at the coordinates. Returns `None`
            if no shape is found.
        vertex : int | None
            Index of vertex if any that is at the coordinates. Returns `None`
            if no vertex is found.
        """
        if self._ndisplay == 3:
            return (None, None)

        if self._is_moving:
            return self._moving_value

        coord = [position[i] for i in self._dims_displayed]

        # Check selected shapes
        value = None
        selected_index = list(self.selected_data)
        if len(selected_index) > 0:
            if self._mode == Mode.SELECT:
                # Check if inside vertex of interaction box or rotation handle
                box = self._selected_box[Box.WITH_HANDLE]
                distances = abs(box - coord)

                # Get the vertex sizes
                sizes = self._vertex_size * self.scale_factor / 2

                # Check if any matching vertices
                matches = np.all(distances <= sizes, axis=1).nonzero()
                if len(matches[0]) > 0:
                    value = (selected_index[0], matches[0][-1])
            elif self._mode in (
                [Mode.DIRECT, Mode.VERTEX_INSERT, Mode.VERTEX_REMOVE]
            ):
                # Check if inside vertex of shape
                inds = np.isin(self._data_view.displayed_index, selected_index)
                vertices = self._data_view.displayed_vertices[inds]
                distances = abs(vertices - coord)

                # Get the vertex sizes
                sizes = self._vertex_size * self.scale_factor / 2

                # Check if any matching vertices
                matches = np.all(distances <= sizes, axis=1).nonzero()[0]
                if len(matches) > 0:
                    index = inds.nonzero()[0][matches[-1]]
                    shape = self._data_view.displayed_index[index]
                    vals, idx = np.unique(
                        self._data_view.displayed_index, return_index=True
                    )
                    shape_in_list = list(vals).index(shape)
                    value = (shape, index - idx[shape_in_list])

        if value is None:
            # Check if mouse inside shape
            shape = self._data_view.inside(coord)
            value = (shape, None)

        return value

    def _get_value_3d(
        self,
        start_point: np.ndarray,
        end_point: np.ndarray,
        dims_displayed: List[int],
    ) -> Tuple[Union[float, int], None]:
        """Get the layer data value along a ray

        Parameters
        ----------
        start_point : np.ndarray
            The start position of the ray used to interrogate the data.
        end_point : np.ndarray
            The end position of the ray used to interrogate the data.
        dims_displayed : List[int]
            The indices of the dimensions currently displayed in the Viewer.

        Returns
        -------
        value
            The data value along the supplied ray.
        vertex : None
            Index of vertex if any that is at the coordinates. Always returns `None`.
        """
        value, _ = self._get_index_and_intersection(
            start_point=start_point,
            end_point=end_point,
            dims_displayed=dims_displayed,
        )

        return (value, None)

    def _get_index_and_intersection(
        self,
        start_point: np.ndarray,
        end_point: np.ndarray,
        dims_displayed: List[int],
    ) -> Tuple[Union[float, int], None]:
        """Get the shape index and intersection point of the first shape
        (i.e., closest to start_point) along the specified 3D line segment.

        Note: this method is meant to be used for 3D intersection and returns
        (None, None) when used in 2D (i.e., len(dims_displayed) is 2).

        Parameters
        ----------
        start_point : np.ndarray
            The start position of the ray used to interrogate the data in
            layer coordinates.
        end_point : np.ndarray
            The end position of the ray used to interrogate the data in
            layer coordinates.
        dims_displayed : List[int]
            The indices of the dimensions currently displayed in the Viewer.

        Returns
        -------
        value
            The data value along the supplied ray.
        intersection_point : np.ndarray
            (n,) array containing the point where the ray intersects the first shape
            (i.e., the shape most in the foreground). The coordinate is in layer
            coordinates.
        """
        if len(dims_displayed) == 3:
            if (start_point is not None) and (end_point is not None):
                # Get the normal vector of the click plane
                start_position_view = start_point[dims_displayed]
                end_position_view = end_point[dims_displayed]
                ray_direction = end_position_view - start_position_view
                ray_direction_normed = ray_direction / np.linalg.norm(
                    ray_direction
                )
                # step the start position back a little bit to be able to detect shapes
                # that contain the start_position
                start_position_view = (
                    start_position_view - 0.1 * ray_direction_normed
                )
                value, intersection = self._data_view._inside_3d(
                    start_position_view, ray_direction_normed
                )

                # add the full nD coords to intersection
                intersection_point = start_point.copy()
                intersection_point[dims_displayed] = intersection

            else:
                value = None
                intersection_point = None
        else:
            value = None
            intersection_point = None
        return value, intersection_point

    def get_index_and_intersection(
        self,
        position: np.ndarray,
        view_direction: np.ndarray,
        dims_displayed: List[int],
    ) -> Tuple[Union[float, int], None]:
        """Get the shape index and intersection point of the first shape
        (i.e., closest to start_point) "under" a mouse click.

        See examples/add_points_on_nD_shapes.py for example usage.

        Parameters
        ----------
        position : tuple
            Position in either data or world coordinates.
        view_direction : Optional[np.ndarray]
            A unit vector giving the direction of the ray in nD world coordinates.
            The default value is None.
        dims_displayed : Optional[List[int]]
            A list of the dimensions currently being displayed in the viewer.
            The default value is None.

        Returns
        -------
        value
            The data value along the supplied ray.
        intersection_point : np.ndarray
            (n,) array containing the point where the ray intersects the first shape
            (i.e., the shape most in the foreground). The coordinate is in layer
            coordinates.
        """
        start_point, end_point = self.get_ray_intersections(
            position, view_direction, dims_displayed
        )
        if (start_point is not None) and (end_point is not None):
            shape_index, intersection_point = self._get_index_and_intersection(
                start_point=start_point,
                end_point=end_point,
                dims_displayed=dims_displayed,
            )
        else:
            shape_index = (None,)
            intersection_point = None
        return shape_index, intersection_point

    def move_to_front(self):
        """Moves selected objects to be displayed in front of all others."""
        if len(self.selected_data) == 0:
            return
        new_z_index = max(self._data_view._z_index) + 1
        for index in self.selected_data:
            self._data_view.update_z_index(index, new_z_index)
        self.refresh()

    def move_to_back(self):
        """Moves selected objects to be displayed behind all others."""
        if len(self.selected_data) == 0:
            return
        new_z_index = min(self._data_view._z_index) - 1
        for index in self.selected_data:
            self._data_view.update_z_index(index, new_z_index)
        self.refresh()

    def _copy_data(self):
        """Copy selected shapes to clipboard."""
        if len(self.selected_data) > 0:
            index = list(self.selected_data)
            self._clipboard = {
                'data': [
                    deepcopy(self._data_view.shapes[i])
                    for i in self._selected_data
                ],
                'edge_color': deepcopy(self._data_view._edge_color[index]),
                'face_color': deepcopy(self._data_view._face_color[index]),
                'features': deepcopy(self.features.iloc[index]),
                'indices': self._slice_indices,
            }
            if len(self.text.values) == 0:
                self._clipboard['text'] = np.empty(0)
            else:
                self._clipboard['text'] = deepcopy(self.text.values[index])
        else:
            self._clipboard = {}

    def _paste_data(self):
        """Paste any shapes from clipboard and then selects them."""
        cur_shapes = self.nshapes
        if len(self._clipboard.keys()) > 0:
            # Calculate offset based on dimension shifts
            offset = [
                self._slice_indices[i] - self._clipboard['indices'][i]
                for i in self._dims_not_displayed
            ]

            self._feature_table.append(self._clipboard['features'])

            # Add new shape data
            for i, s in enumerate(self._clipboard['data']):
                shape = deepcopy(s)
                data = copy(shape.data)
                data[:, self._dims_not_displayed] = data[
                    :, self._dims_not_displayed
                ] + np.array(offset)
                shape.data = data
                face_color = self._clipboard['face_color'][i]
                edge_color = self._clipboard['edge_color'][i]
                self._data_view.add(
                    shape, face_color=face_color, edge_color=edge_color
                )

            if len(self._clipboard['text']) > 0:
                self.text.values = np.concatenate(
                    (self.text.values, self._clipboard['text']), axis=0
                )

            self.selected_data = set(
                range(cur_shapes, cur_shapes + len(self._clipboard['data']))
            )

            self.move_to_front()

    def to_masks(self, mask_shape=None):
        """Return an array of binary masks, one for each shape.

        Parameters
        ----------
        mask_shape : np.ndarray | tuple | None
            tuple defining shape of mask to be generated. If non specified,
            takes the max of all the vertices

        Returns
        -------
        masks : np.ndarray
            Array where there is one binary mask for each shape
        """
        if mask_shape is None:
            # See https://github.com/napari/napari/issues/2778
            # Point coordinates land on pixel centers. We want to find the
            # smallest shape that will hold the largest point in the data,
            # using rounding.
            mask_shape = np.round(self._extent_data[1]) + 1

        mask_shape = np.ceil(mask_shape).astype('int')
        masks = self._data_view.to_masks(mask_shape=mask_shape)

        return masks

    def to_labels(self, labels_shape=None):
        """Return an integer labels image.

        Parameters
        ----------
        labels_shape : np.ndarray | tuple | None
            Tuple defining shape of labels image to be generated. If non
            specified, takes the max of all the vertiecs

        Returns
        -------
        labels : np.ndarray
            Integer array where each value is either 0 for background or an
            integer up to N for points inside the shape at the index value - 1.
            For overlapping shapes z-ordering will be respected.
        """
        if labels_shape is None:
            # See https://github.com/napari/napari/issues/2778
            # Point coordinates land on pixel centers. We want to find the
            # smallest shape that will hold the largest point in the data,
            # using rounding.
            labels_shape = np.round(self._extent_data[1]) + 1

        labels_shape = np.ceil(labels_shape).astype('int')
        labels = self._data_view.to_labels(labels_shape=labels_shape)

        return labels<|MERGE_RESOLUTION|>--- conflicted
+++ resolved
@@ -26,25 +26,7 @@
 from ...utils.translations import trans
 from ..base import Layer, no_op
 from ..utils.color_manager_utils import guess_continuous, map_property
-<<<<<<< HEAD
-from ..utils.layer_utils import (
-    _append_features,
-    _features_from_layer,
-    _features_to_choices,
-    _features_to_properties,
-    _remove_features,
-    _resize_features,
-    _validate_features,
-    coerce_current_properties,
-)
-=======
-from ..utils.color_transformations import (
-    normalize_and_broadcast_colors,
-    transform_color_cycle,
-    transform_color_with_defaults,
-)
 from ..utils.layer_utils import _FeatureTable
->>>>>>> 6613f58c
 from ..utils.text_manager import TextManager
 from ._shape_list import ShapeList
 from ._shapes_constants import (
