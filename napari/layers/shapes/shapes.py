import warnings
from contextlib import contextmanager
from copy import copy, deepcopy
from itertools import cycle
from typing import (
    Any,
    Callable,
    ClassVar,
    Optional,
    Union,
)

import numpy as np
import numpy.typing as npt
import pandas as pd
from vispy.color import get_color_names

from napari.layers.base import Layer, no_op
from napari.layers.base._base_constants import ActionType
from napari.layers.base._base_mouse_bindings import (
    highlight_box_handles,
    transform_with_box,
)
from napari.layers.shapes._shape_list import ShapeList
from napari.layers.shapes._shapes_constants import (
    Box,
    ColorMode,
    Mode,
    ShapeType,
    shape_classes,
)
from napari.layers.shapes._shapes_mouse_bindings import (
    add_ellipse,
    add_line,
    add_path_polygon,
    add_path_polygon_lasso,
    add_rectangle,
    finish_drawing_shape,
    highlight,
    polygon_creating,
    select,
    vertex_insert,
    vertex_remove,
)
from napari.layers.shapes._shapes_utils import (
    create_box,
    extract_shape_type,
    get_default_shape_type,
    get_shape_ndim,
    number_of_shapes,
    rdp,
    validate_num_vertices,
)
from napari.layers.utils.color_manager_utils import (
    guess_continuous,
    map_property,
)
from napari.layers.utils.color_transformations import (
    normalize_and_broadcast_colors,
    transform_color_cycle,
    transform_color_with_defaults,
)
from napari.layers.utils.interactivity_utils import (
    nd_line_segment_to_displayed_data_ray,
)
from napari.layers.utils.layer_utils import (
    _current_properties_deprecation_message,
    _FeatureTable,
    _properties_deprecation_message,
    _property_choices_deprecation_message,
    _unique_element,
    _warn_deprecation,
)
from napari.layers.utils.text_manager import TextManager
from napari.settings import get_settings
from napari.utils.colormaps import Colormap, ValidColormapArg, ensure_colormap
from napari.utils.colormaps.colormap_utils import ColorType
from napari.utils.colormaps.standardize_color import (
    hex_to_name,
    rgb_to_hex,
    transform_color,
)
from napari.utils.events import Event
from napari.utils.events.custom_types import Array
from napari.utils.events.event import WarningEmitter
from napari.utils.misc import ensure_iterable
from napari.utils.translations import trans

DEFAULT_COLOR_CYCLE = np.array([[1, 0, 1, 1], [0, 1, 0, 1]])


class Shapes(Layer):
    """Shapes layer.

    Parameters
    ----------
    data : list or array
        List of shape data, where each element is an (N, D) array of the
        N vertices of a shape in D dimensions. Can be an 3-dimensional
        array if each shape has the same number of vertices.
    ndim : int
        Number of dimensions for shapes. When data is not None, ndim must be D.
        An empty shapes layer can be instantiated with arbitrary ndim.
<<<<<<< HEAD
    features : dict[str, array-like] or Dataframe-like
        Features table where each row corresponds to a shape and each column
        is a feature.
    feature_defaults : dict[str, Any] or Dataframe-like
        The default value of each feature in a table with one row.
    properties : dict {str: array (N,)}, DataFrame
        Properties for each shape. Each property should be an array of length N,
        where N is the number of shapes.
        .. deprecated:: 0.5.0
            properties was deprecated in version 0.5.0 and will be removed in 0.6.
            Please use features instead.
    property_choices : dict {str: array (N,)}
        possible values for each property.
        .. deprecated:: 0.5.0
            property_choices was deprecated in version 0.5.0 and will be removed in 0.6.
            Please use features with categorical dtypes instead.
    text : str, dict
        Text to be displayed with the shapes. If text is set to a key in properties,
        the value of that property will be displayed. Multiple properties can be
        composed using f-string-like syntax (e.g., '{property_1}, {float_property:.2f}).
        A dictionary can be provided with keyword arguments to set the text values
        and display properties. See TextManager.__init__() for the valid keyword arguments.
        For example usage, see /napari/examples/add_shapes_with_text.py.
    shape_type : string or list
        String of shape shape_type, must be one of "{'line', 'rectangle',
        'ellipse', 'path', 'polygon'}". If a list is supplied it must be
        the same length as the length of `data` and each element will be
        applied to each shape otherwise the same value will be used for all
        shapes.
    edge_width : float or list
        Thickness of lines and edges. If a list is supplied it must be the
        same length as the length of `data` and each element will be
        applied to each shape otherwise the same value will be used for all
        shapes.
=======
    affine : n-D array or napari.utils.transforms.Affine
        (N+1, N+1) affine transformation matrix in homogeneous coordinates.
        The first (N, N) entries correspond to a linear transform and
        the final column is a length N translation vector and a 1 or a napari
        `Affine` transform object. Applied as an extra transform on top of the
        provided scale, rotate, and shear values.
    blending : str
        One of a list of preset blending modes that determines how RGB and
        alpha values of the layer visual get mixed. Allowed values are
        {'opaque', 'translucent', and 'additive'}.
    cache : bool
        Whether slices of out-of-core datasets should be cached upon retrieval.
        Currently, this only applies to dask arrays.
>>>>>>> 4efaddfb
    edge_color : str, array-like
        If string can be any color name recognized by vispy or hex value if
        starting with `#`. If array-like must be 1-dimensional array with 3
        or 4 elements. If a list is supplied it must be the same length as
        the length of `data` and each element will be applied to each shape
        otherwise the same value will be used for all shapes.
    edge_color_cycle : np.ndarray, list
        Cycle of colors (provided as string name, RGB, or RGBA) to map to edge_color if a
        categorical attribute is used color the vectors.
    edge_colormap : str, napari.utils.Colormap
        Colormap to set edge_color if a continuous attribute is used to set face_color.
    edge_contrast_limits : None, (float, float)
        clims for mapping the property to a color map. These are the min and max value
        of the specified property that are mapped to 0 and 1, respectively.
        The default value is None. If set the none, the clims will be set to
        (property.min(), property.max())
    edge_width : float or list
        Thickness of lines and edges. If a list is supplied it must be the
        same length as the length of `data` and each element will be
        applied to each shape otherwise the same value will be used for all
        shapes.
    experimental_clipping_planes : list of dicts, list of ClippingPlane, or ClippingPlaneList
        Each dict defines a clipping plane in 3D in data coordinates.
        Valid dictionary keys are {'position', 'normal', and 'enabled'}.
        Values on the negative side of the normal are discarded if the plane is enabled.
    face_color : str, array-like
        If string can be any color name recognized by vispy or hex value if
        starting with `#`. If array-like must be 1-dimensional array with 3
        or 4 elements. If a list is supplied it must be the same length as
        the length of `data` and each element will be applied to each shape
        otherwise the same value will be used for all shapes.
    face_color_cycle : np.ndarray, list
        Cycle of colors (provided as string name, RGB, or RGBA) to map to face_color if a
        categorical attribute is used color the vectors.
    face_colormap : str, napari.utils.Colormap
        Colormap to set face_color if a continuous attribute is used to set face_color.
    face_contrast_limits : None, (float, float)
        clims for mapping the property to a color map. These are the min and max value
        of the specified property that are mapped to 0 and 1, respectively.
        The default value is None. If set the none, the clims will be set to
        (property.min(), property.max())
    feature_defaults : dict[str, Any] or Dataframe-like
        The default value of each feature in a table with one row.
    features : dict[str, array-like] or Dataframe-like
        Features table where each row corresponds to a shape and each column
        is a feature.
    metadata : dict
        Layer metadata.
    name : str
        Name of the layer.
    opacity : float
        Opacity of the layer visual, between 0.0 and 1.0.
    projection_mode : str
        How data outside the viewed dimensions but inside the thick Dims slice will
        be projected onto the viewed dimenions.
    properties : dict {str: array (N,)}, DataFrame
        Properties for each shape. Each property should be an array of length N,
        where N is the number of shapes.
    property_choices : dict {str: array (N,)}
        possible values for each property.
    rotate : float, 3-tuple of float, or n-D array.
        If a float convert into a 2D rotation matrix using that value as an
        angle. If 3-tuple convert into a 3D rotation matrix, using a yaw,
        pitch, roll convention. Otherwise assume an nD rotation. Angles are
        assumed to be in degrees. They can be converted from radians with
        np.degrees if needed.
    scale : tuple of float
        Scale factors for the layer.
    shape_type : string or list
        String of shape shape_type, must be one of "{'line', 'rectangle',
        'ellipse', 'path', 'polygon'}". If a list is supplied it must be
        the same length as the length of `data` and each element will be
        applied to each shape otherwise the same value will be used for all
        shapes.
    shear : 1-D array or n-D array
        Either a vector of upper triangular values, or an nD shear matrix with
        ones along the main diagonal.
    text : str, dict
        Text to be displayed with the shapes. If text is set to a key in properties,
        the value of that property will be displayed. Multiple properties can be
        composed using f-string-like syntax (e.g., '{property_1}, {float_property:.2f}).
        A dictionary can be provided with keyword arguments to set the text values
        and display properties. See TextManager.__init__() for the valid keyword arguments.
        For example usage, see /napari/examples/add_shapes_with_text.py.
    translate : tuple of float
        Translation values for the layer.
    visible : bool
        Whether the layer visual is currently being displayed.
    z_index : int or list
        Specifier of z order priority. Shapes with higher z order are
        displayed ontop of others. If a list is supplied it must be the
        same length as the length of `data` and each element will be
        applied to each shape otherwise the same value will be used for all
        shapes.

    Attributes
    ----------
    data : (N, ) list of array
        List of shape data, where each element is an (N, D) array of the
        N vertices of a shape in D dimensions.
    features : Dataframe-like
        Features table where each row corresponds to a shape and each column
        is a feature.
    feature_defaults : DataFrame-like
        Stores the default value of each feature in a table with one row.
    properties : dict {str: array (N,)}, DataFrame
        Properties for each shape. Each property should be an array of length N,
        where N is the number of shapes.
        .. deprecated:: 0.5.0
            properties was deprecated in version 0.5.0 and will be removed in 0.6.
            Please use features instead.
    text : str, dict
        Text to be displayed with the shapes. If text is set to a key in properties,
        the value of that property will be displayed. Multiple properties can be
        composed using f-string-like syntax (e.g., '{property_1}, {float_property:.2f}).
        For example usage, see /napari/examples/add_shapes_with_text.py.
    shape_type : (N, ) list of str
        Name of shape type for each shape.
    edge_color : str, array-like
        Color of the shape border. Numeric color values should be RGB(A).
    face_color : str, array-like
        Color of the shape face. Numeric color values should be RGB(A).
    edge_width : (N, ) list of float
        Edge width for each shape.
    z_index : (N, ) list of int
        z-index for each shape.
    current_edge_width : float
        Thickness of lines and edges of the next shape to be added or the
        currently selected shape.
    current_edge_color : str
        Color of the edge of the next shape to be added or the currently
        selected shape.
    current_face_color : str
        Color of the face of the next shape to be added or the currently
        selected shape.
    selected_data : set
        List of currently selected shapes.
    nshapes : int
        Total number of shapes.
    mode : Mode
        Interactive mode. The normal, default mode is PAN_ZOOM, which
        allows for normal interactivity with the canvas.

        The SELECT mode allows for entire shapes to be selected, moved and
        resized.

        The DIRECT mode allows for shapes to be selected and their individual
        vertices to be moved.

        The VERTEX_INSERT and VERTEX_REMOVE modes allow for individual
        vertices either to be added to or removed from shapes that are already
        selected. Note that shapes cannot be selected in this mode.

        The ADD_RECTANGLE, ADD_ELLIPSE, ADD_LINE, ADD_PATH, and ADD_POLYGON
        modes all allow for their corresponding shape type to be added.

    Notes
    -----
    _data_dict : Dict of ShapeList
        Dictionary containing all the shape data indexed by slice tuple
    _data_view : ShapeList
        Object containing the currently viewed shape data.
    _selected_data_history : set
        Set of currently selected captured on press of <space>.
    _selected_data_stored : set
        Set of selected previously displayed. Used to prevent rerendering the
        same highlighted shapes when no data has changed.
    _selected_box : None | np.ndarray
        `None` if no shapes are selected, otherwise a 10x2 array of vertices of
        the interaction box. The first 8 points are the corners and midpoints
        of the box. The 9th point is the center of the box, and the last point
        is the location of the rotation handle that can be used to rotate the
        box.
    _drag_start : None | np.ndarray
        If a drag has been started and is in progress then a length 2 array of
        the initial coordinates of the drag. `None` otherwise.
    _drag_box : None | np.ndarray
        If a drag box is being created to select shapes then this is a 2x2
        array of the two extreme corners of the drag. `None` otherwise.
    _drag_box_stored : None | np.ndarray
        If a drag box is being created to select shapes then this is a 2x2
        array of the two extreme corners of the drag that have previously been
        rendered. `None` otherwise. Used to prevent rerendering the same
        drag box when no data has changed.
    _is_moving : bool
        Bool indicating if any shapes are currently being moved.
    _is_selecting : bool
        Bool indicating if a drag box is currently being created in order to
        select shapes.
    _is_creating : bool
        Bool indicating if any shapes are currently being created.
    _fixed_aspect : bool
        Bool indicating if aspect ratio of shapes should be preserved on
        resizing.
    _aspect_ratio : float
        Value of aspect ratio to be preserved if `_fixed_aspect` is `True`.
    _fixed_vertex : None | np.ndarray
        If a scaling or rotation is in progress then a length 2 array of the
        coordinates that are remaining fixed during the move. `None` otherwise.
    _fixed_index : int
        If a scaling or rotation is in progress then the index of the vertex of
        the bounding box that is remaining fixed during the move. `None`
        otherwise.
    _update_properties : bool
        Bool indicating if properties are to allowed to update the selected
        shapes when they are changed. Blocking this prevents circular loops
        when shapes are selected and the properties are changed based on that
        selection
    _allow_thumbnail_update : bool
        Flag set to true to allow the thumbnail to be updated. Blocking the thumbnail
        can be advantageous where responsiveness is critical.
    _clipboard : dict
        Dict of shape objects that are to be used during a copy and paste.
    _colors : list
        List of supported vispy color names.
    _vertex_size : float
        Size of the vertices of the shapes and bounding box in Canvas
        coordinates.
    _rotation_handle_length : float
        Length of the rotation handle of the bounding box in Canvas
        coordinates.
    _input_ndim : int
        Dimensions of shape data.
    _thumbnail_update_thresh : int
        If there are more than this number of shapes, the thumbnail
        won't update during interactive events
    """

    _modeclass = Mode
    _colors = get_color_names()
    _vertex_size = 10
    _rotation_handle_length = 20
    _highlight_color = (0, 0.6, 1)
    _highlight_width = 1.5

    _face_color_property: str
    _edge_color_property: str
    _face_color_cycle: npt.NDArray
    _edge_color_cycle: npt.NDArray
    _face_color_cycle_values: npt.NDArray
    _edge_color_cycle_values: npt.NDArray
    _face_color_mode: str
    _edge_color_mode: str

    # If more shapes are present then they are randomly subsampled
    # in the thumbnail
    _max_shapes_thumbnail = 100

    _drag_modes: ClassVar[dict[Mode, Callable[['Shapes', Event], Any]]] = {
        Mode.PAN_ZOOM: no_op,
        Mode.TRANSFORM: transform_with_box,
        Mode.SELECT: select,
        Mode.DIRECT: select,
        Mode.VERTEX_INSERT: vertex_insert,
        Mode.VERTEX_REMOVE: vertex_remove,
        Mode.ADD_RECTANGLE: add_rectangle,
        Mode.ADD_ELLIPSE: add_ellipse,
        Mode.ADD_LINE: add_line,
        Mode.ADD_PATH: add_path_polygon,
        Mode.ADD_POLYGON: add_path_polygon,
        Mode.ADD_POLYGON_LASSO: add_path_polygon_lasso,
    }

    _move_modes: ClassVar[dict[Mode, Callable[['Shapes', Event], Any]]] = {
        Mode.PAN_ZOOM: no_op,
        Mode.TRANSFORM: highlight_box_handles,
        Mode.SELECT: highlight,
        Mode.DIRECT: highlight,
        Mode.VERTEX_INSERT: highlight,
        Mode.VERTEX_REMOVE: highlight,
        Mode.ADD_RECTANGLE: no_op,
        Mode.ADD_ELLIPSE: no_op,
        Mode.ADD_LINE: no_op,
        Mode.ADD_PATH: polygon_creating,
        Mode.ADD_POLYGON: polygon_creating,
        Mode.ADD_POLYGON_LASSO: polygon_creating,
    }

    _double_click_modes: ClassVar[
        dict[Mode, Callable[['Shapes', Event], Any]]
    ] = {
        Mode.PAN_ZOOM: no_op,
        Mode.TRANSFORM: no_op,
        Mode.SELECT: no_op,
        Mode.DIRECT: no_op,
        Mode.VERTEX_INSERT: no_op,
        Mode.VERTEX_REMOVE: no_op,
        Mode.ADD_RECTANGLE: no_op,
        Mode.ADD_ELLIPSE: no_op,
        Mode.ADD_LINE: no_op,
        Mode.ADD_PATH: finish_drawing_shape,
        Mode.ADD_POLYGON: finish_drawing_shape,
        Mode.ADD_POLYGON_LASSO: no_op,
    }

    _cursor_modes: ClassVar[dict[Mode, str]] = {
        Mode.PAN_ZOOM: 'standard',
        Mode.TRANSFORM: 'standard',
        Mode.SELECT: 'pointing',
        Mode.DIRECT: 'pointing',
        Mode.VERTEX_INSERT: 'cross',
        Mode.VERTEX_REMOVE: 'cross',
        Mode.ADD_RECTANGLE: 'cross',
        Mode.ADD_ELLIPSE: 'cross',
        Mode.ADD_LINE: 'cross',
        Mode.ADD_PATH: 'cross',
        Mode.ADD_POLYGON: 'cross',
        Mode.ADD_POLYGON_LASSO: 'cross',
    }

    _interactive_modes: ClassVar[set[Mode]] = {
        Mode.PAN_ZOOM,
    }

    def __init__(
        self,
        data=None,
        ndim=None,
        *,
        affine=None,
        blending='translucent',
        cache=True,
        edge_color='#777777',
        edge_color_cycle=None,
        edge_colormap='viridis',
        edge_contrast_limits=None,
        edge_width=1,
        experimental_clipping_planes=None,
        face_color='white',
        face_color_cycle=None,
        face_colormap='viridis',
        face_contrast_limits=None,
        feature_defaults=None,
        features=None,
        metadata=None,
        name=None,
        opacity=0.7,
        projection_mode='none',
        properties=None,
        property_choices=None,
        rotate=None,
        scale=None,
        shape_type='rectangle',
        shear=None,
        text=None,
        translate=None,
        visible=True,
        z_index=0,
    ) -> None:
        if data is None or len(data) == 0:
            if ndim is None:
                ndim = 2
            data = np.empty((0, 0, ndim))
        else:
            data, shape_type = extract_shape_type(data, shape_type)
            data_ndim = get_shape_ndim(data)
            if ndim is not None and ndim != data_ndim:
                raise ValueError(
                    trans._(
                        'Shape dimensions must be equal to ndim',
                        deferred=True,
                    )
                )
            ndim = data_ndim

        super().__init__(
            data,
            ndim=ndim,
            name=name,
            metadata=metadata,
            scale=scale,
            translate=translate,
            rotate=rotate,
            shear=shear,
            affine=affine,
            opacity=opacity,
            blending=blending,
            visible=visible,
            cache=cache,
            experimental_clipping_planes=experimental_clipping_planes,
            projection_mode=projection_mode,
        )

        self.events.add(
            edge_width=Event,
            edge_color=Event,
            face_color=Event,
            properties=WarningEmitter(
                _properties_deprecation_message(),
                type_name='properties',
            ),
            current_properties=WarningEmitter(
                _current_properties_deprecation_message(),
                type_name='current_properties',
            ),
            current_edge_color=Event,
            current_face_color=Event,
            highlight=Event,
            features=Event,
            feature_defaults=Event,
        )

        # Flag set to false to block thumbnail refresh
        self._allow_thumbnail_update = True

        self._display_order_stored = []
        self._ndisplay_stored = self._slice_input.ndisplay

        if properties is not None:
            _warn_deprecation(_properties_deprecation_message())
        if property_choices is not None:
            _warn_deprecation(_property_choices_deprecation_message())
        self._feature_table = _FeatureTable.from_layer(
            features=features,
            feature_defaults=feature_defaults,
            properties=properties,
            property_choices=property_choices,
            num_data=number_of_shapes(data),
        )

        # The following shape properties are for the new shapes that will
        # be drawn. Each shape has a corresponding property with the
        # value for itself
        if np.isscalar(edge_width):
            self._current_edge_width = edge_width
        else:
            self._current_edge_width = 1

        self._data_view = ShapeList(ndisplay=self._slice_input.ndisplay)
        self._data_view.slice_key = np.array(self._data_slice.point)[
            self._slice_input.not_displayed
        ]

        self._value = (None, None)
        self._value_stored = (None, None)
        self._moving_value: tuple[Optional[int], Optional[int]] = (None, None)
        self._selected_data = set()
        self._selected_data_stored = set()
        self._selected_data_history = set()
        self._selected_box = None
        self._last_cursor_position = None

        self._drag_start = None
        self._fixed_vertex = None
        self._fixed_aspect = False
        self._aspect_ratio = 1
        self._is_moving = False

        # _moving_coordinates are needed for fixing aspect ratio during
        # a resize, it stores the last pointer coordinate value that happened
        # during a mouse move to that pressing/releasing shift
        # can trigger a redraw of the shape with a fixed aspect ratio.
        self._moving_coordinates = None

        self._fixed_index = 0
        self._is_selecting = False
        self._drag_box = None
        self._drag_box_stored = None
        self._is_creating = False
        self._clipboard: dict[str, Shapes] = {}

        self._status = self.mode

        self._init_shapes(
            data,
            shape_type=shape_type,
            edge_width=edge_width,
            edge_color=edge_color,
            edge_color_cycle=edge_color_cycle,
            edge_colormap=edge_colormap,
            edge_contrast_limits=edge_contrast_limits,
            face_color=face_color,
            face_color_cycle=face_color_cycle,
            face_colormap=face_colormap,
            face_contrast_limits=face_contrast_limits,
            z_index=z_index,
        )

        # set the current_* properties
        if len(data) > 0:
            self._current_edge_color = self.edge_color[-1]
            self._current_face_color = self.face_color[-1]
        elif len(data) == 0 and self.features.shape[1] > 0:
            self._initialize_current_color_for_empty_layer(edge_color, 'edge')
            self._initialize_current_color_for_empty_layer(face_color, 'face')
        elif len(data) == 0 and self.features.shape[1] == 0:
            self._current_edge_color = transform_color_with_defaults(
                num_entries=1,
                colors=edge_color,
                elem_name='edge_color',
                default='black',
            )
            self._current_face_color = transform_color_with_defaults(
                num_entries=1,
                colors=face_color,
                elem_name='face_color',
                default='black',
            )

        self._text = TextManager._from_layer(
            text=text,
            features=self.features,
        )

        # Trigger generation of view slice and thumbnail
        self.refresh()

    def _initialize_current_color_for_empty_layer(
        self, color: ColorType, attribute: str
    ):
        """Initialize current_{edge,face}_color when starting with empty layer.

        Parameters
        ----------
        color : (N, 4) array or str
            The value for setting edge or face_color
        attribute : str in {'edge', 'face'}
            The name of the attribute to set the color of.
            Should be 'edge' for edge_color or 'face' for face_color.
        """
        color_mode = getattr(self, f'_{attribute}_color_mode')
        if color_mode == ColorMode.DIRECT:
            curr_color = transform_color_with_defaults(
                num_entries=1,
                colors=color,
                elem_name=f'{attribute}_color',
                default='white',
            )

        elif color_mode == ColorMode.CYCLE:
            color_cycle = getattr(self, f'_{attribute}_color_cycle')
            curr_color = transform_color(next(color_cycle))

            # add the new color cycle mapping
            color_property = getattr(self, f'_{attribute}_color_property')
            prop_value = self.feature_defaults[color_property][0]
            color_cycle_map = getattr(self, f'{attribute}_color_cycle_map')
            color_cycle_map[prop_value] = np.squeeze(curr_color)
            setattr(self, f'{attribute}_color_cycle_map', color_cycle_map)

        elif color_mode == ColorMode.COLORMAP:
            color_property = getattr(self, f'_{attribute}_color_property')
            prop_value = self.feature_defaults[color_property][0]
            colormap = getattr(self, f'{attribute}_colormap')
            contrast_limits = getattr(self, f'_{attribute}_contrast_limits')
            curr_color, _ = map_property(
                prop=prop_value,
                colormap=colormap,
                contrast_limits=contrast_limits,
            )
        setattr(self, f'_current_{attribute}_color', curr_color)

    @property
    def data(self):
        """list: Each element is an (N, D) array of the vertices of a shape."""
        return self._data_view.data

    @data.setter
    def data(self, data):
        self._finish_drawing()
        prior_data = len(self.data) > 0
        data, shape_type = extract_shape_type(data)
        n_new_shapes = number_of_shapes(data)
        # not given a shape_type through data
        if shape_type is None:
            shape_type = self.shape_type

        edge_widths = self._data_view.edge_widths
        edge_color = self._data_view.edge_color
        face_color = self._data_view.face_color
        z_indices = self._data_view.z_indices

        # fewer shapes, trim attributes
        if self.nshapes > n_new_shapes:
            shape_type = shape_type[:n_new_shapes]
            edge_widths = edge_widths[:n_new_shapes]
            z_indices = z_indices[:n_new_shapes]
            edge_color = edge_color[:n_new_shapes]
            face_color = face_color[:n_new_shapes]
        # more shapes, add attributes
        elif self.nshapes < n_new_shapes:
            n_shapes_difference = n_new_shapes - self.nshapes
            shape_type = (
                shape_type
                + [get_default_shape_type(shape_type)] * n_shapes_difference
            )
            edge_widths = edge_widths + [1] * n_shapes_difference
            z_indices = z_indices + [0] * n_shapes_difference
            edge_color = np.concatenate(
                (
                    edge_color,
                    self._get_new_shape_color(n_shapes_difference, 'edge'),
                )
            )
            face_color = np.concatenate(
                (
                    face_color,
                    self._get_new_shape_color(n_shapes_difference, 'face'),
                )
            )
        data_not_empty = (
            data is not None
            and (isinstance(data, np.ndarray) and data.size > 0)
            or (isinstance(data, list) and len(data) > 0)
        )
        kwargs = {
            'value': self.data,
            'vertex_indices': ((),),
            'data_indices': tuple(i for i in range(len(self.data))),
        }
        if prior_data and data_not_empty:
            kwargs['action'] = ActionType.CHANGING
        elif data_not_empty:
            kwargs['action'] = ActionType.ADDING
            kwargs['data_indices'] = tuple(i for i in range(len(data)))
        else:
            kwargs['action'] = ActionType.REMOVING

        self.events.data(**kwargs)
        self._data_view = ShapeList(ndisplay=self._slice_input.ndisplay)
        self._data_view.slice_key = np.array(self._data_slice.point)[
            self._slice_input.not_displayed
        ]
        self._add_shapes(
            data,
            shape_type=shape_type,
            edge_width=edge_widths,
            edge_color=edge_color,
            face_color=face_color,
            z_index=z_indices,
            n_new_shapes=n_new_shapes,
        )
        self._update_dims()

        kwargs['data_indices'] = tuple(i for i in range(len(data)))
        kwargs['value'] = self.data
        if prior_data and data_not_empty:
            kwargs['action'] = ActionType.CHANGED
        elif data_not_empty:
            kwargs['action'] = ActionType.ADDED
        else:
            kwargs['action'] = ActionType.REMOVED
        self.events.data(**kwargs)

        self._reset_editable()

    def _on_selection(self, selected: bool):
        # this method is slated for removal.  don't add anything new.
        if not selected:
            self._finish_drawing()

    @property
    def features(self):
        """Dataframe-like features table.

        It is an implementation detail that this is a `pandas.DataFrame`. In the future,
        we will target the currently-in-development Data API dataframe protocol [1].
        This will enable us to use alternate libraries such as xarray or cuDF for
        additional features without breaking existing usage of this.

        If you need to specifically rely on the pandas API, please coerce this to a
        `pandas.DataFrame` using `features_to_pandas_dataframe`.

        References
        ----------
        .. [1]: https://data-apis.org/dataframe-protocol/latest/API.html
        """
        return self._feature_table.values

    @features.setter
    def features(
        self,
        features: Union[dict[str, np.ndarray], pd.DataFrame],
    ) -> None:
        self._feature_table.set_values(features, num_data=self.nshapes)
        if self._face_color_property and (
            self._face_color_property not in self.features
        ):
            self._face_color_property = ''
            warnings.warn(
                trans._(
                    'property used for face_color dropped',
                    deferred=True,
                ),
                RuntimeWarning,
            )

        if self._edge_color_property and (
            self._edge_color_property not in self.features
        ):
            self._edge_color_property = ''
            warnings.warn(
                trans._(
                    'property used for edge_color dropped',
                    deferred=True,
                ),
                RuntimeWarning,
            )

        self.text.refresh(self.features)

        self.events.properties()
        self.events.features()

    @property
    def feature_defaults(self):
        """Dataframe-like with one row of feature default values.

        See `features` for more details on the type of this property.
        """
        return self._feature_table.defaults

    @feature_defaults.setter
    def feature_defaults(
        self, defaults: Union[dict[str, Any], pd.DataFrame]
    ) -> None:
        self._feature_table.set_defaults(defaults)
        self.events.current_properties()
        self.events.feature_defaults()

    @property
<<<<<<< HEAD
    def properties(self) -> Dict[str, np.ndarray]:
        """dict {str: np.ndarray (N,)}, DataFrame: Annotations for each shape

        .. deprecated:: 0.5.0
            properties was deprecated in version 0.5.0 and will be removed in 0.6.
            Please use features instead.
        """
        _warn_deprecation(_properties_deprecation_message())
        return self._feature_table.properties()

    @properties.setter
    def properties(self, properties: Dict[str, Array]):
        _warn_deprecation(_properties_deprecation_message())
        self.features = properties

    @property
    def property_choices(self) -> Dict[str, np.ndarray]:
        """possible values for each property

        .. deprecated:: 0.5.0
            property_choices was deprecated in version 0.5.0 and will be removed in 0.6.
            Please use features with categorical dtypes instead.
        """
        _warn_deprecation(_property_choices_deprecation_message())
=======
    def properties(self) -> dict[str, np.ndarray]:
        """dict {str: np.ndarray (N,)}, DataFrame: Annotations for each shape"""
        return self._feature_table.properties()

    @properties.setter
    def properties(self, properties: dict[str, Array]):
        self.features = properties

    @property
    def property_choices(self) -> dict[str, np.ndarray]:
>>>>>>> 4efaddfb
        return self._feature_table.choices()

    def _get_ndim(self):
        """Determine number of dimensions of the layer."""
        ndim = self.ndim if self.nshapes == 0 else self.data[0].shape[1]
        return ndim

    @property
    def _extent_data(self) -> np.ndarray:
        """Extent of layer in data coordinates.

        Returns
        -------
        extent_data : array, shape (2, D)
        """
        if len(self.data) == 0:
            extrema = np.full((2, self.ndim), np.nan)
        else:
            maxs = np.max([np.max(d, axis=0) for d in self.data], axis=0)
            mins = np.min([np.min(d, axis=0) for d in self.data], axis=0)
            extrema = np.vstack([mins, maxs])
        return extrema

    @property
    def nshapes(self):
        """int: Total number of shapes."""
        return len(self._data_view.shapes)

    @property
    def current_edge_width(self):
        """float: Width of shape edges including lines and paths."""
        return self._current_edge_width

    @current_edge_width.setter
    def current_edge_width(self, edge_width):
        self._current_edge_width = edge_width
        if self._update_properties:
            for i in self.selected_data:
                self._data_view.update_edge_width(i, edge_width)
        self.events.edge_width()

    @property
    def current_edge_color(self):
        """str: color of shape edges including lines and paths."""
        hex_ = rgb_to_hex(self._current_edge_color)[0]
        return hex_to_name.get(hex_, hex_)

    @current_edge_color.setter
    def current_edge_color(self, edge_color):
        self._current_edge_color = transform_color(edge_color)
        if self._update_properties:
            for i in self.selected_data:
                self._data_view.update_edge_color(i, self._current_edge_color)
            self.events.edge_color()
            self._update_thumbnail()
        self.events.current_edge_color()

    @property
    def current_face_color(self):
        """str: color of shape faces."""
        hex_ = rgb_to_hex(self._current_face_color)[0]
        return hex_to_name.get(hex_, hex_)

    @current_face_color.setter
    def current_face_color(self, face_color):
        self._current_face_color = transform_color(face_color)
        if self._update_properties:
            for i in self.selected_data:
                self._data_view.update_face_color(i, self._current_face_color)
            self.events.face_color()
            self._update_thumbnail()
        self.events.current_face_color()

    @property
<<<<<<< HEAD
    def current_properties(self) -> Dict[str, np.ndarray]:
        """dict{str: np.ndarray(1,)}: properties for the next added shape

        .. deprecated:: 0.5.0
            current_properties was deprecated in version 0.5.0 and will be removed in 0.6.
            Please use feature_defaults instead.
        """
        _warn_deprecation(_current_properties_deprecation_message())
=======
    def current_properties(self) -> dict[str, np.ndarray]:
        """dict{str: np.ndarray(1,)}: properties for the next added shape."""
>>>>>>> 4efaddfb
        return self._feature_table.currents()

    @current_properties.setter
    def current_properties(self, current_properties):
        _warn_deprecation(_current_properties_deprecation_message())
        update_indices = None
        if (
            self._update_properties
            and len(self.selected_data) > 0
            and self._mode in [Mode.SELECT, Mode.PAN_ZOOM]
        ):
            update_indices = list(self.selected_data)
        self._feature_table.set_currents(
            current_properties, update_indices=update_indices
        )
        if update_indices is not None:
            self.refresh_colors()
            self.events.properties()
            self.events.features()
        self.events.current_properties()
        self.events.feature_defaults()

    @property
    def shape_type(self):
        """list of str: name of shape type for each shape."""
        return self._data_view.shape_types

    @shape_type.setter
    def shape_type(self, shape_type):
        self._finish_drawing()

        new_data_view = ShapeList()
        shape_inputs = zip(
            self._data_view.data,
            ensure_iterable(shape_type),
            self._data_view.edge_widths,
            self._data_view.edge_color,
            self._data_view.face_color,
            self._data_view.z_indices,
        )

        self._add_shapes_to_view(shape_inputs, new_data_view)

        self._data_view = new_data_view
        self._update_dims()

    @property
    def edge_color(self):
        """(N x 4) np.ndarray: Array of RGBA face colors for each shape"""
        return self._data_view.edge_color

    @edge_color.setter
    def edge_color(self, edge_color):
        self._set_color(edge_color, 'edge')
        self.events.edge_color()
        self._update_thumbnail()

    @property
    def edge_color_cycle(self) -> np.ndarray:
        """Union[list, np.ndarray] :  Color cycle for edge_color.

        Can be a list of colors defined by name, RGB or RGBA
        """
        return self._edge_color_cycle_values

    @edge_color_cycle.setter
    def edge_color_cycle(self, edge_color_cycle: Union[list, np.ndarray]):
        self._set_color_cycle(np.asarray(edge_color_cycle), 'edge')

    @property
    def edge_colormap(self) -> Colormap:
        """Return the colormap to be applied to a property to get the edge color.

        Returns
        -------
        colormap : napari.utils.Colormap
            The Colormap object.
        """
        return self._edge_colormap

    @edge_colormap.setter
    def edge_colormap(self, colormap: ValidColormapArg):
        self._edge_colormap = ensure_colormap(colormap)

    @property
    def edge_contrast_limits(self) -> Union[tuple[float, float], None]:
        """None, (float, float): contrast limits for mapping
        the edge_color colormap property to 0 and 1
        """
        return self._edge_contrast_limits

    @edge_contrast_limits.setter
    def edge_contrast_limits(
        self, contrast_limits: Union[None, tuple[float, float]]
    ):
        self._edge_contrast_limits = contrast_limits

    @property
    def edge_color_mode(self) -> str:
        """str: Edge color setting mode

        DIRECT (default mode) allows each shape color to be set arbitrarily

        CYCLE allows the color to be set via a color cycle over an attribute

        COLORMAP allows color to be set via a color map over an attribute
        """
        return str(self._edge_color_mode)

    @edge_color_mode.setter
    def edge_color_mode(self, edge_color_mode: Union[str, ColorMode]):
        self._set_color_mode(edge_color_mode, 'edge')

    @property
    def face_color(self):
        """(N x 4) np.ndarray: Array of RGBA face colors for each shape"""
        return self._data_view.face_color

    @face_color.setter
    def face_color(self, face_color):
        self._set_color(face_color, 'face')
        self.events.face_color()
        self._update_thumbnail()

    @property
    def face_color_cycle(self) -> np.ndarray:
        """Union[np.ndarray, cycle]:  Color cycle for face_color
        Can be a list of colors defined by name, RGB or RGBA
        """
        return self._face_color_cycle_values

    @face_color_cycle.setter
    def face_color_cycle(self, face_color_cycle: Union[np.ndarray, cycle]):
        self._set_color_cycle(face_color_cycle, 'face')

    @property
    def face_colormap(self) -> Colormap:
        """Return the colormap to be applied to a property to get the face color.

        Returns
        -------
        colormap : napari.utils.Colormap
            The Colormap object.
        """
        return self._face_colormap

    @face_colormap.setter
    def face_colormap(self, colormap: ValidColormapArg):
        self._face_colormap = ensure_colormap(colormap)

    @property
    def face_contrast_limits(self) -> Union[None, tuple[float, float]]:
        """None, (float, float) : clims for mapping the face_color
        colormap property to 0 and 1
        """
        return self._face_contrast_limits

    @face_contrast_limits.setter
    def face_contrast_limits(
        self, contrast_limits: Union[None, tuple[float, float]]
    ):
        self._face_contrast_limits = contrast_limits

    @property
    def face_color_mode(self) -> str:
        """str: Face color setting mode

        DIRECT (default mode) allows each shape color to be set arbitrarily

        CYCLE allows the color to be set via a color cycle over an attribute

        COLORMAP allows color to be set via a color map over an attribute
        """
        return str(self._face_color_mode)

    @face_color_mode.setter
    def face_color_mode(self, face_color_mode):
        self._set_color_mode(face_color_mode, 'face')

    def _set_color_mode(
        self, color_mode: Union[ColorMode, str], attribute: str
    ):
        """Set the face_color_mode or edge_color_mode property

        Parameters
        ----------
        color_mode : str, ColorMode
            The value for setting edge or face_color_mode. If color_mode is a string,
            it should be one of: 'direct', 'cycle', or 'colormap'
        attribute : str in {'edge', 'face'}
            The name of the attribute to set the color of.
            Should be 'edge' for edge_colo_moder or 'face' for face_color_mode.
        """
        color_mode = ColorMode(color_mode)

        if color_mode == ColorMode.DIRECT:
            setattr(self, f'_{attribute}_color_mode', color_mode)
        elif color_mode in (ColorMode.CYCLE, ColorMode.COLORMAP):
            color_property = getattr(self, f'_{attribute}_color_property')
            if color_property == '':
                if self.features.shape[1] > 0:
                    new_color_property = next(iter(self.features))
                    setattr(
                        self,
                        f'_{attribute}_color_property',
                        new_color_property,
                    )
                    warnings.warn(
                        trans._(
                            '_{attribute}_color_property was not set, setting to: {new_color_property}',
                            deferred=True,
                            attribute=attribute,
                            new_color_property=new_color_property,
                        )
                    )
                else:
                    raise ValueError(
                        trans._(
                            'There must be a valid Shapes.properties to use {color_mode}',
                            deferred=True,
                            color_mode=color_mode,
                        )
                    )

            # ColorMode.COLORMAP can only be applied to numeric properties
            color_property = getattr(self, f'_{attribute}_color_property')
            if (color_mode == ColorMode.COLORMAP) and not issubclass(
                self.features[color_property].dtype.type, np.number
            ):
                raise TypeError(
                    trans._(
                        'selected property must be numeric to use ColorMode.COLORMAP',
                        deferred=True,
                    )
                )
            setattr(self, f'_{attribute}_color_mode', color_mode)
            self.refresh_colors()

    def _set_color_cycle(
        self, color_cycle: Union[np.ndarray, cycle], attribute: str
    ):
        """Set the face_color_cycle or edge_color_cycle property

        Parameters
        ----------
        color_cycle : (N, 4) or (N, 1) array
            The value for setting edge or face_color_cycle
        attribute : str in {'edge', 'face'}
            The name of the attribute to set the color of.
            Should be 'edge' for edge_color or 'face' for face_color.
        """
        transformed_color_cycle, transformed_colors = transform_color_cycle(
            color_cycle=color_cycle,
            elem_name=f'{attribute}_color_cycle',
            default='white',
        )
        setattr(self, f'_{attribute}_color_cycle_values', transformed_colors)
        setattr(self, f'_{attribute}_color_cycle', transformed_color_cycle)

        if self._update_properties is True:
            color_mode = getattr(self, f'_{attribute}_color_mode')
            if color_mode == ColorMode.CYCLE:
                self.refresh_colors(update_color_mapping=True)

    @property
    def edge_width(self):
        """list of float: edge width for each shape."""
        return self._data_view.edge_widths

    @edge_width.setter
    def edge_width(self, width):
        """Set edge width of shapes using float or list of float.

        If list of float, must be of equal length to n shapes

        Parameters
        ----------
        width : float or list of float
            width of all shapes, or each shape if list
        """
        if isinstance(width, list):
            if not len(width) == self.nshapes:
                raise ValueError(
                    trans._('Length of list does not match number of shapes')
                )

            widths = width
        else:
            widths = [width for _ in range(self.nshapes)]

        for i, width in enumerate(widths):
            self._data_view.update_edge_width(i, width)

    @property
    def z_index(self):
        """list of int: z_index for each shape."""
        return self._data_view.z_indices

    @z_index.setter
    def z_index(self, z_index):
        """Set z_index of shape using either int or list of int.

        When list of int is provided, must be of equal length to n shapes.

        Parameters
        ----------
        z_index : int or list of int
            z-index of shapes
        """
        if isinstance(z_index, list):
            if not len(z_index) == self.nshapes:
                raise ValueError(
                    trans._('Length of list does not match number of shapes')
                )

            z_indices = z_index
        else:
            z_indices = [z_index for _ in range(self.nshapes)]

        for i, z_idx in enumerate(z_indices):
            self._data_view.update_z_index(i, z_idx)

    @property
    def selected_data(self):
        """set: set of currently selected shapes."""
        return self._selected_data

    @selected_data.setter
    def selected_data(self, selected_data):
        self._selected_data = set(selected_data)
        self._selected_box = self.interaction_box(self._selected_data)

        # Update properties based on selected shapes
        if len(selected_data) > 0:
            selected_data_indices = list(selected_data)
            selected_face_colors = self._data_view._face_color[
                selected_data_indices
            ]
            if (
                unique_face_color := _unique_element(selected_face_colors)
            ) is not None:
                with self.block_update_properties():
                    self.current_face_color = unique_face_color

            selected_edge_colors = self._data_view._edge_color[
                selected_data_indices
            ]
            if (
                unique_edge_color := _unique_element(selected_edge_colors)
            ) is not None:
                with self.block_update_properties():
                    self.current_edge_color = unique_edge_color

            unique_edge_width = _unique_element(
                np.array(
                    [
                        self._data_view.shapes[i].edge_width
                        for i in selected_data
                    ]
                )
            )
            if unique_edge_width is not None:
                with self.block_update_properties():
                    self.current_edge_width = unique_edge_width

            unique_properties = {}
            for k, v in self._feature_table.properties().items():
                unique_properties[k] = _unique_element(
                    v[selected_data_indices]
                )

            if all(p is not None for p in unique_properties.values()):
                with self.block_update_properties():
                    self._feature_table.set_currents(unique_properties)

    @property
    def _is_moving(self) -> bool:
        return self._private_is_moving

    @_is_moving.setter
    def _is_moving(self, value):
        assert value in (True, False)
        if value:
            assert self._moving_coordinates is not None
        self._private_is_moving = value

    def _set_color(self, color, attribute: str):
        """Set the face_color or edge_color property

        Parameters
        ----------
        color : (N, 4) array or str
            The value for setting edge or face_color
        attribute : str in {'edge', 'face'}
            The name of the attribute to set the color of.
            Should be 'edge' for edge_color or 'face' for face_color.
        """
        if self._is_color_mapped(color):
            if guess_continuous(self.features[color]):
                setattr(self, f'_{attribute}_color_mode', ColorMode.COLORMAP)
            else:
                setattr(self, f'_{attribute}_color_mode', ColorMode.CYCLE)
            setattr(self, f'_{attribute}_color_property', color)
            self.refresh_colors(update_color_mapping=True)

        else:
            if len(self.data) > 0:
                transformed_color = transform_color_with_defaults(
                    num_entries=len(self.data),
                    colors=color,
                    elem_name='face_color',
                    default='white',
                )
                colors = normalize_and_broadcast_colors(
                    len(self.data), transformed_color
                )
            else:
                colors = np.empty((0, 4))

            setattr(self._data_view, f'{attribute}_color', colors)
            setattr(self, f'_{attribute}_color_mode', ColorMode.DIRECT)

            color_event = getattr(self.events, f'{attribute}_color')
            color_event()

    def refresh_colors(self, update_color_mapping: bool = False):
        """Calculate and update face and edge colors if using a cycle or color map

        Parameters
        ----------
        update_color_mapping : bool
            If set to True, the function will recalculate the color cycle map
            or colormap (whichever is being used). If set to False, the function
            will use the current color cycle map or color map. For example, if you
            are adding/modifying shapes and want them to be colored with the same
            mapping as the other shapes (i.e., the new shapes shouldn't affect
            the color cycle map or colormap), set update_color_mapping=False.
            Default value is False.
        """
        self._refresh_color('face', update_color_mapping)
        self._refresh_color('edge', update_color_mapping)

    def _refresh_color(
        self, attribute: str, update_color_mapping: bool = False
    ):
        """Calculate and update face or edge colors if using a cycle or color map

        Parameters
        ----------
        attribute : str  in {'edge', 'face'}
            The name of the attribute to set the color of.
            Should be 'edge' for edge_color or 'face' for face_color.
        update_color_mapping : bool
            If set to True, the function will recalculate the color cycle map
            or colormap (whichever is being used). If set to False, the function
            will use the current color cycle map or color map. For example, if you
            are adding/modifying shapes and want them to be colored with the same
            mapping as the other shapes (i.e., the new shapes shouldn't affect
            the color cycle map or colormap), set update_color_mapping=False.
            Default value is False.
        """
        if self._update_properties:
            color_mode = getattr(self, f'_{attribute}_color_mode')
            if color_mode in [ColorMode.CYCLE, ColorMode.COLORMAP]:
                colors = self._map_color(attribute, update_color_mapping)
                setattr(self._data_view, f'{attribute}_color', colors)
                color_event = getattr(self.events, f'{attribute}_color')
                color_event()

    def _initialize_color(self, color, attribute: str, n_shapes: int):
        """Get the face/edge colors the Shapes layer will be initialized with

        Parameters
        ----------
        color : (N, 4) array or str
            The value for setting edge or face_color
        attribute : str in {'edge', 'face'}
            The name of the attribute to set the color of.
            Should be 'edge' for edge_color or 'face' for face_color.

        Returns
        -------
        init_colors : (N, 4) array or str
            The calculated values for setting edge or face_color
        """
        if self._is_color_mapped(color):
            if guess_continuous(self.features[color]):
                setattr(self, f'_{attribute}_color_mode', ColorMode.COLORMAP)
            else:
                setattr(self, f'_{attribute}_color_mode', ColorMode.CYCLE)
            setattr(self, f'_{attribute}_color_property', color)
            init_colors = self._map_color(
                attribute, update_color_mapping=False
            )

        else:
            if n_shapes > 0:
                transformed_color = transform_color_with_defaults(
                    num_entries=n_shapes,
                    colors=color,
                    elem_name='face_color',
                    default='white',
                )
                init_colors = normalize_and_broadcast_colors(
                    n_shapes, transformed_color
                )
            else:
                init_colors = np.empty((0, 4))

            setattr(self, f'_{attribute}_color_mode', ColorMode.DIRECT)

        return init_colors

    def _map_color(self, attribute: str, update_color_mapping: bool = False):
        """Calculate the mapping for face or edge colors if using a cycle or color map

        Parameters
        ----------
        attribute : str  in {'edge', 'face'}
            The name of the attribute to set the color of.
            Should be 'edge' for edge_color or 'face' for face_color.
        update_color_mapping : bool
            If set to True, the function will recalculate the color cycle map
            or colormap (whichever is being used). If set to False, the function
            will use the current color cycle map or color map. For example, if you
            are adding/modifying shapes and want them to be colored with the same
            mapping as the other shapes (i.e., the new shapes shouldn't affect
            the color cycle map or colormap), set update_color_mapping=False.
            Default value is False.

        Returns
        -------
        colors : (N, 4) array or str
            The calculated values for setting edge or face_color
        """
        color_mode = getattr(self, f'_{attribute}_color_mode')
        if color_mode == ColorMode.CYCLE:
            color_property = getattr(self, f'_{attribute}_color_property')
            color_properties = self.features[color_property]
            if update_color_mapping:
                color_cycle = getattr(self, f'_{attribute}_color_cycle')
                color_cycle_map = {
                    k: np.squeeze(transform_color(c))
                    for k, c in zip(np.unique(color_properties), color_cycle)
                }
                setattr(self, f'{attribute}_color_cycle_map', color_cycle_map)

            else:
                # add properties if they are not in the colormap
                # and update_color_mapping==False
                color_cycle_map = getattr(self, f'{attribute}_color_cycle_map')
                color_cycle_keys = [*color_cycle_map]
<<<<<<< HEAD
                props_in_map = np.in1d(color_properties, color_cycle_keys)
                if not np.all(props_in_map) or (len(color_properties) == 0):
=======
                props_in_map = np.isin(color_properties, color_cycle_keys)
                if not np.all(props_in_map):
>>>>>>> 4efaddfb
                    props_to_add = np.unique(
                        color_properties[np.logical_not(props_in_map)]
                    )
                    color_cycle = getattr(self, f'_{attribute}_color_cycle')
                    for prop in props_to_add:
                        color_cycle_map[prop] = np.squeeze(
                            transform_color(next(color_cycle))
                        )
                    setattr(
                        self,
                        f'{attribute}_color_cycle_map',
                        color_cycle_map,
                    )
            colors = np.array([color_cycle_map[x] for x in color_properties])
            if len(colors) == 0:
                colors = np.empty((0, 4))

        elif color_mode == ColorMode.COLORMAP:
            color_property = getattr(self, f'_{attribute}_color_property')
            color_properties = self.features[color_property]
            if len(color_properties) > 0:
                contrast_limits = getattr(self, f'{attribute}_contrast_limits')
                colormap = getattr(self, f'{attribute}_colormap')
                if update_color_mapping or contrast_limits is None:
                    colors, contrast_limits = map_property(
                        prop=color_properties, colormap=colormap
                    )
                    setattr(
                        self,
                        f'{attribute}_contrast_limits',
                        contrast_limits,
                    )
                else:
                    colors, _ = map_property(
                        prop=color_properties,
                        colormap=colormap,
                        contrast_limits=contrast_limits,
                    )
            else:
                colors = np.empty((0, 4))

        return colors

    def _get_new_shape_color(self, adding: int, attribute: str):
        """Get the color for the shape(s) to be added.

        Parameters
        ----------
        adding : int
            the number of shapes that were added
            (and thus the number of color entries to add)
        attribute : str in {'edge', 'face'}
            The name of the attribute to set the color of.
            Should be 'edge' for edge_color_mode or 'face' for face_color_mode.

        Returns
        -------
        new_colors : (N, 4) array
            (Nx4) RGBA array of colors for the N new shapes
        """
        color_mode = getattr(self, f'_{attribute}_color_mode')
        if color_mode == ColorMode.DIRECT:
            current_face_color = getattr(self, f'_current_{attribute}_color')
            new_colors = np.tile(current_face_color, (adding, 1))
        elif color_mode == ColorMode.CYCLE:
            property_name = getattr(self, f'_{attribute}_color_property')
            color_property_value = self._feature_table.currents()[
                property_name
            ][0]

            # check if the new color property is in the cycle map
            # and add it if it is not
            color_cycle_map = getattr(self, f'{attribute}_color_cycle_map')
            color_cycle_keys = [*color_cycle_map]
            if color_property_value not in color_cycle_keys:
                color_cycle = getattr(self, f'_{attribute}_color_cycle')
                color_cycle_map[color_property_value] = np.squeeze(
                    transform_color(next(color_cycle))
                )

                setattr(self, f'{attribute}_color_cycle_map', color_cycle_map)

            new_colors = np.tile(
                color_cycle_map[color_property_value], (adding, 1)
            )
        elif color_mode == ColorMode.COLORMAP:
            property_name = getattr(self, f'_{attribute}_color_property')
            color_property_value = self._feature_table.currents()[
                property_name
            ][0]
            colormap = getattr(self, f'{attribute}_colormap')
            contrast_limits = getattr(self, f'_{attribute}_contrast_limits')

            fc, _ = map_property(
                prop=color_property_value,
                colormap=colormap,
                contrast_limits=contrast_limits,
            )
            new_colors = np.tile(fc, (adding, 1))

        return new_colors

    def _is_color_mapped(self, color):
        """determines if the new color argument is for directly setting or cycle/colormap"""
        if isinstance(color, str):
            return color in self.features
        if isinstance(color, (list, np.ndarray)):
            return False

        raise ValueError(
            trans._(
                'face_color should be the name of a color, an array of colors, or the name of an property',
                deferred=True,
            )
        )

    def _get_state(self):
        """Get dictionary of layer state.

        Returns
        -------
        state : dict
            Dictionary of layer state.
        """
        state = self._get_base_state()
        face_color = self.face_color
        edge_color = self.edge_color
        if not face_color.size:
            face_color = self._current_face_color
        if not edge_color.size:
            edge_color = self._current_edge_color
        state.update(
            {
                'ndim': self.ndim,
                'properties': self._feature_table.properties(),
                'property_choices': self._feature_table.choices(),
                'text': self.text.dict(),
                'shape_type': self.shape_type,
                'opacity': self.opacity,
                'z_index': self.z_index,
                'edge_width': self.edge_width,
                'face_color': face_color,
                'face_color_cycle': self.face_color_cycle,
                'face_colormap': self.face_colormap.dict(),
                'face_contrast_limits': self.face_contrast_limits,
                'edge_color': edge_color,
                'edge_color_cycle': self.edge_color_cycle,
                'edge_colormap': self.edge_colormap.dict(),
                'edge_contrast_limits': self.edge_contrast_limits,
                'data': self.data,
                'features': self.features,
                'feature_defaults': self.feature_defaults,
            }
        )
        state.deprecations = {
            'properties': _properties_deprecation_message(),
            'property_choices': _property_choices_deprecation_message(),
        }
        return state

    @property
    def _indices_view(self):
        return np.where(self._data_view._displayed)[0]

    @property
    def _view_text(self) -> np.ndarray:
        """Get the values of the text elements in view

        Returns
        -------
        text : (N x 1) np.ndarray
            Array of text strings for the N text elements in view
        """
        # This may be triggered when the string encoding instance changed,
        # in which case it has no cached values, so generate them here.
        self.text.string._apply(self.features)
        return self.text.view_text(self._indices_view)

    @property
    def _view_text_coords(self) -> tuple[np.ndarray, str, str]:
        """Get the coordinates of the text elements in view

        Returns
        -------
        text_coords : (N x D) np.ndarray
            Array of coordinates for the N text elements in view
        anchor_x : str
            The vispy text anchor for the x axis
        anchor_y : str
            The vispy text anchor for the y axis
        """
        ndisplay = self._slice_input.ndisplay
        order = self._slice_input.order

        # get the coordinates of the vertices for the shapes in view
        in_view_shapes_coords = [
            self._data_view.data[i] for i in self._indices_view
        ]

        # get the coordinates for the dimensions being displayed
        sliced_in_view_coords = [
            position[:, self._slice_input.displayed]
            for position in in_view_shapes_coords
        ]
        # TODO: fix types here with np.asarray(sliced_in_view_coords)
        # but blocked by https://github.com/napari/napari/issues/6294
        return self.text.compute_text_coords(
            sliced_in_view_coords, ndisplay, order
        )

    @property
    def _view_text_color(self) -> np.ndarray:
        """Get the colors of the text elements at the given indices."""
        self.text.color._apply(self.features)
        return self.text._view_color(self._indices_view)

    @property
    def mode(self):
        """MODE: Interactive mode. The normal, default mode is PAN_ZOOM, which
        allows for normal interactivity with the canvas.

        The SELECT mode allows for entire shapes to be selected, moved and
        resized.

        The DIRECT mode allows for shapes to be selected and their individual
        vertices to be moved.

        The VERTEX_INSERT and VERTEX_REMOVE modes allow for individual
        vertices either to be added to or removed from shapes that are already
        selected. Note that shapes cannot be selected in this mode.

        The ADD_RECTANGLE, ADD_ELLIPSE, ADD_LINE, ADD_PATH, and ADD_POLYGON
        modes all allow for their corresponding shape type to be added.
        """
        return str(self._mode)

    @mode.setter
    def mode(self, val: Union[str, Mode]):
        mode = self._mode_setter_helper(val)
        if mode == self._mode:
            return

        self._mode = mode
        self.events.mode(mode=mode)

        draw_modes = {
            Mode.SELECT,
            Mode.DIRECT,
            Mode.VERTEX_INSERT,
            Mode.VERTEX_REMOVE,
        }

        # don't update thumbnail on mode changes
        with self.block_thumbnail_update():
            if not (mode in draw_modes and self._mode in draw_modes):
                # Shapes._finish_drawing() calls Shapes.refresh()
                self._finish_drawing()
            else:
                self.refresh()

    def _reset_editable(self) -> None:
        self.editable = self._slice_input.ndisplay == 2

    def _on_editable_changed(self) -> None:
        if not self.editable:
            self.mode = Mode.PAN_ZOOM

    def add_rectangles(
        self,
        data,
        *,
        edge_width=None,
        edge_color=None,
        face_color=None,
        z_index=None,
    ):
        """Add rectangles to the current layer.

        Parameters
        ----------
        data : Array | List[Array]
            List of rectangle data where each element is a (4, D) array of 4 vertices
            in D dimensions, or in 2D a (2, 2) array of 2 vertices that are
            the top-left and bottom-right corners.
            Can be a 3-dimensional array for multiple shapes, or list of 2 or 4
            vertices for a single shape.
        edge_width : float | list
            thickness of lines and edges. If a list is supplied it must be the
            same length as the length of `data` and each element will be
            applied to each shape otherwise the same value will be used for all
            shapes.
        edge_color : str | tuple | list
            If string can be any color name recognized by vispy or hex value if
            starting with `#`. If array-like must be 1-dimensional array with 3
            or 4 elements. If a list is supplied it must be the same length as
            the length of `data` and each element will be applied to each shape
            otherwise the same value will be used for all shapes.
        face_color : str | tuple | list
            If string can be any color name recognized by vispy or hex value if
            starting with `#`. If array-like must be 1-dimensional array with 3
            or 4 elements. If a list is supplied it must be the same length as
            the length of `data` and each element will be applied to each shape
            otherwise the same value will be used for all shapes.
        z_index : int | list
            Specifier of z order priority. Shapes with higher z order are
            displayed ontop of others. If a list is supplied it must be the
            same length as the length of `data` and each element will be
            applied to each shape otherwise the same value will be used for all
            shapes.
        """
        # rectangles can have either 4 vertices or (top left, bottom right)
        valid_vertices_per_shape = (2, 4)
        validate_num_vertices(
            data, 'rectangle', valid_vertices=valid_vertices_per_shape
        )

        self.add(
            data,
            shape_type='rectangle',
            edge_width=edge_width,
            edge_color=edge_color,
            face_color=face_color,
            z_index=z_index,
        )

    def add_ellipses(
        self,
        data,
        *,
        edge_width=None,
        edge_color=None,
        face_color=None,
        z_index=None,
    ):
        """Add ellipses to the current layer.

        Parameters
        ----------
        data : Array | List[Array]
            List of ellipse data where each element is a (4, D) array of 4 vertices
            in D dimensions representing a bounding box, or in 2D a (2, 2) array of
            center position and radii magnitudes.
            Can be a 3-dimensional array for multiple shapes, or list of 2 or 4
            vertices for a single shape.
        edge_width : float | list
            thickness of lines and edges. If a list is supplied it must be the
            same length as the length of `data` and each element will be
            applied to each shape otherwise the same value will be used for all
            shapes.
        edge_color : str | tuple | list
            If string can be any color name recognized by vispy or hex value if
            starting with `#`. If array-like must be 1-dimensional array with 3
            or 4 elements. If a list is supplied it must be the same length as
            the length of `data` and each element will be applied to each shape
            otherwise the same value will be used for all shapes.
        face_color : str | tuple | list
            If string can be any color name recognized by vispy or hex value if
            starting with `#`. If array-like must be 1-dimensional array with 3
            or 4 elements. If a list is supplied it must be the same length as
            the length of `data` and each element will be applied to each shape
            otherwise the same value will be used for all shapes.
        z_index : int | list
            Specifier of z order priority. Shapes with higher z order are
            displayed ontop of others. If a list is supplied it must be the
            same length as the length of `data` and each element will be
            applied to each shape otherwise the same value will be used for all
            shapes.
        """

        valid_elem_per_shape = (2, 4)
        validate_num_vertices(
            data, 'ellipse', valid_vertices=valid_elem_per_shape
        )

        self.add(
            data,
            shape_type='ellipse',
            edge_width=edge_width,
            edge_color=edge_color,
            face_color=face_color,
            z_index=z_index,
        )

    def add_polygons(
        self,
        data,
        *,
        edge_width=None,
        edge_color=None,
        face_color=None,
        z_index=None,
    ):
        """Add polygons to the current layer.

        Parameters
        ----------
        data : Array | List[Array]
            List of polygon data where each element is a (V, D) array of V vertices
            in D dimensions representing a polygon. Can be a 3-dimensional array if
            polygons have same number of vertices, or a list of V vertices for a
            single polygon.
        edge_width : float | list
            thickness of lines and edges. If a list is supplied it must be the
            same length as the length of `data` and each element will be
            applied to each shape otherwise the same value will be used for all
            shapes.
        edge_color : str | tuple | list
            If string can be any color name recognized by vispy or hex value if
            starting with `#`. If array-like must be 1-dimensional array with 3
            or 4 elements. If a list is supplied it must be the same length as
            the length of `data` and each element will be applied to each shape
            otherwise the same value will be used for all shapes.
        face_color : str | tuple | list
            If string can be any color name recognized by vispy or hex value if
            starting with `#`. If array-like must be 1-dimensional array with 3
            or 4 elements. If a list is supplied it must be the same length as
            the length of `data` and each element will be applied to each shape
            otherwise the same value will be used for all shapes.
        z_index : int | list
            Specifier of z order priority. Shapes with higher z order are
            displayed ontop of others. If a list is supplied it must be the
            same length as the length of `data` and each element will be
            applied to each shape otherwise the same value will be used for all
            shapes.
        """

        min_vertices = 3
        validate_num_vertices(data, 'polygon', min_vertices=min_vertices)

        self.add(
            data,
            shape_type='polygon',
            edge_width=edge_width,
            edge_color=edge_color,
            face_color=face_color,
            z_index=z_index,
        )

    def add_lines(
        self,
        data,
        *,
        edge_width=None,
        edge_color=None,
        face_color=None,
        z_index=None,
    ):
        """Add lines to the current layer.

        Parameters
        ----------
        data : Array | List[Array]
            List of line data where each element is a (2, D) array of 2 vertices
            in D dimensions representing a line. Can be a 3-dimensional array for
            multiple shapes, or list of 2 vertices for a single shape.
        edge_width : float | list
            thickness of lines and edges. If a list is supplied it must be the
            same length as the length of `data` and each element will be
            applied to each shape otherwise the same value will be used for all
            shapes.
        edge_color : str | tuple | list
            If string can be any color name recognized by vispy or hex value if
            starting with `#`. If array-like must be 1-dimensional array with 3
            or 4 elements. If a list is supplied it must be the same length as
            the length of `data` and each element will be applied to each shape
            otherwise the same value will be used for all shapes.
        face_color : str | tuple | list
            If string can be any color name recognized by vispy or hex value if
            starting with `#`. If array-like must be 1-dimensional array with 3
            or 4 elements. If a list is supplied it must be the same length as
            the length of `data` and each element will be applied to each shape
            otherwise the same value will be used for all shapes.
        z_index : int | list
            Specifier of z order priority. Shapes with higher z order are
            displayed ontop of others. If a list is supplied it must be the
            same length as the length of `data` and each element will be
            applied to each shape otherwise the same value will be used for all
            shapes.
        """

        valid_vertices_per_line = (2,)
        validate_num_vertices(
            data, 'line', valid_vertices=valid_vertices_per_line
        )

        self.add(
            data,
            shape_type='line',
            edge_width=edge_width,
            edge_color=edge_color,
            face_color=face_color,
            z_index=z_index,
        )

    def add_paths(
        self,
        data,
        *,
        edge_width=None,
        edge_color=None,
        face_color=None,
        z_index=None,
    ):
        """Add paths to the current layer.

        Parameters
        ----------
        data : Array | List[Array]
            List of path data where each element is a (V, D) array of V vertices
            in D dimensions representing a path. Can be a 3-dimensional array
            if all paths have same number of vertices, or a list of V vertices
            for a single path.
        edge_width : float | list
            thickness of lines and edges. If a list is supplied it must be the
            same length as the length of `data` and each element will be
            applied to each shape otherwise the same value will be used for all
            shapes.
        edge_color : str | tuple | list
            If string can be any color name recognized by vispy or hex value if
            starting with `#`. If array-like must be 1-dimensional array with 3
            or 4 elements. If a list is supplied it must be the same length as
            the length of `data` and each element will be applied to each shape
            otherwise the same value will be used for all shapes.
        face_color : str | tuple | list
            If string can be any color name recognized by vispy or hex value if
            starting with `#`. If array-like must be 1-dimensional array with 3
            or 4 elements. If a list is supplied it must be the same length as
            the length of `data` and each element will be applied to each shape
            otherwise the same value will be used for all shapes.
        z_index : int | list
            Specifier of z order priority. Shapes with higher z order are
            displayed ontop of others. If a list is supplied it must be the
            same length as the length of `data` and each element will be
            applied to each shape otherwise the same value will be used for all
            shapes.
        """

        min_vertices_per_path = 2
        validate_num_vertices(data, 'path', min_vertices=min_vertices_per_path)

        self.add(
            data,
            shape_type='path',
            edge_width=edge_width,
            edge_color=edge_color,
            face_color=face_color,
            z_index=z_index,
        )

    def add(
        self,
        data,
        *,
        shape_type='rectangle',
        edge_width=None,
        edge_color=None,
        face_color=None,
        z_index=None,
        gui=False,
    ):
        """Add shapes to the current layer.

        Parameters
        ----------
        data : Array | Tuple(Array,str) | List[Array | Tuple(Array, str)] | Tuple(List[Array], str)
            List of shape data, where each element is either an (N, D) array of the
            N vertices of a shape in D dimensions or a tuple containing an array of
            the N vertices and the shape_type string. When a shape_type is present,
            it overrides keyword arg shape_type. Can be an 3-dimensional array
            if each shape has the same number of vertices.
        shape_type : string | list
            String of shape shape_type, must be one of "{'line', 'rectangle',
            'ellipse', 'path', 'polygon'}". If a list is supplied it must be
            the same length as the length of `data` and each element will be
            applied to each shape otherwise the same value will be used for all
            shapes. Overridden by data shape_type, if present.
        edge_width : float | list
            thickness of lines and edges. If a list is supplied it must be the
            same length as the length of `data` and each element will be
            applied to each shape otherwise the same value will be used for all
            shapes.
        edge_color : str | tuple | list
            If string can be any color name recognized by vispy or hex value if
            starting with `#`. If array-like must be 1-dimensional array with 3
            or 4 elements. If a list is supplied it must be the same length as
            the length of `data` and each element will be applied to each shape
            otherwise the same value will be used for all shapes.
        face_color : str | tuple | list
            If string can be any color name recognized by vispy or hex value if
            starting with `#`. If array-like must be 1-dimensional array with 3
            or 4 elements. If a list is supplied it must be the same length as
            the length of `data` and each element will be applied to each shape
            otherwise the same value will be used for all shapes.
        z_index : int | list
            Specifier of z order priority. Shapes with higher z order are
            displayed ontop of others. If a list is supplied it must be the
            same length as the length of `data` and each element will be
            applied to each shape otherwise the same value will be used for all
            shapes.
        gui : bool
            Whether the shape is drawn by drawing in the gui.
        """
        data, shape_type = extract_shape_type(data, shape_type)

        n_new_shapes = number_of_shapes(data)

        if n_new_shapes > 0:
            self.events.data(
                value=self.data,
                action=ActionType.ADDING,
                data_indices=(-1,),
                vertex_indices=((),),
            )
            self._add_shapes(
                data,
                shape_type=shape_type,
                edge_width=edge_width,
                edge_color=edge_color,
                face_color=face_color,
                z_index=z_index,
                n_new_shapes=n_new_shapes,
            )
            # This should only emit when programmatically adding as with drawing this leads to premature emit.
            if not gui:
                self.events.data(
                    value=self.data,
                    action=ActionType.ADDED,
                    data_indices=(-1,),
                    vertex_indices=((),),
                )

    def _init_shapes(
        self,
        data,
        *,
        shape_type='rectangle',
        edge_width=None,
        edge_color=None,
        edge_color_cycle,
        edge_colormap,
        edge_contrast_limits,
        face_color=None,
        face_color_cycle,
        face_colormap,
        face_contrast_limits,
        z_index=None,
    ):
        """Add shapes to the data view.

        Parameters
        ----------
        data : Array | Tuple(Array,str) | List[Array | Tuple(Array, str)] | Tuple(List[Array], str)
            List of shape data, where each element is either an (N, D) array of the
            N vertices of a shape in D dimensions or a tuple containing an array of
            the N vertices and the shape_type string. When a shape_type is present,
            it overrides keyword arg shape_type. Can be an 3-dimensional array
            if each shape has the same number of vertices.
        shape_type : string | list
            String of shape shape_type, must be one of "{'line', 'rectangle',
            'ellipse', 'path', 'polygon'}". If a list is supplied it must be
            the same length as the length of `data` and each element will be
            applied to each shape otherwise the same value will be used for all
            shapes. Overriden by data shape_type, if present.
        edge_width : float | list
            thickness of lines and edges. If a list is supplied it must be the
            same length as the length of `data` and each element will be
            applied to each shape otherwise the same value will be used for all
            shapes.
        edge_color : str | tuple | list
            If string can be any color name recognized by vispy or hex value if
            starting with `#`. If array-like must be 1-dimensional array with 3
            or 4 elements. If a list is supplied it must be the same length as
            the length of `data` and each element will be applied to each shape
            otherwise the same value will be used for all shapes.
        face_color : str | tuple | list
            If string can be any color name recognized by vispy or hex value if
            starting with `#`. If array-like must be 1-dimensional array with 3
            or 4 elements. If a list is supplied it must be the same length as
            the length of `data` and each element will be applied to each shape
            otherwise the same value will be used for all shapes.
        z_index : int | list
            Specifier of z order priority. Shapes with higher z order are
            displayed ontop of others. If a list is supplied it must be the
            same length as the length of `data` and each element will be
            applied to each shape otherwise the same value will be used for all
            shapes.
        """

        n_shapes = number_of_shapes(data)
        with self.block_update_properties():
            self._edge_color_property = ''
            self.edge_color_cycle_map = {}
            self.edge_colormap = edge_colormap
            self._edge_contrast_limits = edge_contrast_limits
            if edge_color_cycle is None:
                edge_color_cycle = deepcopy(DEFAULT_COLOR_CYCLE)
            self.edge_color_cycle = edge_color_cycle
            edge_color = self._initialize_color(
                edge_color, attribute='edge', n_shapes=n_shapes
            )

            self._face_color_property = ''
            self.face_color_cycle_map = {}
            self.face_colormap = face_colormap
            self._face_contrast_limits = face_contrast_limits
            if face_color_cycle is None:
                face_color_cycle = deepcopy(DEFAULT_COLOR_CYCLE)
            self.face_color_cycle = face_color_cycle
            face_color = self._initialize_color(
                face_color, attribute='face', n_shapes=n_shapes
            )

        with self.block_thumbnail_update():
            self._add_shapes(
                data,
                shape_type=shape_type,
                edge_width=edge_width,
                edge_color=edge_color,
                face_color=face_color,
                z_index=z_index,
                n_new_shapes=n_shapes,
            )
            self._data_view._update_z_order()
            self.refresh_colors()

    def _add_shapes(
        self,
        data,
        *,
        shape_type='rectangle',
        edge_width=None,
        edge_color=None,
        face_color=None,
        z_index=None,
        n_new_shapes=0,
    ):
        """Add shapes to the data view.

        Parameters
        ----------
        data : Array | Tuple(Array,str) | List[Array | Tuple(Array, str)] | Tuple(List[Array], str)
            List of shape data, where each element is either an (N, D) array of the
            N vertices of a shape in D dimensions or a tuple containing an array of
            the N vertices and the shape_type string. When a shape_type is present,
            it overrides keyword arg shape_type. Can be an 3-dimensional array
            if each shape has the same number of vertices.
        shape_type : string | list
            String of shape shape_type, must be one of "{'line', 'rectangle',
            'ellipse', 'path', 'polygon'}". If a list is supplied it must be
            the same length as the length of `data` and each element will be
            applied to each shape otherwise the same value will be used for all
            shapes. Overridden by data shape_type, if present.
        edge_width : float | list
            thickness of lines and edges. If a list is supplied it must be the
            same length as the length of `data` and each element will be
            applied to each shape otherwise the same value will be used for all
            shapes.
        edge_color : str | tuple | list
            If string can be any color name recognized by vispy or hex value if
            starting with `#`. If array-like must be 1-dimensional array with 3
            or 4 elements. If a list is supplied it must be the same length as
            the length of `data` and each element will be applied to each shape
            otherwise the same value will be used for all shapes.
        face_color : str | tuple | list
            If string can be any color name recognized by vispy or hex value if
            starting with `#`. If array-like must be 1-dimensional array with 3
            or 4 elements. If a list is supplied it must be the same length as
            the length of `data` and each element will be applied to each shape
            otherwise the same value will be used for all shapes.
        z_index : int | list
            Specifier of z order priority. Shapes with higher z order are
            displayed on top of others. If a list is supplied it must be the
            same length as the length of `data` and each element will be
            applied to each shape otherwise the same value will be used for all
            shapes.
        n_new_shapes : int
            The number of new shapes to be added to the Shapes layer.
        """
        if n_new_shapes > 0:
            total_shapes = n_new_shapes + self.nshapes
            self._feature_table.resize(total_shapes)
            if hasattr(self, 'text'):
                self.text.apply(self.features)

        if edge_color is None:
            edge_color = self._get_new_shape_color(
                n_new_shapes, attribute='edge'
            )
        if face_color is None:
            face_color = self._get_new_shape_color(
                n_new_shapes, attribute='face'
            )

        if edge_width is None:
            edge_width = self.current_edge_width
        if edge_color is None:
            edge_color = self._current_edge_color
        if face_color is None:
            face_color = self._current_face_color
        if self._data_view is not None:
            z_index = z_index or max(self._data_view._z_index, default=-1) + 1
        else:
            z_index = z_index or 0

        if len(data) > 0:
            if np.array(data[0]).ndim == 1:
                # If a single array for a shape has been passed turn into list
                data = [data]

            # transform the colors
            transformed_ec = transform_color_with_defaults(
                num_entries=len(data),
                colors=edge_color,
                elem_name='edge_color',
                default='white',
            )
            transformed_edge_color = normalize_and_broadcast_colors(
                len(data), transformed_ec
            )
            transformed_fc = transform_color_with_defaults(
                num_entries=len(data),
                colors=face_color,
                elem_name='face_color',
                default='white',
            )
            transformed_face_color = normalize_and_broadcast_colors(
                len(data), transformed_fc
            )

            # Turn input arguments into iterables
            shape_inputs = zip(
                data,
                ensure_iterable(shape_type),
                ensure_iterable(edge_width),
                transformed_edge_color,
                transformed_face_color,
                ensure_iterable(z_index),
            )

            self._add_shapes_to_view(shape_inputs, self._data_view)

        self._display_order_stored = copy(self._slice_input.order)
        self._ndisplay_stored = copy(self._slice_input.ndisplay)
        self._update_dims()

    def _add_shapes_to_view(self, shape_inputs, data_view):
        """Build new shapes and add them to the _data_view"""

        shape_inputs = tuple(shape_inputs)

        # build all shapes
        sh_inp = tuple(
            (
                shape_classes[ShapeType(st)](
                    d,
                    edge_width=ew,
                    z_index=z,
                    dims_order=self._slice_input.order,
                    ndisplay=self._slice_input.ndisplay,
                ),
                ec,
                fc,
            )
            for d, st, ew, ec, fc, z in shape_inputs
        )

        shapes, edge_colors, face_colors = tuple(zip(*sh_inp))

        # Add all shapes at once (faster than adding them one by one)
        data_view.add(
            shape=shapes,
            edge_color=edge_colors,
            face_color=face_colors,
            z_refresh=False,
        )

        data_view._update_z_order()

    @property
    def text(self) -> TextManager:
        """TextManager: The TextManager object containing the text properties"""
        return self._text

    @text.setter
    def text(self, text):
        self._text._update_from_layer(
            text=text,
            features=self.features,
        )

    def refresh_text(self):
        """Refresh the text values.

        This is generally used if the properties were updated without changing the data
        """
        self.text.refresh(self.features)

    @property
    def _normalized_scale_factor(self):
        """Scale factor accounting for layer scale.

        This is often needed when calculating screen-space sizes and distances
        of vertices for interactivity (rescaling, adding vertices, etc).
        """
        return self.scale_factor / self.scale[-1]

    @property
    def _normalized_vertex_radius(self):
        """Vertex radius normalized to screen space."""
        return self._vertex_size * self._normalized_scale_factor / 2

    def _set_view_slice(self):
        """Set the view given the slicing indices."""
        with self._data_view.batched_updates():
            ndisplay = self._slice_input.ndisplay
            if ndisplay != self._ndisplay_stored:
                self.selected_data = set()
                self._data_view.ndisplay = min(self.ndim, ndisplay)
                self._ndisplay_stored = ndisplay
                self._clipboard = {}

            if self._slice_input.order != self._display_order_stored:
                self.selected_data = set()
                self._data_view.update_dims_order(self._slice_input.order)
                self._display_order_stored = copy(self._slice_input.order)
                # Clear clipboard if dimensions swap
                self._clipboard = {}

            slice_key = np.array(self._data_slice.point)[
                self._slice_input.not_displayed
            ]
            if not np.array_equal(slice_key, self._data_view.slice_key):
                self.selected_data = set()
            self._data_view.slice_key = slice_key

    def interaction_box(self, index):
        """Create the interaction box around a shape or list of shapes.
        If a single index is passed then the boudning box will be inherited
        from that shapes interaction box. If list of indices is passed it will
        be computed directly.

        Parameters
        ----------
        index : int | list
            Index of a single shape, or a list of shapes around which to
            construct the interaction box

        Returns
        -------
        box : np.ndarray
            10x2 array of vertices of the interaction box. The first 8 points
            are the corners and midpoints of the box in clockwise order
            starting in the upper-left corner. The 9th point is the center of
            the box, and the last point is the location of the rotation handle
            that can be used to rotate the box
        """
        if isinstance(index, (list, np.ndarray, set)):
            if len(index) == 0:
                box = None
            elif len(index) == 1:
                box = copy(self._data_view.shapes[next(iter(index))]._box)
            else:
                indices = np.isin(self._data_view.displayed_index, list(index))
                box = create_box(self._data_view.displayed_vertices[indices])
        else:
            box = copy(self._data_view.shapes[index]._box)

        if box is not None:
            rot = box[Box.TOP_CENTER]
            length_box = np.linalg.norm(
                box[Box.BOTTOM_LEFT] - box[Box.TOP_LEFT]
            )
            if length_box > 0:
                r = (
                    self._rotation_handle_length
                    * self._normalized_scale_factor
                )
                rot = (
                    rot
                    - r
                    * (box[Box.BOTTOM_LEFT] - box[Box.TOP_LEFT])
                    / length_box
                )
            box = np.append(box, [rot], axis=0)

        return box

    def _outline_shapes(self):
        """Find outlines of any selected or hovered shapes.

        Returns
        -------
        vertices : None | np.ndarray
            Nx2 array of any vertices of outline or None
        triangles : None | np.ndarray
            Mx3 array of any indices of vertices for triangles of outline or
            None
        """
        if self._value is not None and (
            self._value[0] is not None or len(self.selected_data) > 0
        ):
            if len(self.selected_data) > 0:
                index = list(self.selected_data)
                if self._value[0] is not None:
                    if self._value[0] in index:
                        pass
                    else:
                        index.append(self._value[0])
                index.sort()
            else:
                index = self._value[0]

            centers, offsets, triangles = self._data_view.outline(index)
            vertices = centers + (
                self._normalized_scale_factor * self._highlight_width * offsets
            )
            vertices = vertices[:, ::-1]
        else:
            vertices = None
            triangles = None

        return vertices, triangles

    def _compute_vertices_and_box(self):
        """Compute location of highlight vertices and box for rendering.

        Returns
        -------
        vertices : np.ndarray
            Nx2 array of any vertices to be rendered as Markers
        face_color : str
            String of the face color of the Markers
        edge_color : str
            String of the edge color of the Markers and Line for the box
        pos : np.ndarray
            Nx2 array of vertices of the box that will be rendered using a
            Vispy Line
        width : float
            Width of the box edge
        """
        if len(self.selected_data) > 0:
            if self._mode == Mode.SELECT:
                # If in select mode just show the interaction boudning box
                # including its vertices and the rotation handle
                box = self._selected_box[Box.WITH_HANDLE]
                if self._value[0] is None or self._value[1] is None:
                    face_color = 'white'
                else:
                    face_color = self._highlight_color
                edge_color = self._highlight_color
                vertices = box[:, ::-1]
                # Use a subset of the vertices of the interaction_box to plot
                # the line around the edge
                pos = box[Box.LINE_HANDLE][:, ::-1]
                width = 1.5
            elif self._mode in (
                [
                    Mode.DIRECT,
                    Mode.ADD_PATH,
                    Mode.ADD_POLYGON,
                    Mode.ADD_POLYGON_LASSO,
                    Mode.ADD_RECTANGLE,
                    Mode.ADD_ELLIPSE,
                    Mode.ADD_LINE,
                    Mode.VERTEX_INSERT,
                    Mode.VERTEX_REMOVE,
                ]
            ):
                # If in one of these mode show the vertices of the shape itself
                inds = np.isin(
                    self._data_view.displayed_index, list(self.selected_data)
                )
                vertices = self._data_view.displayed_vertices[inds][:, ::-1]
                # If currently adding path don't show box over last vertex
                if self._mode == Mode.ADD_PATH:
                    vertices = vertices[:-1]

                if self._value[0] is None or self._value[1] is None:
                    face_color = 'white'
                else:
                    face_color = self._highlight_color
                edge_color = self._highlight_color
                pos = None
                width = 0
            else:
                # Otherwise show nothing
                vertices = np.empty((0, 2))
                face_color = 'white'
                edge_color = 'white'
                pos = None
                width = 0
        elif self._is_selecting:
            # If currently dragging a selection box just show an outline of
            # that box
            vertices = np.empty((0, 2))
            edge_color = self._highlight_color
            face_color = 'white'
            box = create_box(self._drag_box)
            width = 1.5
            # Use a subset of the vertices of the interaction_box to plot
            # the line around the edge
            pos = box[Box.LINE][:, ::-1]
        else:
            # Otherwise show nothing
            vertices = np.empty((0, 2))
            face_color = 'white'
            edge_color = 'white'
            pos = None
            width = 0

        return vertices, face_color, edge_color, pos, width

    def _set_highlight(self, force=False) -> None:
        """Render highlights of shapes.

        Includes boundaries, vertices, interaction boxes, and the drag
        selection box when appropriate.

        Parameters
        ----------
        force : bool
            Bool that forces a redraw to occur when `True`
        """
        # Check if any shape or vertex ids have changed since last call
        if (
            self.selected_data == self._selected_data_stored
            and np.array_equal(self._value, self._value_stored)
            and np.array_equal(self._drag_box, self._drag_box_stored)
        ) and not force:
            return
        self._selected_data_stored = copy(self.selected_data)
        self._value_stored = copy(self._value)
        self._drag_box_stored = copy(self._drag_box)
        self.events.highlight()

    def _finish_drawing(self, event=None) -> None:
        """Reset properties used in shape drawing."""
        index = copy(self._moving_value[0])
        self._is_moving = False
        self._drag_start = None
        self._drag_box = None
        self._is_selecting = False
        self._fixed_vertex = None
        self._value = (None, None)
        self._moving_value = (None, None)
        self._last_cursor_position = None
        if self._is_creating is True:
            if self._mode == Mode.ADD_PATH:
                vertices = self._data_view.shapes[index].data
                if len(vertices) <= 2:
                    self._data_view.remove(index)
                    # Clear selected data to prevent issues.
                    # See https://github.com/napari/napari/pull/6912#discussion_r1601169680
                    self.selected_data.clear()
                else:
                    self._data_view.edit(index, vertices[:-1])
            if self._mode in {Mode.ADD_POLYGON, Mode.ADD_POLYGON_LASSO}:
                vertices = self._data_view.shapes[index].data
                if len(vertices) <= 3:
                    self._data_view.remove(index)
                    # Clear selected data to prevent issues.
                    # See https://github.com/napari/napari/pull/6912#discussion_r1601169680
                    self.selected_data.clear()
                elif self._mode == Mode.ADD_POLYGON:
                    self._data_view.edit(index, vertices[:-1])
                else:
                    vertices = rdp(
                        vertices,
                        epsilon=get_settings().experimental.rdp_epsilon,
                    )
                    self._data_view.edit(
                        index,
                        vertices[:-1],
                        new_type=shape_classes[ShapeType.POLYGON],
                    )
        # handles the case that
        if index is not None:
            self.events.data(
                value=self.data,
                action=ActionType.ADDED,
                data_indices=(-1,),
                vertex_indices=((),),
            )
        self._is_creating = False
        self._update_dims()

    @contextmanager
    def block_thumbnail_update(self):
        """Use this context manager to block thumbnail updates"""
        previous = self._allow_thumbnail_update
        self._allow_thumbnail_update = False
        try:
            yield
        finally:
            self._allow_thumbnail_update = previous

    def _update_thumbnail(self, event=None):
        """Update thumbnail with current shapes and colors."""
        # Set the thumbnail to black, opacity 1
        colormapped = np.zeros(self._thumbnail_shape)
        colormapped[..., 3] = 1
        # if the shapes layer is empty, don't update, just leave it black
        if len(self.data) == 0:
            self.thumbnail = colormapped
        # don't update the thumbnail if dragging a shape
        elif self._is_moving is False and self._allow_thumbnail_update is True:
            # calculate min vals for the vertices and pad with 0.5
            # the offset is needed to ensure that the top left corner of the shapes
            # corresponds to the top left corner of the thumbnail
            de = self._extent_data
            offset = (
                np.array([de[0, d] for d in self._slice_input.displayed]) + 0.5
            )
            # calculate range of values for the vertices and pad with 1
            # padding ensures the entire shape can be represented in the thumbnail
            # without getting clipped
            shape = np.ceil(
                [de[1, d] - de[0, d] + 1 for d in self._slice_input.displayed]
            ).astype(int)
            zoom_factor = np.divide(
                self._thumbnail_shape[:2], shape[-2:]
            ).min()

            colormapped = self._data_view.to_colors(
                colors_shape=self._thumbnail_shape[:2],
                zoom_factor=zoom_factor,
                offset=offset[-2:],
                max_shapes=self._max_shapes_thumbnail,
            )

            self.thumbnail = colormapped

    def remove_selected(self) -> None:
        """Remove any selected shapes."""
        index = list(self.selected_data)
        to_remove = sorted(index, reverse=True)

        if len(index) > 0:
            self.events.data(
                value=self.data,
                action=ActionType.REMOVING,
                data_indices=tuple(
                    index,
                ),
                vertex_indices=((),),
            )
            for ind in to_remove:
                self._data_view.remove(ind)

            self._feature_table.remove(index)
            self.text.remove(index)
            self._data_view._edge_color = np.delete(
                self._data_view._edge_color, index, axis=0
            )
            self._data_view._face_color = np.delete(
                self._data_view._face_color, index, axis=0
            )
            self.events.data(
                value=self.data,
                action=ActionType.REMOVED,
                data_indices=tuple(
                    index,
                ),
                vertex_indices=((),),
            )
        self.selected_data.clear()
        self._finish_drawing()

    def _rotate_box(self, angle, center=(0, 0)):
        """Perform a rotation on the selected box.

        Parameters
        ----------
        angle : float
            angle specifying rotation of shapes in degrees.
        center : list
            coordinates of center of rotation.
        """
        theta = np.radians(angle)
        transform = np.array(
            [[np.cos(theta), np.sin(theta)], [-np.sin(theta), np.cos(theta)]]
        )
        box = self._selected_box - center
        self._selected_box = box @ transform.T + center

    def _scale_box(self, scale, center=(0, 0)):
        """Perform a scaling on the selected box.

        Parameters
        ----------
        scale : float, list
            scalar or list specifying rescaling of shape.
        center : list
            coordinates of center of rotation.
        """
        if not isinstance(scale, (list, np.ndarray)):
            scale = [scale, scale]
        box = self._selected_box - center
        box = np.array(box * scale)
        if not np.array_equal(box[Box.TOP_CENTER], box[Box.HANDLE]):
            r = self._rotation_handle_length * self._normalized_scale_factor
            handle_vec = box[Box.HANDLE] - box[Box.TOP_CENTER]
            cur_len = np.linalg.norm(handle_vec)
            box[Box.HANDLE] = box[Box.TOP_CENTER] + r * handle_vec / cur_len
        self._selected_box = box + center

    def _transform_box(self, transform, center=(0, 0)):
        """Perform a linear transformation on the selected box.

        Parameters
        ----------
        transform : np.ndarray
            2x2 array specifying linear transform.
        center : list
            coordinates of center of rotation.
        """
        box = self._selected_box - center
        box = box @ transform.T
        if not np.array_equal(box[Box.TOP_CENTER], box[Box.HANDLE]):
            r = self._rotation_handle_length * self._normalized_scale_factor
            handle_vec = box[Box.HANDLE] - box[Box.TOP_CENTER]
            cur_len = np.linalg.norm(handle_vec)
            box[Box.HANDLE] = box[Box.TOP_CENTER] + r * handle_vec / cur_len
        self._selected_box = box + center

    def _update_draw(
        self, scale_factor, corner_pixels_displayed, shape_threshold
    ):
        prev_scale = self.scale_factor
        super()._update_draw(
            scale_factor, corner_pixels_displayed, shape_threshold
        )
        # update highlight only if scale has changed, otherwise causes a cycle
        self._set_highlight(force=(prev_scale != self.scale_factor))

    def _get_value(self, position):
        """Value of the data at a position in data coordinates.

        Parameters
        ----------
        position : tuple
            Position in data coordinates.

        Returns
        -------
        shape : int | None
            Index of shape if any that is at the coordinates. Returns `None`
            if no shape is found.
        vertex : int | None
            Index of vertex if any that is at the coordinates. Returns `None`
            if no vertex is found.
        """
        if self._slice_input.ndisplay == 3:
            return (None, None)

        if self._is_moving:
            return self._moving_value

        coord = [position[i] for i in self._slice_input.displayed]

        # Check selected shapes
        value = None
        selected_index = list(self.selected_data)

        if len(selected_index) > 0:
            self.scale[self._slice_input.displayed]
            # Get the vertex sizes. They need to be rescaled by a few parameters:
            # - scale_factor, because vertex sizes are zoom-invariant
            # - scale, because vertex sizes are not affected by scale (unlike in Points)
            # - 2, because the radius is what we need

            if self._mode == Mode.SELECT:
                # Check if inside vertex of interaction box or rotation handle
                box = self._selected_box[Box.WITH_HANDLE]
                distances = abs(box - coord)

                # Check if any matching vertices
                matches = np.all(
                    distances <= self._normalized_vertex_radius, axis=1
                ).nonzero()
                if len(matches[0]) > 0:
                    value = (selected_index[0], matches[0][-1])
            elif self._mode in (
                [Mode.DIRECT, Mode.VERTEX_INSERT, Mode.VERTEX_REMOVE]
            ):
                # Check if inside vertex of shape
                inds = np.isin(self._data_view.displayed_index, selected_index)
                vertices = self._data_view.displayed_vertices[inds]
                distances = abs(vertices - coord)

                # Check if any matching vertices
                matches = np.all(
                    distances <= self._normalized_vertex_radius, axis=1
                ).nonzero()[0]
                if len(matches) > 0:
                    index = inds.nonzero()[0][matches[-1]]
                    shape = self._data_view.displayed_index[index]
                    vals, idx = np.unique(
                        self._data_view.displayed_index, return_index=True
                    )
                    shape_in_list = list(vals).index(shape)
                    value = (shape, index - idx[shape_in_list])

        if value is None:
            # Check if mouse inside shape
            shape = self._data_view.inside(coord)
            value = (shape, None)

        return value

    def _get_value_3d(
        self,
        start_point: np.ndarray,
        end_point: np.ndarray,
        dims_displayed: list[int],
    ) -> tuple[Union[float, int, None], None]:
        """Get the layer data value along a ray

        Parameters
        ----------
        start_point : np.ndarray
            The start position of the ray used to interrogate the data.
        end_point : np.ndarray
            The end position of the ray used to interrogate the data.
        dims_displayed : List[int]
            The indices of the dimensions currently displayed in the Viewer.

        Returns
        -------
        value
            The data value along the supplied ray.
        vertex : None
            Index of vertex if any that is at the coordinates. Always returns `None`.
        """
        value, _ = self._get_index_and_intersection(
            start_point=start_point,
            end_point=end_point,
            dims_displayed=dims_displayed,
        )

        return value, None

    def _get_index_and_intersection(
        self,
        start_point: np.ndarray,
        end_point: np.ndarray,
        dims_displayed: list[int],
    ) -> tuple[Union[None, float, int], Union[None, np.ndarray]]:
        """Get the shape index and intersection point of the first shape
        (i.e., closest to start_point) along the specified 3D line segment.

        Note: this method is meant to be used for 3D intersection and returns
        (None, None) when used in 2D (i.e., len(dims_displayed) is 2).

        Parameters
        ----------
        start_point : np.ndarray
            The start position of the ray used to interrogate the data in
            layer coordinates.
        end_point : np.ndarray
            The end position of the ray used to interrogate the data in
            layer coordinates.
        dims_displayed : List[int]
            The indices of the dimensions currently displayed in the Viewer.

        Returns
        -------
        value Union[None, float, int]
            The data value along the supplied ray.
        intersection_point : Union[None, np.ndarray]
            (n,) array containing the point where the ray intersects the first shape
            (i.e., the shape most in the foreground). The coordinate is in layer
            coordinates.
        """
        if len(dims_displayed) != 3:
            # return None if in 2D mode
            return None, None
        if (start_point is None) or (end_point is None):
            # return None if the ray doesn't intersect the data bounding box
            return None, None

        # Get the normal vector of the click plane
        start_position, ray_direction = nd_line_segment_to_displayed_data_ray(
            start_point=start_point,
            end_point=end_point,
            dims_displayed=dims_displayed,
        )
        value, intersection = self._data_view._inside_3d(
            start_position, ray_direction
        )

        # add the full nD coords to intersection
        intersection_point = start_point.copy()
        intersection_point[dims_displayed] = intersection

        return value, intersection_point

    def get_index_and_intersection(
        self,
        position: np.ndarray,
        view_direction: np.ndarray,
        dims_displayed: list[int],
    ) -> tuple[Union[float, int, None], Union[npt.NDArray, None]]:
        """Get the shape index and intersection point of the first shape
        (i.e., closest to start_point) "under" a mouse click.

        See examples/add_points_on_nD_shapes.py for example usage.

        Parameters
        ----------
        position : tuple
            Position in either data or world coordinates.
        view_direction : Optional[np.ndarray]
            A unit vector giving the direction of the ray in nD world coordinates.
            The default value is None.
        dims_displayed : Optional[List[int]]
            A list of the dimensions currently being displayed in the viewer.
            The default value is None.

        Returns
        -------
        value
            The data value along the supplied ray.
        intersection_point : np.ndarray
            (n,) array containing the point where the ray intersects the first shape
            (i.e., the shape most in the foreground). The coordinate is in layer
            coordinates.
        """
        start_point, end_point = self.get_ray_intersections(
            position, view_direction, dims_displayed
        )
        if (start_point is not None) and (end_point is not None):
            shape_index, intersection_point = self._get_index_and_intersection(
                start_point=start_point,
                end_point=end_point,
                dims_displayed=dims_displayed,
            )
        else:
            shape_index = None
            intersection_point = None
        return shape_index, intersection_point

    def move_to_front(self) -> None:
        """Moves selected objects to be displayed in front of all others."""
        if len(self.selected_data) == 0:
            return
        new_z_index = max(self._data_view._z_index) + 1
        for index in self.selected_data:
            self._data_view.update_z_index(index, new_z_index)
        self.refresh()

    def move_to_back(self) -> None:
        """Moves selected objects to be displayed behind all others."""
        if len(self.selected_data) == 0:
            return
        new_z_index = min(self._data_view._z_index) - 1
        for index in self.selected_data:
            self._data_view.update_z_index(index, new_z_index)
        self.refresh()

    def _copy_data(self) -> None:
        """Copy selected shapes to clipboard."""
        if len(self.selected_data) > 0:
            index = list(self.selected_data)
            self._clipboard = {
                'data': [
                    deepcopy(self._data_view.shapes[i])
                    for i in self._selected_data
                ],
                'edge_color': deepcopy(self._data_view._edge_color[index]),
                'face_color': deepcopy(self._data_view._face_color[index]),
                'features': deepcopy(self.features.iloc[index]),
                'indices': self._data_slice.point,
                'text': self.text._copy(index),
            }
        else:
            self._clipboard = {}

    def _paste_data(self) -> None:
        """Paste any shapes from clipboard and then selects them."""
        cur_shapes = self.nshapes
        if len(self._clipboard.keys()) > 0:
            # Calculate offset based on dimension shifts
            offset = [
                self._data_slice.point[i] - self._clipboard['indices'][i]
                for i in self._slice_input.not_displayed
            ]

            self._feature_table.append(self._clipboard['features'])
            self.text._paste(**self._clipboard['text'])

            # Add new shape data
            for i, s in enumerate(self._clipboard['data']):
                shape = deepcopy(s)
                data = copy(shape.data)
                not_disp = self._slice_input.not_displayed
                data[:, not_disp] = data[:, not_disp] + np.array(offset)
                shape.data = data
                face_color = self._clipboard['face_color'][i]
                edge_color = self._clipboard['edge_color'][i]
                self._data_view.add(
                    shape, face_color=face_color, edge_color=edge_color
                )

            self.selected_data = set(
                range(cur_shapes, cur_shapes + len(self._clipboard['data']))
            )

            self.move_to_front()

    def to_masks(self, mask_shape=None):
        """Return an array of binary masks, one for each shape.

        Parameters
        ----------
        mask_shape : np.ndarray | tuple | None
            tuple defining shape of mask to be generated. If non specified,
            takes the max of all the vertices

        Returns
        -------
        masks : np.ndarray
            Array where there is one binary mask for each shape
        """
        if mask_shape is None:
            # See https://github.com/napari/napari/issues/2778
            # Point coordinates land on pixel centers. We want to find the
            # smallest shape that will hold the largest point in the data,
            # using rounding.
            mask_shape = np.round(self._extent_data[1]) + 1

        mask_shape = np.ceil(mask_shape).astype('int')
        masks = self._data_view.to_masks(mask_shape=mask_shape)

        return masks

    def to_labels(self, labels_shape=None):
        """Return an integer labels image.

        Parameters
        ----------
        labels_shape : np.ndarray | tuple | None
            Tuple defining shape of labels image to be generated. If non
            specified, takes the max of all the vertiecs

        Returns
        -------
        labels : np.ndarray
            Integer array where each value is either 0 for background or an
            integer up to N for points inside the shape at the index value - 1.
            For overlapping shapes z-ordering will be respected.
        """
        if labels_shape is None:
            # See https://github.com/napari/napari/issues/2778
            # Point coordinates land on pixel centers. We want to find the
            # smallest shape that will hold the largest point in the data,
            # using rounding.
            labels_shape = np.round(self._extent_data[1]) + 1

        labels_shape = np.ceil(labels_shape).astype('int')
        labels = self._data_view.to_labels(labels_shape=labels_shape)

        return labels<|MERGE_RESOLUTION|>--- conflicted
+++ resolved
@@ -101,42 +101,6 @@
     ndim : int
         Number of dimensions for shapes. When data is not None, ndim must be D.
         An empty shapes layer can be instantiated with arbitrary ndim.
-<<<<<<< HEAD
-    features : dict[str, array-like] or Dataframe-like
-        Features table where each row corresponds to a shape and each column
-        is a feature.
-    feature_defaults : dict[str, Any] or Dataframe-like
-        The default value of each feature in a table with one row.
-    properties : dict {str: array (N,)}, DataFrame
-        Properties for each shape. Each property should be an array of length N,
-        where N is the number of shapes.
-        .. deprecated:: 0.5.0
-            properties was deprecated in version 0.5.0 and will be removed in 0.6.
-            Please use features instead.
-    property_choices : dict {str: array (N,)}
-        possible values for each property.
-        .. deprecated:: 0.5.0
-            property_choices was deprecated in version 0.5.0 and will be removed in 0.6.
-            Please use features with categorical dtypes instead.
-    text : str, dict
-        Text to be displayed with the shapes. If text is set to a key in properties,
-        the value of that property will be displayed. Multiple properties can be
-        composed using f-string-like syntax (e.g., '{property_1}, {float_property:.2f}).
-        A dictionary can be provided with keyword arguments to set the text values
-        and display properties. See TextManager.__init__() for the valid keyword arguments.
-        For example usage, see /napari/examples/add_shapes_with_text.py.
-    shape_type : string or list
-        String of shape shape_type, must be one of "{'line', 'rectangle',
-        'ellipse', 'path', 'polygon'}". If a list is supplied it must be
-        the same length as the length of `data` and each element will be
-        applied to each shape otherwise the same value will be used for all
-        shapes.
-    edge_width : float or list
-        Thickness of lines and edges. If a list is supplied it must be the
-        same length as the length of `data` and each element will be
-        applied to each shape otherwise the same value will be used for all
-        shapes.
-=======
     affine : n-D array or napari.utils.transforms.Affine
         (N+1, N+1) affine transformation matrix in homogeneous coordinates.
         The first (N, N) entries correspond to a linear transform and
@@ -150,7 +114,6 @@
     cache : bool
         Whether slices of out-of-core datasets should be cached upon retrieval.
         Currently, this only applies to dask arrays.
->>>>>>> 4efaddfb
     edge_color : str, array-like
         If string can be any color name recognized by vispy or hex value if
         starting with `#`. If array-like must be 1-dimensional array with 3
@@ -206,11 +169,17 @@
     projection_mode : str
         How data outside the viewed dimensions but inside the thick Dims slice will
         be projected onto the viewed dimenions.
+    property_choices : dict {str: array (N,)}
+        possible values for each property.
+        .. deprecated:: 0.5.0
+            property_choices was deprecated in version 0.5.0 and will be removed in 0.6.
+            Please use features with categorical dtypes instead.
     properties : dict {str: array (N,)}, DataFrame
         Properties for each shape. Each property should be an array of length N,
         where N is the number of shapes.
-    property_choices : dict {str: array (N,)}
-        possible values for each property.
+        .. deprecated:: 0.5.0
+            properties was deprecated in version 0.5.0 and will be removed in 0.6.
+            Please use features instead.
     rotate : float, 3-tuple of float, or n-D array.
         If a float convert into a 2D rotation matrix using that value as an
         angle. If 3-tuple convert into a 3D rotation matrix, using a yaw,
@@ -872,8 +841,7 @@
         self.events.feature_defaults()
 
     @property
-<<<<<<< HEAD
-    def properties(self) -> Dict[str, np.ndarray]:
+    def properties(self) -> dict[str, np.ndarray]:
         """dict {str: np.ndarray (N,)}, DataFrame: Annotations for each shape
 
         .. deprecated:: 0.5.0
@@ -884,12 +852,12 @@
         return self._feature_table.properties()
 
     @properties.setter
-    def properties(self, properties: Dict[str, Array]):
+    def properties(self, properties: dict[str, Array]):
         _warn_deprecation(_properties_deprecation_message())
         self.features = properties
 
     @property
-    def property_choices(self) -> Dict[str, np.ndarray]:
+    def property_choices(self) -> dict[str, np.ndarray]:
         """possible values for each property
 
         .. deprecated:: 0.5.0
@@ -897,18 +865,6 @@
             Please use features with categorical dtypes instead.
         """
         _warn_deprecation(_property_choices_deprecation_message())
-=======
-    def properties(self) -> dict[str, np.ndarray]:
-        """dict {str: np.ndarray (N,)}, DataFrame: Annotations for each shape"""
-        return self._feature_table.properties()
-
-    @properties.setter
-    def properties(self, properties: dict[str, Array]):
-        self.features = properties
-
-    @property
-    def property_choices(self) -> dict[str, np.ndarray]:
->>>>>>> 4efaddfb
         return self._feature_table.choices()
 
     def _get_ndim(self):
@@ -983,8 +939,7 @@
         self.events.current_face_color()
 
     @property
-<<<<<<< HEAD
-    def current_properties(self) -> Dict[str, np.ndarray]:
+    def current_properties(self) -> dict[str, np.ndarray]:
         """dict{str: np.ndarray(1,)}: properties for the next added shape
 
         .. deprecated:: 0.5.0
@@ -992,10 +947,6 @@
             Please use feature_defaults instead.
         """
         _warn_deprecation(_current_properties_deprecation_message())
-=======
-    def current_properties(self) -> dict[str, np.ndarray]:
-        """dict{str: np.ndarray(1,)}: properties for the next added shape."""
->>>>>>> 4efaddfb
         return self._feature_table.currents()
 
     @current_properties.setter
@@ -1548,13 +1499,8 @@
                 # and update_color_mapping==False
                 color_cycle_map = getattr(self, f'{attribute}_color_cycle_map')
                 color_cycle_keys = [*color_cycle_map]
-<<<<<<< HEAD
                 props_in_map = np.in1d(color_properties, color_cycle_keys)
                 if not np.all(props_in_map) or (len(color_properties) == 0):
-=======
-                props_in_map = np.isin(color_properties, color_cycle_keys)
-                if not np.all(props_in_map):
->>>>>>> 4efaddfb
                     props_to_add = np.unique(
                         color_properties[np.logical_not(props_in_map)]
                     )
