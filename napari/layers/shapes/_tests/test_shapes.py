--- conflicted
+++ resolved
@@ -98,14 +98,11 @@
     layer.selected_data = {0, 1}
     layer.remove_selected()
     remove_properties = properties['shape_type'][2::]
-<<<<<<< HEAD
     with pytest.warns(DeprecationWarning):
         assert len(layer.properties['shape_type']) == (shape[0] - 2)
-        assert np.all(layer.properties['shape_type'] == remove_properties)
-=======
-    assert len(layer.properties['shape_type']) == (shape[0] - 2)
-    assert np.array_equal(layer.properties['shape_type'], remove_properties)
->>>>>>> 4efaddfb
+        assert np.array_equal(
+            layer.properties['shape_type'], remove_properties
+        )
 
     # test selection of properties
     layer.selected_data = {0}
@@ -119,12 +116,8 @@
     new_shape_type = ['rectangle']
     layer.add(new_data, shape_type=new_shape_type)
     add_properties = np.concatenate((remove_properties, ['A']), axis=0)
-<<<<<<< HEAD
     with pytest.warns(DeprecationWarning):
-        assert np.all(layer.properties['shape_type'] == add_properties)
-=======
-    assert np.array_equal(layer.properties['shape_type'], add_properties)
->>>>>>> 4efaddfb
+        assert np.array_equal(layer.properties['shape_type'], add_properties)
 
     # test copy/paste
     layer.selected_data = {0, 1}
@@ -135,12 +128,8 @@
 
     layer._paste_data()
     paste_properties = np.concatenate((add_properties, ['A', 'B']), axis=0)
-<<<<<<< HEAD
     with pytest.warns(DeprecationWarning):
-        assert np.all(layer.properties['shape_type'] == paste_properties)
-=======
-    assert np.array_equal(layer.properties['shape_type'], paste_properties)
->>>>>>> 4efaddfb
+        assert np.array_equal(layer.properties['shape_type'], paste_properties)
 
     # test updating a property
     layer.mode = 'select'
@@ -152,14 +141,9 @@
     assert updated_properties['shape_type'][0] == 'B'
 
 
-<<<<<<< HEAD
-@pytest.mark.parametrize("attribute", ['edge', 'face'])
+@pytest.mark.parametrize('attribute', ['edge', 'face'])
 def test_adding_features(attribute):
-=======
-@pytest.mark.parametrize('attribute', ['edge', 'face'])
-def test_adding_properties(attribute):
->>>>>>> 4efaddfb
-    """Test adding properties to an existing layer"""
+    """Test adding features to an existing layer"""
     shape = (10, 4, 2)
     np.random.seed(0)
     data = 20 * np.random.random(shape)
@@ -289,7 +273,7 @@
     feature_defaults = {'shape_type': np.array([1.5], dtype=float)}
     text_kwargs = {'string': 'shape_type', 'color': 'red'}
     layer = Shapes(
-        features={"shape_type": np.empty([])},
+        features={'shape_type': np.empty([])},
         feature_defaults=feature_defaults,
         text=text_kwargs,
     )
@@ -306,7 +290,7 @@
     """Test initializing an empty layer with text defined"""
     feature_defaults = {'shape_type': np.array([1.5], dtype=float)}
     layer = Shapes(
-        features={"shape_type": np.empty([], dtype=float)},
+        features={'shape_type': np.empty([], dtype=float)},
         feature_defaults=feature_defaults,
         text='shape_type: {shape_type:.2f}',
     )
@@ -317,13 +301,8 @@
     np.testing.assert_equal(layer.text.values, ['shape_type: 1.50'])
 
 
-<<<<<<< HEAD
-@pytest.mark.parametrize("features", [properties_array, properties_list])
+@pytest.mark.parametrize('features', [properties_array, properties_list])
 def test_text_from_property_value(features):
-=======
-@pytest.mark.parametrize('properties', [properties_array, properties_list])
-def test_text_from_property_value(properties):
->>>>>>> 4efaddfb
     """Test setting text from a property value"""
     shape = (10, 4, 2)
     np.random.seed(0)
@@ -333,13 +312,8 @@
     np.testing.assert_equal(layer.text.values, features['shape_type'])
 
 
-<<<<<<< HEAD
-@pytest.mark.parametrize("features", [properties_array, properties_list])
+@pytest.mark.parametrize('features', [properties_array, properties_list])
 def test_text_from_property_fstring(features):
-=======
-@pytest.mark.parametrize('properties', [properties_array, properties_list])
-def test_text_from_property_fstring(properties):
->>>>>>> 4efaddfb
     """Test setting text with an f-string from the property value"""
     shape = (10, 4, 2)
     np.random.seed(0)
@@ -369,13 +343,8 @@
     np.testing.assert_equal(layer.text.values, expected_text_4)
 
 
-<<<<<<< HEAD
-@pytest.mark.parametrize("features", [properties_array, properties_list])
+@pytest.mark.parametrize('features', [properties_array, properties_list])
 def test_set_text_with_kwarg_dict(features):
-=======
-@pytest.mark.parametrize('properties', [properties_array, properties_list])
-def test_set_text_with_kwarg_dict(properties):
->>>>>>> 4efaddfb
     text_kwargs = {
         'string': 'type: {shape_type}',
         'color': ConstantColorEncoding(constant=[0, 0, 0, 1]),
@@ -400,13 +369,8 @@
         np.testing.assert_equal(layer_value, value)
 
 
-<<<<<<< HEAD
-@pytest.mark.parametrize("features", [properties_array, properties_list])
+@pytest.mark.parametrize('features', [properties_array, properties_list])
 def test_text_error(features):
-=======
-@pytest.mark.parametrize('properties', [properties_array, properties_list])
-def test_text_error(properties):
->>>>>>> 4efaddfb
     """creating a layer with text as the wrong type should raise an error"""
     shape = (10, 4, 2)
     np.random.seed(0)
@@ -459,14 +423,6 @@
             prepend + (1, 20, 30, 50),
         ],
     ]
-<<<<<<< HEAD
-    features = {'shape_type': ['A', 'B']}
-    text_kwargs = {'string': 'shape_type', 'anchor': 'center'}
-    layer = Shapes(shapes_data, features=features, text=text_kwargs)
-    assert layer.ndim == 4
-
-    layer._slice_dims(point=[0, 10, 0, 0], ndisplay=2)
-=======
     layer = Shapes(shapes_data)
     assert layer.ndim == 4 + len(prepend)
 
@@ -478,7 +434,6 @@
             point=prepend + (0, 10, 0, 0),
         )
     )
->>>>>>> 4efaddfb
     np.testing.assert_equal(layer._indices_view, [0])
     np.testing.assert_equal(layer._view_text_coords[0], [[15, 15]])
 
@@ -496,13 +451,8 @@
     np.testing.assert_equal(layer._view_text_coords[0], [[20, 40, 40]])
 
 
-<<<<<<< HEAD
-@pytest.mark.parametrize("features", [properties_array, properties_list])
+@pytest.mark.parametrize('features', [properties_array, properties_list])
 def test_data_setter_with_text(features):
-=======
-@pytest.mark.parametrize('properties', [properties_array, properties_list])
-def test_data_setter_with_text(properties):
->>>>>>> 4efaddfb
     """Test layer data on a layer with text via the data setter"""
     shape = (10, 4, 2)
     np.random.seed(0)
@@ -1691,15 +1641,9 @@
     np.testing.assert_allclose(color_array, layer_color)
 
 
-<<<<<<< HEAD
-@pytest.mark.parametrize("attribute", ['edge', 'face'])
+@pytest.mark.parametrize('attribute', ['edge', 'face'])
 def test_single_shape(attribute):
     """Test creating single shape with direct coloring."""
-=======
-@pytest.mark.parametrize('attribute', ['edge', 'face'])
-def test_single_shape_properties(attribute):
-    """Test creating single shape with properties"""
->>>>>>> 4efaddfb
     shape = (4, 2)
     np.random.seed(0)
     data = 20 * np.random.random(shape)
@@ -1926,13 +1870,8 @@
     assert attribute_colormap.name == new_colormap
 
 
-<<<<<<< HEAD
-@pytest.mark.parametrize("attribute", ['edge', 'face'])
+@pytest.mark.parametrize('attribute', ['edge', 'face'])
 def test_colormap_without_features(attribute):
-=======
-@pytest.mark.parametrize('attribute', ['edge', 'face'])
-def test_colormap_without_properties(attribute):
->>>>>>> 4efaddfb
     """Setting the colormode to colormap should raise an exception"""
     shape = (10, 4, 2)
     np.random.seed(0)
@@ -1943,13 +1882,8 @@
         setattr(layer, f'{attribute}_color_mode', 'colormap')
 
 
-<<<<<<< HEAD
-@pytest.mark.parametrize("attribute", ['edge', 'face'])
+@pytest.mark.parametrize('attribute', ['edge', 'face'])
 def test_colormap_with_categorical_features(attribute):
-=======
-@pytest.mark.parametrize('attribute', ['edge', 'face'])
-def test_colormap_with_categorical_properties(attribute):
->>>>>>> 4efaddfb
     """Setting the colormode to colormap should raise an exception"""
     shape = (10, 4, 2)
     np.random.seed(0)
