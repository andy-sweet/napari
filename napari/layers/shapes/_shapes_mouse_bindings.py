from __future__ import annotations

from copy import copy
from typing import TYPE_CHECKING

import numpy as np

from napari.layers.base._base_constants import ActionType
from napari.layers.shapes._shapes_constants import Box, Mode
from napari.layers.shapes._shapes_models import (
    Ellipse,
    Line,
    Path,
    Polygon,
    Rectangle,
)
from napari.layers.shapes._shapes_utils import point_to_lines
from napari.settings import get_settings

if TYPE_CHECKING:
    from typing import Generator, List, Optional, Tuple

    import numpy.typing as npt
    from vispy.app.canvas import MouseEvent

    from napari.layers.shapes.shapes import Shapes


def highlight(layer: Shapes, event: MouseEvent) -> None:
    """Render highlights of shapes.

    Highlight hovered shapes, including boundaries, vertices, interaction boxes, and drag
    selection box when appropriate.

    Parameters
    ----------
    layer : Shapes
        Napari shapes layer
    event : MouseEvent
        A proxy read only wrapper around a vispy mouse event. Though not used here it is passed as argument by the
        shapes layer mouse move callbacks.

    Returns
    -------
    None
    """
    layer._set_highlight()


def select(layer: Shapes, event: MouseEvent) -> Generator[None, None, None]:
    """Select shapes or vertices either in select or direct select mode.

    Once selected shapes can be moved or resized, and vertices can be moved
    depending on the mode. Holding shift when resizing a shape will preserve
    the aspect ratio.

    Parameters
    ----------
    layer : Shapes
        Napari shapes layer
    event : MouseEvent
        A proxy read only wrapper around a vispy mouse event.
    """
    shift = 'Shift' in event.modifiers
    # on press
    value = layer.get_value(event.position, world=True)
    layer._moving_value = copy(value)
    shape_under_cursor, vertex_under_cursor = value
    if vertex_under_cursor is None:
        if shift and shape_under_cursor is not None:
            if shape_under_cursor in layer.selected_data:
                layer.selected_data.remove(shape_under_cursor)
            else:
                if len(layer.selected_data):
                    # one or more shapes already selected
                    layer.selected_data.add(shape_under_cursor)
                else:
                    # first shape being selected
                    layer.selected_data = {shape_under_cursor}
        elif shape_under_cursor is not None:
            if shape_under_cursor not in layer.selected_data:
                layer.selected_data = {shape_under_cursor}
        else:
            layer.selected_data = set()
    layer._set_highlight()

    # we don't update the thumbnail unless a shape has been moved
    update_thumbnail = False

    # Set _drag_start value here to prevent an offset when mouse_move happens
    # https://github.com/napari/napari/pull/4999
    _set_drag_start(layer, layer.world_to_data(event.position))
    yield

    # on move
    while event.type == 'mouse_move':
        coordinates = layer.world_to_data(event.position)
        # ToDo: Need to pass moving_coordinates to allow fixed aspect ratio
        # keybinding to work, this should be dropped
        layer._moving_coordinates = coordinates
        # Drag any selected shapes
        if len(layer.selected_data) == 0:
            _drag_selection_box(layer, coordinates)
        else:
            _move_active_element_under_cursor(layer, coordinates)

        # if a shape is being moved, update the thumbnail
        if layer._is_moving:
            update_thumbnail = True
        yield

    # only emit data once dragging has finished
    if layer._is_moving:
        vertex_indices = tuple(
            tuple(
                vertex_index
                for vertex_index, coord in enumerate(layer.data[i])
            )
            for i in layer.selected_data
        )
        layer.events.data(
            value=layer.data,
            action=ActionType.CHANGED,
            data_indices=tuple(layer.selected_data),
            vertex_indices=vertex_indices,
        )

    # on release
    shift = 'Shift' in event.modifiers
    if not layer._is_moving and not layer._is_selecting and not shift:
        if shape_under_cursor is not None:
            layer.selected_data = {shape_under_cursor}
        else:
            layer.selected_data = set()
    elif layer._is_selecting:
        layer.selected_data = layer._data_view.shapes_in_box(layer._drag_box)
        layer._is_selecting = False
        layer._set_highlight()

    layer._is_moving = False
    layer._drag_start = None
    layer._drag_box = None
    layer._fixed_vertex = None
    layer._moving_value = (None, None)
    layer._set_highlight()

    if update_thumbnail:
        layer._update_thumbnail()


def add_line(layer: Shapes, event: MouseEvent) -> Generator[None, None, None]:
    """Add a line.

    Adds a line by connecting 2 ndim points. On press one point is set under the mouse cursor and a second point is
    created with a very minor offset to the first point. If moving mouse while mouse is pressed the second point will
    track the cursor. The second point it set upon mouse release.

    Parameters
    ----------
    layer : Shapes
        Napari shapes layer
    event : MouseEvent
        A proxy read only wrapper around a vispy mouse event.
    """
    # full size is the initial offset of the second point compared to the first point of the line.
    size = layer._normalized_vertex_radius / 2
    full_size = np.zeros(layer.ndim, dtype=float)
    for i in layer._slice_input.displayed:
        full_size[i] = size

    coordinates = layer.world_to_data(event.position)
    layer._moving_coordinates = coordinates

    # corner is first datapoint defining the line
    corner = np.array(coordinates)
    data = np.array([corner, corner + full_size])

    # adds data to layer.data and handles mouse move (cursor tracking) and release event (setting second point)
    yield from _add_line_rectangle_ellipse(
        layer, event, data=data, shape_type='line'
    )


def add_ellipse(
    layer: Shapes, event: MouseEvent
) -> Generator[None, None, None]:
    """
    Add an ellipse to the shapes layer.

    Parameters
    ----------
    layer : Shapes
        Napari shapes layer
    event : MouseEvent
        A proxy read only wrapper around a vispy mouse event.
    """
    size = layer._normalized_vertex_radius / 2
    size_h = np.zeros(layer.ndim, dtype=float)
    size_h[layer._slice_input.displayed[0]] = size
    size_v = np.zeros(layer.ndim, dtype=float)
    size_v[layer._slice_input.displayed[1]] = size

    coordinates = layer.world_to_data(event.position)
    corner = np.array(coordinates)
    data = np.array(
        [corner, corner + size_v, corner + size_h + size_v, corner + size_h]
    )
    yield from _add_line_rectangle_ellipse(
        layer, event, data=data, shape_type='ellipse'
    )


def add_rectangle(
    layer: Shapes, event: MouseEvent
) -> Generator[None, None, None]:
    """Add a rectangle to the shapes layer.

    Parameters
    ----------
    layer : Shapes
        Napari shapes layer
    event : MouseEvent
        A proxy read only wrapper around a vispy mouse event.
    """
    size = layer._normalized_vertex_radius / 2
    size_h = np.zeros(layer.ndim, dtype=float)
    size_h[layer._slice_input.displayed[0]] = size
    size_v = np.zeros(layer.ndim, dtype=float)
    size_v[layer._slice_input.displayed[1]] = size

    coordinates = layer.world_to_data(event.position)
    corner = np.array(coordinates)
    data = np.array(
        [corner, corner + size_v, corner + size_h + size_v, corner + size_h]
    )

    yield from _add_line_rectangle_ellipse(
        layer, event, data=data, shape_type='rectangle'
    )


def _add_line_rectangle_ellipse(
    layer: Shapes, event: MouseEvent, data: npt.NDArray, shape_type: str
) -> Generator[None, None, None]:
    """Helper function for adding a line, rectangle or ellipse.

    Parameters
    ----------
    layer : Shapes
        Napari shapes layer
    event : MouseEvent
        A proxy read only wrapper around a vispy mouse event.
    data : np.NDarray
        Array containing the initial datapoints of the shape in image data space.
    shape_type : str
        String indicating the type of shape to be added.
    """
    # on press
    # Start drawing rectangle / ellipse / line
    layer.add(data, shape_type=shape_type, gui=True)
    layer.selected_data = {layer.nshapes - 1}
    layer._value = (layer.nshapes - 1, 4)
    layer._moving_value = copy(layer._value)
    layer.refresh()
    yield

    # on move
    while event.type == 'mouse_move':
        # Drag any selected shapes
        coordinates = layer.world_to_data(event.position)
        layer._moving_coordinates = coordinates
        _move_active_element_under_cursor(layer, coordinates)
        yield

    # on release
    layer._finish_drawing()


def finish_drawing_shape(layer: Shapes, event: MouseEvent) -> None:
    """Finish drawing of shape.

    Calls the finish drawing method of the shapes layer which resets all the properties used for shape drawing
    and deletes the shape if the number of vertices do not meet the threshold of 3.

    Parameters
    ----------
    layer : Shapes
        Napari shapes layer
    event : MouseEvent
        A proxy read only wrapper around a vispy mouse event. Not used here, but passed as argument due to being a
        double click callback of the shapes layer.
    """
    layer._finish_drawing()


def initiate_polygon_draw(
    layer: Shapes, coordinates: Tuple[float, ...]
) -> None:
    """Start drawing of polygon.

    Creates the polygon shape when initializing the draw, adding to layer and selecting the initiatlized shape and
    setting required layer attributes for drawing.

    Parameters
    ----------
    layer : Shapes
        Napari shapes layer
    coordinates : Tuple[float, ...]
        A tuple with the coordinates of the initial vertex in image data space.
    """
    data = np.array([coordinates, coordinates])
    layer.add(data, shape_type='path', gui=True)
    layer.selected_data = {layer.nshapes - 1}
    layer._value = (layer.nshapes - 1, 1)
    layer._moving_value = copy(layer._value)
    layer._is_creating = True
    layer._set_highlight()


def add_path_polygon_lasso(
    layer: Shapes, event: MouseEvent
) -> Generator[None, None, None]:
    """Add, draw and finish drawing of polygon.

    Initiates, draws and finishes the lasso polygon in drag mode (tablet) or
    initiates and finishes the lasso polygon when drawing with the mouse.

    Parameters
    ----------
    layer : Shapes
        Napari shapes layer
    event : MouseEvent
        A proxy read only wrapper around a vispy mouse event.
    """
    # on press
    coordinates = layer.world_to_data(event.position)
    if layer._is_creating is False:
        # Set last cursor position to initial position of the mouse when starting to draw the shape
        layer._last_cursor_position = np.array(event.pos)

        # Start drawing a path
<<<<<<< HEAD
        layer._is_creating = True
        data = np.array([coordinates, coordinates])
        layer.add(data, shape_type='path')
        layer.selected_data = {layer.nshapes - 1}
        layer._value = (layer.nshapes - 1, 1)
        layer._moving_value = copy(layer._value)
        layer._set_highlight()
=======
        initiate_polygon_draw(layer, coordinates)
        yield

        while event.type == 'mouse_move':
            polygon_creating(layer, event)
            yield
        index = layer._moving_value[0]
        vertices = layer._data_view.shapes[index].data
        # If number of vertices is higher than 2, tablet draw mode is assumed and shape is finished upon mouse release
        if len(vertices) > 2:
            layer._finish_drawing()
    else:
        # This code block is responsible for finishing drawing in mouse draw mode
        layer._finish_drawing()


def add_vertex_to_path(
    layer: Shapes,
    event: MouseEvent,
    index: int,
    coordinates: Tuple[float, ...],
    new_type: Optional[str],
) -> None:
    """Add a vertex to an existing path or polygon and edit the layer view.

    Parameters
    ----------
    layer : Shapes
        Napari shapes layer
    event : MouseEvent
        A proxy read only wrapper around a vispy mouse event.
    index : int
        The index of the shape being added, e.g. first shape in the layer has index 0.
    coordinates : Tuple[float, ...]
        The coordinates of the vertex being added to the shape being drawn in image data space
    new_type : Optional[str]
        Type of the shape being added.
    """
    vertices = layer._data_view.shapes[index].data
    vertices = np.concatenate((vertices, [coordinates]), axis=0)
    value = layer.get_value(event.position, world=True)
    layer._value = (value[0], value[1] + 1)
    layer._moving_value = copy(layer._value)
    layer._data_view.edit(index, vertices, new_type=new_type)
    layer._selected_box = layer.interaction_box(layer.selected_data)
    layer._last_cursor_position = np.array(event.pos)


def polygon_creating(layer: Shapes, event: MouseEvent) -> None:
    """Let active vertex follow cursor while drawing polygon, adding it to polygon after a certain distance.

    When drawing a polygon in lasso mode, a vertex follows the cursor, creating a polygon
    visually that is *not* the final polygon to be created: it is the polygon if the current
    mouse position were to be the last position added. After the mouse moves a distance of 10 screen pixels,
    a new vertex is automatically added and the last cursor position is set to the global screen coordinates
    at that moment.

    Parameters
    ----------
    layer : Shapes
        Napari shapes layer
    event : MouseEvent
        A proxy read only wrapper around a vispy mouse event.
    """
    if layer._is_creating:
        coordinates = layer.world_to_data(event.position)
        move_active_vertex_under_cursor(layer, coordinates)

        if layer._mode == Mode.ADD_POLYGON_LASSO:
            index = layer._moving_value[0]

            position_diff = np.linalg.norm(
                event.pos - layer._last_cursor_position
            )
            if (
                position_diff
                > get_settings().experimental.lasso_vertex_distance
            ):
                add_vertex_to_path(layer, event, index, coordinates, None)


def add_path_polygon(layer: Shapes, event: MouseEvent) -> None:
    """Add a path or polygon or add vertex to an existing one.

    When shape is not yet being created, initiates the drawing of a polygon on mouse press. Else, on subsequent mouse
    presses, add vertex to polygon being created.

    Parameters
    ----------
    layer : Shapes
        Napari shapes layer
    event : MouseEvent
        A proxy read only wrapper around a vispy mouse event.
    """
    # on press
    coordinates = layer.world_to_data(event.position)
    if layer._is_creating is False:
        # Start drawing a path
        initiate_polygon_draw(layer, coordinates)
>>>>>>> 02fecaba
    else:
        # Add to an existing path or polygon
        index = layer._moving_value[0]
        new_type = Polygon if layer._mode == Mode.ADD_POLYGON else None
<<<<<<< HEAD
        vertices = layer._data_view.shapes[index].data
        vertices = np.concatenate((vertices, [coordinates]), axis=0)
        # Change the selected vertex
        value = layer.get_value(event.position, world=True)
        # If there was no move event between two clicks value[1] is None
        # and needs to be taken care of.
        if value[1] is None:
            value = layer._moving_value
        layer._value = (value[0], value[1] + 1)
        layer._moving_value = copy(layer._value)
        layer._data_view.edit(index, vertices, new_type=new_type)
        layer._selected_box = layer.interaction_box(layer.selected_data)
=======
        add_vertex_to_path(layer, event, index, coordinates, new_type)
>>>>>>> 02fecaba


def move_active_vertex_under_cursor(
    layer: Shapes, coordinates: Tuple[float, ...]
) -> None:
    """While a path or polygon is being created, move next vertex to be added.

    Parameters
    ----------
    layer : Shapes
        Napari shapes layer
    coordinates : Tuple[float, ...]
        The coordinates in data space of the vertex to be potentially added, e.g. vertex tracks the mouse cursor
        position.
    """
    if layer._is_creating:
        _move_active_element_under_cursor(layer, coordinates)


def vertex_insert(layer: Shapes, event: MouseEvent) -> None:
    """Insert a vertex into a selected shape.

    The vertex will get inserted in between the vertices of the closest edge
    from all the edges in selected shapes. Vertices cannot be inserted into
    Ellipses.

    Parameters
    ----------
    layer : Shapes
        Napari shapes layer
    event : MouseEvent
        A proxy read only wrapper around a vispy mouse event.
    """
    # Determine all the edges in currently selected shapes
    all_edges = np.empty((0, 2, 2))
    all_edges_shape = np.empty((0, 2), dtype=int)
    for index in layer.selected_data:
        shape_type = type(layer._data_view.shapes[index])
        if shape_type == Ellipse:
            # Adding vertex to ellipse not implemented
            pass
        else:
            vertices = layer._data_view.displayed_vertices[
                layer._data_view.displayed_index == index
            ]
            # Find which edge new vertex should inserted along
            closed = shape_type != Path
            n = len(vertices)
            if closed:
                lines = np.array(
                    [[vertices[i], vertices[(i + 1) % n]] for i in range(n)]
                )
            else:
                lines = np.array(
                    [[vertices[i], vertices[i + 1]] for i in range(n - 1)]
                )
            all_edges = np.append(all_edges, lines, axis=0)
            indices = np.array(
                [np.repeat(index, len(lines)), list(range(len(lines)))]
            ).T
            all_edges_shape = np.append(all_edges_shape, indices, axis=0)

    if len(all_edges) == 0:
        # No appropriate edges were found
        return

    # Determine the closet edge to the current cursor coordinate
    coordinates = layer.world_to_data(event.position)
    coord = [coordinates[i] for i in layer._slice_input.displayed]
    ind, loc = point_to_lines(coord, all_edges)
    index = all_edges_shape[ind][0]
    ind = all_edges_shape[ind][1] + 1
    shape_type = type(layer._data_view.shapes[index])
    if shape_type == Line:
        # Adding vertex to line turns it into a path
        new_type = Path
    elif shape_type == Rectangle:
        # Adding vertex to rectangle turns it into a polygon
        new_type = Polygon
    else:
        new_type = None
    closed = shape_type != Path
    vertices = layer._data_view.shapes[index].data
    if not closed:
        if int(ind) == 1 and loc < 0:
            ind = 0
        elif int(ind) == len(vertices) - 1 and loc > 1:
            ind = ind + 1

    layer.events.data(
        value=layer.data,
        action=ActionType.CHANGING,
        data_indices=(index,),
        vertex_indices=((ind,),),
    )
    # Insert new vertex at appropriate place in vertices of target shape
    vertices = np.insert(vertices, ind, [coordinates], axis=0)
    with layer.events.set_data.blocker():
        layer._data_view.edit(index, vertices, new_type=new_type)
        layer._selected_box = layer.interaction_box(layer.selected_data)
    layer.events.data(
        value=layer.data,
        action=ActionType.CHANGED,
        data_indices=(index,),
        vertex_indices=((ind,),),
    )
    layer.refresh()


def vertex_remove(layer: Shapes, event: MouseEvent) -> None:
    """Remove a vertex from a selected shape.

    If a vertex is clicked on remove it from the shape it is in. If this cause
    the shape to shrink to a size that no longer is valid remove the whole
    shape.

    Parameters
    ----------
    layer : Shapes
        Napari shapes layer
    event : MouseEvent
        A proxy read only wrapper around a vispy mouse event.
    """
    value = layer.get_value(event.position, world=True)
    shape_under_cursor, vertex_under_cursor = value
    if vertex_under_cursor is None:
        # No vertex was clicked on so return
        return

    layer.events.data(
        value=layer.data,
        action=ActionType.CHANGING,
        data_indices=(shape_under_cursor,),
        vertex_indices=((vertex_under_cursor,),),
    )

    # Have clicked on a current vertex so remove
    shape_type = type(layer._data_view.shapes[shape_under_cursor])
    if shape_type == Ellipse:
        # Removing vertex from ellipse not implemented
        return
    vertices = layer._data_view.shapes[shape_under_cursor].data
    if len(vertices) <= 2 or (shape_type == Polygon and len(vertices) == 3):
        # If only 2 vertices present, remove whole shape
        with layer.events.set_data.blocker():
            if shape_under_cursor in layer.selected_data:
                layer.selected_data.remove(shape_under_cursor)
            layer._data_view.remove(shape_under_cursor)
            shapes = layer.selected_data
            layer._selected_box = layer.interaction_box(shapes)
    else:
        if shape_type == Rectangle:  # noqa SIM108
            # Deleting vertex from a rectangle creates a polygon
            new_type = Polygon
        else:
            new_type = None
        # Remove clicked on vertex
        vertices = np.delete(vertices, vertex_under_cursor, axis=0)
        with layer.events.set_data.blocker():
            layer._data_view.edit(
                shape_under_cursor, vertices, new_type=new_type
            )
            shapes = layer.selected_data
            layer._selected_box = layer.interaction_box(shapes)
    layer.events.data(
        value=layer.data,
        action=ActionType.CHANGED,
        data_indices=(shape_under_cursor,),
        vertex_indices=((vertex_under_cursor,),),
    )
    layer.refresh()


def _drag_selection_box(layer: Shapes, coordinates: Tuple[float, ...]) -> None:
    """Drag a selection box.

    Parameters
    ----------
    layer : napari.layers.Shapes
        Shapes layer.
    coordinates : Tuple[float, ...]
        The current position of the cursor during the mouse move event in image data space.
    """
    # If something selected return
    if len(layer.selected_data) > 0:
        return

    coord = [coordinates[i] for i in layer._slice_input.displayed]

    # Create or extend a selection box
    layer._is_selecting = True
    if layer._drag_start is None:
        layer._drag_start = coord
    layer._drag_box = np.array([layer._drag_start, coord])
    layer._set_highlight()


def _set_drag_start(
    layer: Shapes, coordinates: Tuple[float, ...]
) -> List[float]:
    """Indicate where in data space a drag event started.

    Sets the coordinates relative to the center of the bounding box of a shape and returns the position
    of where a drag event of a shape started.

    Parameters
    ----------
    layer : Shapes
        The napari layer shape
    coordinates : Tuple[float, ...]
        The position in image data space where dragging started.

    Returns
    -------
    coord: List[float, ...]
        The coordinates of where a shape drag event started.
    """
    coord = [coordinates[i] for i in layer._slice_input.displayed]
    if layer._drag_start is None and len(layer.selected_data) > 0:
        center = layer._selected_box[Box.CENTER]
        layer._drag_start = coord - center
    return coord


def _move_active_element_under_cursor(
    layer: Shapes, coordinates: Tuple[float, ...]
) -> None:
    """Moves object at given mouse position and set of indices.

    Parameters
    ----------
    layer : napari.layers.Shapes
        Shapes layer.
    coordinates : Tuple[float, ...]
        Position of mouse cursor in data coordinates.
    """
    # If nothing selected return
    if len(layer.selected_data) == 0:
        return

    vertex = layer._moving_value[1]

    if layer._mode in (
        [Mode.SELECT, Mode.ADD_RECTANGLE, Mode.ADD_ELLIPSE, Mode.ADD_LINE]
    ):
        if layer._mode == Mode.SELECT and not layer._is_moving:
            vertex_indices = tuple(
                tuple(
                    vertex_index
                    for vertex_index, coord in enumerate(layer.data[i])
                )
                for i in layer.selected_data
            )
            layer.events.data(
                value=layer.data,
                action=ActionType.CHANGING,
                data_indices=tuple(layer.selected_data),
                vertex_indices=vertex_indices,
            )

        coord = _set_drag_start(layer, coordinates)
        layer._moving_coordinates = coordinates
        layer._is_moving = True
        if vertex is None:
            # Check where dragging box from to move whole object
            center = layer._selected_box[Box.CENTER]
            shift = coord - center - layer._drag_start
            for index in layer.selected_data:
                layer._data_view.shift(index, shift)
            layer._selected_box = layer._selected_box + shift
            layer.refresh()
        elif vertex < Box.LEN:
            # Corner / edge vertex is being dragged so resize object
            box = layer._selected_box
            if layer._fixed_vertex is None:
                layer._fixed_index = (vertex + 4) % Box.LEN
                layer._fixed_vertex = box[layer._fixed_index]

            handle_offset = box[Box.HANDLE] - box[Box.CENTER]
            if np.linalg.norm(handle_offset) == 0:
                handle_offset = [1, 1]
            handle_offset_norm = handle_offset / np.linalg.norm(handle_offset)

            rot = np.array(
                [
                    [handle_offset_norm[0], -handle_offset_norm[1]],
                    [handle_offset_norm[1], handle_offset_norm[0]],
                ]
            )
            inv_rot = np.linalg.inv(rot)

            fixed = layer._fixed_vertex
            new = list(coord)

            box_center = box[Box.CENTER]
            if layer._fixed_aspect and layer._fixed_index % 2 == 0:
                # corner
                new = (box[vertex] - box_center) / np.linalg.norm(
                    box[vertex] - box_center
                ) * np.linalg.norm(new - box_center) + box_center

            if layer._fixed_index % 2 == 0:
                # corner selected
                drag_scale = (inv_rot @ (new - fixed)) / (
                    inv_rot @ (box[vertex] - fixed)
                )
            elif layer._fixed_index % 4 == 3:
                # top or bottom selected
                drag_scale = np.array(
                    [
                        (inv_rot @ (new - fixed))[0]
                        / (inv_rot @ (box[vertex] - fixed))[0],
                        1,
                    ]
                )
            else:
                # left or right selected
                drag_scale = np.array(
                    [
                        1,
                        (inv_rot @ (new - fixed))[1]
                        / (inv_rot @ (box[vertex] - fixed))[1],
                    ]
                )

            # prevent box from shrinking below a threshold size
            size = (np.linalg.norm(box[Box.TOP_LEFT] - box_center),)
            if (
                np.linalg.norm(size * drag_scale)
                < layer._normalized_vertex_radius
            ):
                drag_scale[:] = 1
            # on vertical/horizontal drags we get scale of 0
            # when we actually simply don't want to scale
            drag_scale[drag_scale == 0] = 1

            # check orientation of box
            if abs(handle_offset_norm[0]) == 1:
                for index in layer.selected_data:
                    layer._data_view.scale(
                        index, drag_scale, center=layer._fixed_vertex
                    )
                layer._scale_box(drag_scale, center=layer._fixed_vertex)
            else:
                scale_mat = np.array([[drag_scale[0], 0], [0, drag_scale[1]]])
                transform = rot @ scale_mat @ inv_rot
                for index in layer.selected_data:
                    layer._data_view.shift(index, -layer._fixed_vertex)
                    layer._data_view.transform(index, transform)
                    layer._data_view.shift(index, layer._fixed_vertex)
                layer._transform_box(transform, center=layer._fixed_vertex)
            layer.refresh()
        elif vertex == 8:
            # Rotation handle is being dragged so rotate object
            handle = layer._selected_box[Box.HANDLE]
            layer._fixed_vertex = layer._selected_box[Box.CENTER]
            offset = handle - layer._fixed_vertex
            layer._drag_start = -np.degrees(np.arctan2(offset[0], -offset[1]))

            new_offset = coord - layer._fixed_vertex
            new_angle = -np.degrees(np.arctan2(new_offset[0], -new_offset[1]))
            fixed_offset = handle - layer._fixed_vertex
            fixed_angle = -np.degrees(
                np.arctan2(fixed_offset[0], -fixed_offset[1])
            )

            if layer._fixed_aspect:
                angle = np.round(new_angle / 45) * 45 - fixed_angle
            else:
                angle = new_angle - fixed_angle

            for index in layer.selected_data:
                layer._data_view.rotate(
                    index, angle, center=layer._fixed_vertex
                )
            layer._rotate_box(angle, center=layer._fixed_vertex)
            layer.refresh()

    elif (
        layer._mode
        in [
            Mode.DIRECT,
            Mode.ADD_PATH,
            Mode.ADD_POLYGON,
            Mode.ADD_POLYGON_LASSO,
        ]
        and vertex is not None
    ):
        layer._moving_coordinates = coordinates
        layer._is_moving = True
        index = layer._moving_value[0]
        shape_type = type(layer._data_view.shapes[index])
        if shape_type == Ellipse:
            # TODO: Implement DIRECT vertex moving of ellipse
            pass
        else:
            new_type = Polygon if shape_type == Rectangle else None
            vertices = layer._data_view.shapes[index].data
            vertices[vertex] = coordinates
            layer._data_view.edit(index, vertices, new_type=new_type)
            shapes = layer.selected_data
            layer._selected_box = layer.interaction_box(shapes)
            layer.refresh()<|MERGE_RESOLUTION|>--- conflicted
+++ resolved
@@ -308,12 +308,12 @@
     coordinates : Tuple[float, ...]
         A tuple with the coordinates of the initial vertex in image data space.
     """
+    layer._is_creating = True
     data = np.array([coordinates, coordinates])
     layer.add(data, shape_type='path', gui=True)
     layer.selected_data = {layer.nshapes - 1}
     layer._value = (layer.nshapes - 1, 1)
     layer._moving_value = copy(layer._value)
-    layer._is_creating = True
     layer._set_highlight()
 
 
@@ -339,15 +339,6 @@
         layer._last_cursor_position = np.array(event.pos)
 
         # Start drawing a path
-<<<<<<< HEAD
-        layer._is_creating = True
-        data = np.array([coordinates, coordinates])
-        layer.add(data, shape_type='path')
-        layer.selected_data = {layer.nshapes - 1}
-        layer._value = (layer.nshapes - 1, 1)
-        layer._moving_value = copy(layer._value)
-        layer._set_highlight()
-=======
         initiate_polygon_draw(layer, coordinates)
         yield
 
@@ -389,6 +380,10 @@
     vertices = layer._data_view.shapes[index].data
     vertices = np.concatenate((vertices, [coordinates]), axis=0)
     value = layer.get_value(event.position, world=True)
+    # If there was no move event between two clicks value[1] is None
+    # and needs to be taken care of.
+    if value[1] is None:
+        value = layer._moving_value
     layer._value = (value[0], value[1] + 1)
     layer._moving_value = copy(layer._value)
     layer._data_view.edit(index, vertices, new_type=new_type)
@@ -447,27 +442,11 @@
     if layer._is_creating is False:
         # Start drawing a path
         initiate_polygon_draw(layer, coordinates)
->>>>>>> 02fecaba
     else:
         # Add to an existing path or polygon
         index = layer._moving_value[0]
         new_type = Polygon if layer._mode == Mode.ADD_POLYGON else None
-<<<<<<< HEAD
-        vertices = layer._data_view.shapes[index].data
-        vertices = np.concatenate((vertices, [coordinates]), axis=0)
-        # Change the selected vertex
-        value = layer.get_value(event.position, world=True)
-        # If there was no move event between two clicks value[1] is None
-        # and needs to be taken care of.
-        if value[1] is None:
-            value = layer._moving_value
-        layer._value = (value[0], value[1] + 1)
-        layer._moving_value = copy(layer._value)
-        layer._data_view.edit(index, vertices, new_type=new_type)
-        layer._selected_box = layer.interaction_box(layer.selected_data)
-=======
         add_vertex_to_path(layer, event, index, coordinates, new_type)
->>>>>>> 02fecaba
 
 
 def move_active_vertex_under_cursor(
