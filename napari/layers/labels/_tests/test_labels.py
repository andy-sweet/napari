--- conflicted
+++ resolved
@@ -1492,21 +1492,14 @@
     """Checks if the color mapping is updated when the color palette seed is changed."""
     np.random.seed(0)
     layer = Labels(np.random.randint(50, size=(10, 10)))
-<<<<<<< HEAD
-    mapped_colors1 = layer.colormap.map(layer._as_type(layer._slice.image))
-
-    layer.new_colormap()
-    mapped_colors2 = layer.colormap.map(layer._as_type(layer._slice.image))
-=======
     mapped_colors1 = layer.colormap.map(
-        layer._to_vispy_texture_dtype(layer._slice.image.raw)
+        layer._to_vispy_texture_dtype(layer._slice.image)
     )
 
     layer.new_colormap()
     mapped_colors2 = layer.colormap.map(
-        layer._to_vispy_texture_dtype(layer._slice.image.raw)
-    )
->>>>>>> 3e3f2ce8
+        layer._to_vispy_texture_dtype(layer._slice.image)
+    )
 
     assert not np.allclose(mapped_colors1, mapped_colors2)
 
