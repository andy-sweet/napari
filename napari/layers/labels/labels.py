import warnings
from collections import deque
from collections.abc import Sequence
from contextlib import contextmanager
from typing import (
    Callable,
    ClassVar,
    Optional,
    Union,
    cast,
)

import numpy as np
import numpy.typing as npt
import pandas as pd
from scipy import ndimage as ndi
from skimage.draw import polygon2mask

from napari.layers._data_protocols import LayerDataProtocol
from napari.layers._multiscale_data import MultiScaleData
from napari.layers._scalar_field.scalar_field import ScalarFieldBase
from napari.layers.base import Layer, no_op
from napari.layers.base._base_mouse_bindings import (
    highlight_box_handles,
    transform_with_box,
)
from napari.layers.image._image_utils import guess_multiscale
from napari.layers.image._slice import _ImageSliceResponse
from napari.layers.labels._labels_constants import (
    LabelColorMode,
    LabelsRendering,
    Mode,
)
from napari.layers.labels._labels_mouse_bindings import (
    BrushSizeOnMouseMove,
    draw,
    pick,
)
from napari.layers.labels._labels_utils import (
    expand_slice,
    get_contours,
    indices_in_shape,
    interpolate_coordinates,
    sphere_indices,
)
<<<<<<< HEAD
from napari.layers.utils.color_transformations import transform_color
from napari.layers.utils.layer_utils import (
    _FeatureTable,
    _properties_deprecation_message,
    _warn_deprecation,
)
from napari.utils._dtype import normalize_dtype
=======
from napari.layers.utils.layer_utils import _FeatureTable
from napari.utils._dtype import normalize_dtype, vispy_texture_dtype
from napari.utils._indexing import elements_in_slice, index_in_slice
>>>>>>> 4efaddfb
from napari.utils.colormaps import (
    direct_colormap,
    label_colormap,
)
from napari.utils.colormaps.colormap import (
    CyclicLabelColormap,
    LabelColormapBase,
)
from napari.utils.colormaps.colormap_utils import shuffle_and_extend_colormap
from napari.utils.events import EmitterGroup, Event
from napari.utils.events.custom_types import Array
from napari.utils.events.event import WarningEmitter
from napari.utils.geometry import clamp_point_to_bounding_box
from napari.utils.misc import StringEnum, _is_array_type
from napari.utils.naming import magic_name
from napari.utils.status_messages import generate_layer_coords_status
from napari.utils.translations import trans

__all__ = ('Labels',)


class Labels(ScalarFieldBase):
    """Labels (or segmentation) layer.

    An image-like layer where every pixel contains an integer ID
    corresponding to the region it belongs to.

    Parameters
    ----------
    data : array or list of array
        Labels data as an array or multiscale. Must be integer type or bools.
        Please note multiscale rendering is only supported in 2D. In 3D, only
        the lowest resolution scale is displayed.
<<<<<<< HEAD
    num_colors : int
        Number of unique colors to use in colormap.
    features : dict[str, array-like] or DataFrame
        Features table where each row corresponds to a label and each column
        is a feature. The first row corresponds to the background label.
    properties : dict {str: array (N,)} or DataFrame
        Properties for each label. Each property should be an array of length
        N, where N is the number of labels, and the first property corresponds
        to background.
        .. deprecated:: 0.5.0
            properties was deprecated in version 0.5.0 and will be removed in 0.6.
            Please use features instead.
    color : dict of int to str or array
        Custom label to color mapping. Values must be valid color names or RGBA
        arrays.
    seed : float
        Seed for colormap random generator.
    name : str
        Name of the layer.
    metadata : dict
        Layer metadata.
    scale : tuple of float
        Scale factors for the layer.
    translate : tuple of float
        Translation values for the layer.
    rotate : float, 3-tuple of float, or n-D array.
        If a float convert into a 2D rotation matrix using that value as an
        angle. If 3-tuple convert into a 3D rotation matrix, using a yaw,
        pitch, roll convention. Otherwise assume an nD rotation. Angles are
        assumed to be in degrees. They can be converted from radians with
        np.degrees if needed.
    shear : 1-D array or n-D array
        Either a vector of upper triangular values, or an nD shear matrix with
        ones along the main diagonal.
=======
>>>>>>> 4efaddfb
    affine : n-D array or napari.utils.transforms.Affine
        (N+1, N+1) affine transformation matrix in homogeneous coordinates.
        The first (N, N) entries correspond to a linear transform and
        the final column is a length N translation vector and a 1 or a napari
        `Affine` transform object. Applied as an extra transform on top of the
        provided scale, rotate, and shear values.
    blending : str
        One of a list of preset blending modes that determines how RGB and
        alpha values of the layer visual get mixed. Allowed values are
        {'opaque', 'translucent', and 'additive'}.
    cache : bool
        Whether slices of out-of-core datasets should be cached upon retrieval.
        Currently, this only applies to dask arrays.
    colormap : CyclicLabelColormap or DirectLabelColormap or None
        Colormap to use for the labels. If None, a random colormap will be
        used.
    depiction : str
        3D Depiction mode. Must be one of {'volume', 'plane'}.
        The default value is 'volume'.
    experimental_clipping_planes : list of dicts, list of ClippingPlane, or ClippingPlaneList
        Each dict defines a clipping plane in 3D in data coordinates.
        Valid dictionary keys are {'position', 'normal', and 'enabled'}.
        Values on the negative side of the normal are discarded if the plane is enabled.
    features : dict[str, array-like] or DataFrame
        Features table where each row corresponds to a label and each column
        is a feature. The first row corresponds to the background label.
    metadata : dict
        Layer metadata.
    multiscale : bool
        Whether the data is a multiscale image or not. Multiscale data is
        represented by a list of array like image data. If not specified by
        the user and if the data is a list of arrays that decrease in shape
        then it will be taken to be multiscale. The first image in the list
        should be the largest. Please note multiscale rendering is only
        supported in 2D. In 3D, only the lowest resolution scale is
        displayed.
    name : str
        Name of the layer.
    opacity : float
        Opacity of the layer visual, between 0.0 and 1.0.
    plane : dict or SlicingPlane
        Properties defining plane rendering in 3D. Properties are defined in
        data coordinates. Valid dictionary keys are
        {'position', 'normal', 'thickness', and 'enabled'}.
    projection_mode : str
        How data outside the viewed dimensions but inside the thick Dims slice will
        be projected onto the viewed dimensions
    properties : dict {str: array (N,)} or DataFrame
        Properties for each label. Each property should be an array of length
        N, where N is the number of labels, and the first property corresponds
        to background.
    rendering : str
        3D Rendering mode used by vispy. Must be one {'translucent', 'iso_categorical'}.
        'translucent' renders without lighting. 'iso_categorical' uses isosurface
        rendering to calculate lighting effects on labeled surfaces.
        The default value is 'iso_categorical'.
    rotate : float, 3-tuple of float, or n-D array.
        If a float convert into a 2D rotation matrix using that value as an
        angle. If 3-tuple convert into a 3D rotation matrix, using a yaw,
        pitch, roll convention. Otherwise assume an nD rotation. Angles are
        assumed to be in degrees. They can be converted from radians with
        np.degrees if needed.
    scale : tuple of float
        Scale factors for the layer.
    shear : 1-D array or n-D array
        Either a vector of upper triangular values, or an nD shear matrix with
        ones along the main diagonal.
    translate : tuple of float
        Translation values for the layer.
    visible : bool
        Whether the layer visual is currently being displayed.

    Attributes
    ----------
    data : array or list of array
        Integer label data as an array or multiscale. Can be N dimensional.
        Every pixel contains an integer ID corresponding to the region it
        belongs to. The label 0 is rendered as transparent. Please note
        multiscale rendering is only supported in 2D. In 3D, only
        the lowest resolution scale is displayed.
    multiscale : bool
        Whether the data is a multiscale image or not. Multiscale data is
        represented by a list of array like image data. The first image in the
        list should be the largest. Please note multiscale rendering is only
        supported in 2D. In 3D, only the lowest resolution scale is
        displayed.
    metadata : dict
        Labels metadata.
    num_colors : int
        Number of unique colors to use in colormap. DEPRECATED: set
        ``colormap`` directly, using `napari.utils.colormaps.label_colormap`.
    features : Dataframe-like
        Features table where each row corresponds to a label and each column
        is a feature. The first row corresponds to the background label.
    properties : dict {str: array (N,)}, DataFrame
        Properties for each label. Each property should be an array of length
        N, where N is the number of labels, and the first property corresponds
        to background.
    color : dict of int to str or array
        Custom label to color mapping. Values must be valid color names or RGBA
        arrays. While there is no limit to the number of custom labels, the
        the layer will render incorrectly if they map to more than 1024 distinct
        colors. DEPRECATED: set ``colormap`` directly, using
        `napari.utils.colormaps.DirectLabelColormap`.
    seed : float
        Seed for colormap random generator. DEPRECATED: set ``colormap``
        directly, using `napari.utils.colormaps.label_colormap`.
    opacity : float
        Opacity of the labels, must be between 0 and 1.
    contiguous : bool
        If `True`, the fill bucket changes only connected pixels of same label.
    n_edit_dimensions : int
        The number of dimensions across which labels will be edited.
    contour : int
        If greater than 0, displays contours of labels instead of shaded regions
        with a thickness equal to its value. Must be >= 0.
    brush_size : float
        Size of the paint brush in data coordinates.
    selected_label : int
        Index of selected label. Can be greater than the current maximum label.
    mode : str
        Interactive mode. The normal, default mode is PAN_ZOOM, which
        allows for normal interactivity with the canvas.

        In PICK mode the cursor functions like a color picker, setting the
        clicked on label to be the current label. If the background is picked it
        will select the background label `0`.

        In PAINT mode the cursor functions like a paint brush changing any
        pixels it brushes over to the current label. If the background label
        `0` is selected than any pixels will be changed to background and this
        tool functions like an eraser. The size and shape of the cursor can be
        adjusted in the properties widget.

        In FILL mode the cursor functions like a fill bucket replacing pixels
        of the label clicked on with the current label. It can either replace
        all pixels of that label or just those that are contiguous with the
        clicked on pixel. If the background label `0` is selected than any
        pixels will be changed to background and this tool functions like an
        eraser.

        In ERASE mode the cursor functions similarly to PAINT mode, but to
        paint with background label, which effectively removes the label.
    plane : SlicingPlane
        Properties defining plane rendering in 3D.
    experimental_clipping_planes : ClippingPlaneList
        Clipping planes defined in data coordinates, used to clip the volume.

    Notes
    -----
    _selected_color : 4-tuple or None
        RGBA tuple of the color of the selected label, or None if the
        background label `0` is selected.
    """

    events: EmitterGroup
    _colormap: LabelColormapBase

    _modeclass = Mode

    _drag_modes: ClassVar[dict[Mode, Callable[['Labels', Event], None]]] = {  # type: ignore[assignment]
        Mode.PAN_ZOOM: no_op,
        Mode.TRANSFORM: transform_with_box,
        Mode.PICK: pick,
        Mode.PAINT: draw,
        Mode.FILL: draw,
        Mode.ERASE: draw,
        Mode.POLYGON: no_op,  # the overlay handles mouse events in this mode
    }

    brush_size_on_mouse_move = BrushSizeOnMouseMove(min_brush_size=1)

    _move_modes: ClassVar[
        dict[StringEnum, Callable[['Labels', Event], None]]
    ] = {  # type: ignore[assignment]
        Mode.PAN_ZOOM: no_op,
        Mode.TRANSFORM: highlight_box_handles,
        Mode.PICK: no_op,
        Mode.PAINT: brush_size_on_mouse_move,
        Mode.FILL: no_op,
        Mode.ERASE: brush_size_on_mouse_move,
        Mode.POLYGON: no_op,  # the overlay handles mouse events in this mode
    }

    _cursor_modes: ClassVar[dict[Mode, str]] = {  # type: ignore[assignment]
        Mode.PAN_ZOOM: 'standard',
        Mode.TRANSFORM: 'standard',
        Mode.PICK: 'cross',
        Mode.PAINT: 'circle',
        Mode.FILL: 'cross',
        Mode.ERASE: 'circle',
        Mode.POLYGON: 'cross',
    }

    _history_limit = 100

    def __init__(
        self,
        data,
        *,
        affine=None,
        blending='translucent',
        cache=True,
        colormap=None,
        depiction='volume',
        experimental_clipping_planes=None,
        features=None,
        metadata=None,
        multiscale=None,
        name=None,
        opacity=0.7,
        plane=None,
        projection_mode='none',
        properties=None,
        rendering='iso_categorical',
        rotate=None,
        scale=None,
        shear=None,
        translate=None,
        visible=True,
    ) -> None:
        if name is None and data is not None:
            name = magic_name(data)

        self._seed = 0.5
        # We use 50 colors (49 + transparency) by default for historical
        # consistency. This may change in future versions.
        self._random_colormap = label_colormap(
            49, self._seed, background_value=0
        )
        self._original_random_colormap = self._random_colormap
        self._direct_colormap = direct_colormap(
            {0: 'transparent', None: 'black'}
        )
        self._colormap = self._random_colormap
        self._color_mode = LabelColorMode.AUTO
        self._show_selected_label = False
        self._contour = 0

        data = self._ensure_int_labels(data)

        super().__init__(
            data,
            rendering=rendering,
            depiction=depiction,
            name=name,
            metadata=metadata,
            scale=scale,
            translate=translate,
            rotate=rotate,
            shear=shear,
            affine=affine,
            opacity=opacity,
            blending=blending,
            visible=visible,
            multiscale=multiscale,
            cache=cache,
            plane=plane,
            experimental_clipping_planes=experimental_clipping_planes,
            projection_mode=projection_mode,
        )

        self.events.add(
<<<<<<< HEAD
            preserve_labels=Event,
            show_selected_label=Event,
            properties=WarningEmitter(
                _properties_deprecation_message(),
                type_name='properties',
            ),
            n_edit_dimensions=Event,
            contiguous=Event,
            brush_size=Event,
            selected_label=Event,
            color_mode=Event,
=======
>>>>>>> 4efaddfb
            brush_shape=Event,
            brush_size=Event,
            colormap=Event,
            contiguous=Event,
            contour=Event,
            features=Event,
            labels_update=Event,
            n_edit_dimensions=Event,
            paint=Event,
            preserve_labels=Event,
            properties=Event,
            selected_label=Event,
            show_selected_label=Event,
        )

        from napari.components.overlays.labels_polygon import (
            LabelsPolygonOverlay,
        )

        self._overlays.update({'polygon': LabelsPolygonOverlay()})

        if properties is not None:
            _warn_deprecation(_properties_deprecation_message())

        self._feature_table = _FeatureTable.from_layer(
            features=features, properties=properties
        )
        self._label_index = self._make_label_index()

        self._n_edit_dimensions = 2
        self._contiguous = True
        self._brush_size = 10

        self._selected_label = 1
        self.colormap.selection = self._selected_label
        self.colormap.use_selection = self._show_selected_label
        self._prev_selected_label = None
        self._selected_color = self.get_color(self._selected_label)
        self._updated_slice = None
        if colormap is not None:
            self._set_colormap(colormap)

        self._status = self.mode
        self._preserve_labels = False

    def _post_init(self):
        self._reset_history()
        # Trigger generation of view slice and thumbnail
        self.refresh()
        self._reset_editable()

    @property
    def rendering(self):
        """Return current rendering mode.

        Selects a preset rendering mode in vispy that determines how
        lablels are displayed.  Options include:

        * ``translucent``: voxel colors are blended along the view ray until
          the result is opaque.
        * ``iso_categorical``: isosurface for categorical data.
          Cast a ray until a non-background value is encountered. At that
          location, lighning calculations are performed to give the visual
          appearance of a surface.

        Returns
        -------
        str
            The current rendering mode
        """
        return str(self._rendering)

    @rendering.setter
    def rendering(self, rendering):
        self._rendering = LabelsRendering(rendering)
        self.events.rendering()

    @property
    def contiguous(self):
        """bool: fill bucket changes only connected pixels of same label."""
        return self._contiguous

    @contiguous.setter
    def contiguous(self, contiguous):
        self._contiguous = contiguous
        self.events.contiguous()

    @property
    def n_edit_dimensions(self):
        return self._n_edit_dimensions

    @n_edit_dimensions.setter
    def n_edit_dimensions(self, n_edit_dimensions):
        self._n_edit_dimensions = n_edit_dimensions
        self.events.n_edit_dimensions()

    @property
    def contour(self) -> int:
        """int: displays contours of labels instead of shaded regions."""
        return self._contour

    @contour.setter
    def contour(self, contour: int) -> None:
        if contour < 0:
            raise ValueError('contour value must be >= 0')
        self._contour = int(contour)
        self.events.contour()
        self.refresh()

    @property
    def brush_size(self):
        """float: Size of the paint in world coordinates."""
        return self._brush_size

    @brush_size.setter
    def brush_size(self, brush_size):
        self._brush_size = int(brush_size)
        self.cursor_size = self._calculate_cursor_size()
        self.events.brush_size()

    def _calculate_cursor_size(self):
        # Convert from brush size in data coordinates to
        # cursor size in world coordinates
        scale = self._data_to_world.scale
        min_scale = np.min(
            [abs(scale[d]) for d in self._slice_input.displayed]
        )
        return abs(self.brush_size * min_scale)

    def new_colormap(self, seed: Optional[int] = None):
        if seed is None:
            seed = np.random.default_rng().integers(2**32 - 1)

        orig = self._original_random_colormap
        self.colormap = shuffle_and_extend_colormap(
            self._original_random_colormap, seed
        )
        self._original_random_colormap = orig

    @property
    def colormap(self) -> LabelColormapBase:
        return self._colormap

    @colormap.setter
    def colormap(self, colormap: LabelColormapBase):
        self._set_colormap(colormap)

    def _set_colormap(self, colormap):
        if isinstance(colormap, CyclicLabelColormap):
            self._random_colormap = colormap
            self._original_random_colormap = colormap
            self._colormap = self._random_colormap
            color_mode = LabelColorMode.AUTO
        else:
            self._direct_colormap = colormap
            # `self._direct_colormap.color_dict` may contain just the default None and background label
            # colors, in which case we need to be in AUTO color mode. Otherwise,
            # `self._direct_colormap.color_dict` contains colors for all labels, and we should be in DIRECT
            # mode.

            # For more information
            # - https://github.com/napari/napari/issues/2479
            # - https://github.com/napari/napari/issues/2953
            if self._is_default_colors(self._direct_colormap.color_dict):
                color_mode = LabelColorMode.AUTO
                self._colormap = self._random_colormap
            else:
                color_mode = LabelColorMode.DIRECT
                self._colormap = self._direct_colormap
        self._cached_labels = None  # invalidate the cached color mapping
        self._selected_color = self.get_color(self.selected_label)
        self._color_mode = color_mode
        self.events.colormap()  # Will update the LabelVispyColormap shader
        self.events.selected_label()
        self.refresh()

    @property
    def data(self) -> Union[LayerDataProtocol, MultiScaleData]:
        """array: Image data."""
        return self._data

    @data.setter
    def data(self, data: Union[LayerDataProtocol, MultiScaleData]):
        data = self._ensure_int_labels(data)
        self._data = data
        self._ndim = len(self._data.shape)
        self._update_dims()
        self.events.data(value=self.data)
        self._reset_editable()

    @property
    def features(self):
        """Dataframe-like features table.

        It is an implementation detail that this is a `pandas.DataFrame`. In the future,
        we will target the currently-in-development Data API dataframe protocol [1]_.
        This will enable us to use alternate libraries such as xarray or cuDF for
        additional features without breaking existing usage of this.

        If you need to specifically rely on the pandas API, please coerce this to a
        `pandas.DataFrame` using `features_to_pandas_dataframe`.

        References
        ----------
        .. [1] https://data-apis.org/dataframe-protocol/latest/API.html
        """
        return self._feature_table.values

    @features.setter
    def features(
        self,
        features: Union[dict[str, np.ndarray], pd.DataFrame],
    ) -> None:
        self._feature_table.set_values(features)
        self._label_index = self._make_label_index()
        self.events.properties()
        self.events.features()

    @property
<<<<<<< HEAD
    def properties(self) -> Dict[str, np.ndarray]:
        """dict {str: array (N,)}, DataFrame: Properties for each label.

        .. deprecated:: 0.5.0
            properties was deprecated in version 0.5.0 and will be removed in 0.6.
            Please use features instead.
        """
        _warn_deprecation(_properties_deprecation_message())
        return self._feature_table.properties()

    @properties.setter
    def properties(self, properties: Dict[str, Array]):
        _warn_deprecation(_properties_deprecation_message())
=======
    def properties(self) -> dict[str, np.ndarray]:
        """dict {str: array (N,)}, DataFrame: Properties for each label."""
        return self._feature_table.properties()

    @properties.setter
    def properties(self, properties: dict[str, Array]):
>>>>>>> 4efaddfb
        self.features = properties

    def _make_label_index(self) -> dict[int, int]:
        features = self._feature_table.values
        label_index = {}
        if 'index' in features:
            label_index = {i: k for k, i in enumerate(features['index'])}
        elif features.shape[1] > 0:
            label_index = {i: i for i in range(features.shape[0])}
        return label_index

    def _is_default_colors(self, color):
        """Returns True if color contains only default colors, otherwise False.

        Default colors are black for `None` and transparent for
        `self.colormap.background_value`.

        Parameters
        ----------
        color : Dict
            Dictionary of label value to color array

        Returns
        -------
        bool
            True if color contains only default colors, otherwise False.
        """
        if {None, self.colormap.background_value} != set(color.keys()):
            return False

        if not np.allclose(color[None], [0, 0, 0, 1]):
            return False
        if not np.allclose(
            color[self.colormap.background_value], [0, 0, 0, 0]
        ):
            return False

        return True

    def _ensure_int_labels(self, data):
        """Ensure data is integer by converting from bool if required, raising an error otherwise."""
        looks_multiscale, data = guess_multiscale(data)
        if not looks_multiscale:
            data = [data]
        int_data = []
        for data_level in data:
            # normalize_dtype turns e.g. tensorstore or torch dtypes into
            # numpy dtypes
            if np.issubdtype(normalize_dtype(data_level.dtype), np.floating):
                raise TypeError(
                    trans._(
                        'Only integer types are supported for Labels layers, but data contains {data_level_type}.',
                        data_level_type=data_level.dtype,
                    )
                )
            if data_level.dtype == bool:
                int_data.append(data_level.astype(np.int8))
            else:
                int_data.append(data_level)
        data = int_data
        if not looks_multiscale:
            data = data[0]
        return data

    def _get_state(self):
        """Get dictionary of layer state.

        Returns
        -------
        state : dict
            Dictionary of layer state.
        """
        state = self._get_base_state()
        state.update(
            {
                'multiscale': self.multiscale,
<<<<<<< HEAD
                'num_colors': self.num_colors,
                'properties': self._feature_table.properties(),
=======
                'properties': self.properties,
>>>>>>> 4efaddfb
                'rendering': self.rendering,
                'depiction': self.depiction,
                'plane': self.plane.dict(),
                'experimental_clipping_planes': [
                    plane.dict() for plane in self.experimental_clipping_planes
                ],
                'data': self.data,
                'features': self.features,
                'colormap': self.colormap,
            }
        )
        state.deprecations = {
            'properties': _properties_deprecation_message(),
        }
        return state

    @property
    def selected_label(self):
        """int: Index of selected label."""
        return self._selected_label

    @selected_label.setter
    def selected_label(self, selected_label):
        if selected_label == self.selected_label:
            return

        self._prev_selected_label = self.selected_label
        self.colormap.selection = selected_label
        self._selected_label = selected_label
        self._selected_color = self.get_color(selected_label)

        self.events.selected_label()

        if self.show_selected_label:
            self.refresh()

    def swap_selected_and_background_labels(self):
        """Swap between the selected label and the background label."""
        if self.selected_label != self.colormap.background_value:
            self.selected_label = self.colormap.background_value
        else:
            self.selected_label = self._prev_selected_label

    @property
    def show_selected_label(self):
        """Whether to filter displayed labels to only the selected label or not"""
        return self._show_selected_label

    @show_selected_label.setter
    def show_selected_label(self, show_selected):
        self._show_selected_label = show_selected
        self.colormap.use_selection = show_selected
        self.colormap.selection = self.selected_label
        self.events.show_selected_label(show_selected_label=show_selected)
        self.refresh()

    # Only overriding to change the docstring
    @property
    def mode(self):
        """MODE: Interactive mode. The normal, default mode is PAN_ZOOM, which
        allows for normal interactivity with the canvas.

        In PICK mode the cursor functions like a color picker, setting the
        clicked on label to be the current label. If the background is picked it
        will select the background label `0`.

        In PAINT mode the cursor functions like a paint brush changing any
        pixels it brushes over to the current label. If the background label
        `0` is selected than any pixels will be changed to background and this
        tool functions like an eraser. The size and shape of the cursor can be
        adjusted in the properties widget.

        In FILL mode the cursor functions like a fill bucket replacing pixels
        of the label clicked on with the current label. It can either replace
        all pixels of that label or just those that are contiguous with the
        clicked on pixel. If the background label `0` is selected than any
        pixels will be changed to background and this tool functions like an
        eraser.

        In ERASE mode the cursor functions similarly to PAINT mode, but to
        paint with background label, which effectively removes the label.
        """
        return Layer.mode.fget(self)

    # Only overriding to change the docstring of the setter above
    @mode.setter
    def mode(self, mode):
        Layer.mode.fset(self, mode)

    def _mode_setter_helper(self, mode):
        mode = super()._mode_setter_helper(mode)
        if mode == self._mode:
            return mode

        self._overlays['polygon'].enabled = mode == Mode.POLYGON
        if mode in {Mode.PAINT, Mode.ERASE}:
            self.cursor_size = self._calculate_cursor_size()

        return mode

    @property
    def preserve_labels(self):
        """Defines if painting should preserve existing labels.

        Default to false to allow paint on existing labels. When
        set to true, existing labels will be preserved during painting.
        """
        return self._preserve_labels

    @preserve_labels.setter
    def preserve_labels(self, preserve_labels: bool):
        self._preserve_labels = preserve_labels
        self.events.preserve_labels(preserve_labels=preserve_labels)

    def _reset_editable(self) -> None:
        self.editable = not self.multiscale

    def _on_editable_changed(self) -> None:
        if not self.editable:
            self.mode = Mode.PAN_ZOOM
            self._reset_history()

    @staticmethod
    def _to_vispy_texture_dtype(data):
        """Convert data to a dtype that can be used as a VisPy texture.

        Labels layers allow all integer dtypes for data, but only a subset
        are supported by VisPy textures. For now, we convert all data to
        float32 as it can represent all input values (though not losslessly,
        see https://github.com/napari/napari/issues/6084).
        """
        return vispy_texture_dtype(data)

    def _update_slice_response(self, response: _ImageSliceResponse) -> None:
        """Override to convert raw slice data to displayed label colors."""
        response = response.to_displayed(self._raw_to_displayed)
        super()._update_slice_response(response)

    def _partial_labels_refresh(self):
        """Prepares and displays only an updated part of the labels."""

        if self._updated_slice is None or not self.loaded:
            return

        dims_displayed = self._slice_input.displayed
        raw_displayed = self._slice.image.raw

        # Keep only the dimensions that correspond to the current view
        updated_slice = tuple(
            self._updated_slice[index] for index in dims_displayed
        )

        offset = [axis_slice.start for axis_slice in updated_slice]

        if self.contour > 0:
            colors_sliced = self._raw_to_displayed(
                raw_displayed, data_slice=updated_slice
            )
        else:
            colors_sliced = self._slice.image.view[updated_slice]
        # The next line is needed to make the following tests pass in
        # napari/_vispy/_tests/:
        # - test_vispy_labels_layer.py::test_labels_painting
        # - test_vispy_labels_layer.py::test_labels_fill_slice
        # See https://github.com/napari/napari/pull/6112/files#r1291613760
        # and https://github.com/napari/napari/issues/6185
        self._slice.image.view[updated_slice] = colors_sliced

        self.events.labels_update(data=colors_sliced, offset=offset)
        self._updated_slice = None

    def _calculate_contour(
        self, labels: np.ndarray, data_slice: tuple[slice, ...]
    ) -> Optional[np.ndarray]:
        """Calculate the contour of a given label array within the specified data slice.

        Parameters
        ----------
        labels : np.ndarray
            The label array.
        data_slice : Tuple[slice, ...]
            The slice of the label array on which to calculate the contour.

        Returns
        -------
        Optional[np.ndarray]
            The calculated contour as a boolean mask array.
            Returns None if the contour parameter is less than 1,
            or if the label array has more than 2 dimensions.
        """
        if self.contour < 1:
            return None
        if labels.ndim > 2:
            warnings.warn(
                trans._(
                    'Contours are not displayed during 3D rendering',
                    deferred=True,
                )
            )
            return None

        expanded_slice = expand_slice(data_slice, labels.shape, 1)
        sliced_labels = get_contours(
            labels[expanded_slice],
            self.contour,
            self.colormap.background_value,
        )

        # Remove the latest one-pixel border from the result
        delta_slice = tuple(
            slice(s1.start - s2.start, s1.stop - s2.start)
            for s1, s2 in zip(data_slice, expanded_slice)
        )
        return sliced_labels[delta_slice]

    def _raw_to_displayed(
        self, raw, data_slice: Optional[tuple[slice, ...]] = None
    ) -> np.ndarray:
        """Determine displayed image from a saved raw image and a saved seed.

        This function ensures that the 0 label gets mapped to the 0 displayed
        pixel.

        Parameters
        ----------
        raw : array or int
            Raw integer input image.

        data_slice : numpy array slice
            Slice that specifies the portion of the input image that
            should be computed and displayed.
            If None, the whole input image will be processed.

        Returns
        -------
        mapped_labels : array
            Encoded colors mapped between 0 and 1 to be displayed.
        """

        if data_slice is None:
            data_slice = tuple(slice(0, size) for size in raw.shape)

        labels = raw  # for readability

        sliced_labels = self._calculate_contour(labels, data_slice)

        # lookup function -> self._as_type

        if sliced_labels is None:
            sliced_labels = labels[data_slice]

        return self.colormap._data_to_texture(sliced_labels)

    def _update_thumbnail(self):
        """Update the thumbnail with current data and colormap.

        This is overridden from _ImageBase because we don't need to do things
        like adjusting gamma or changing the data based on the contrast
        limits.
        """
        if not self.loaded:
            # ASYNC_TODO: Do not compute the thumbnail until we are loaded.
            # Is there a nicer way to prevent this from getting called?
            return

        image = self._slice.thumbnail.raw
        if self._slice_input.ndisplay == 3 and self.ndim > 2:
            # we are only using the current slice so `image` will never be
            # bigger than 3. If we are in this clause, it is exactly 3, so we
            # use max projection. For labels, ideally we would use "first
            # nonzero projection", but we leave that for a future PR. (TODO)
            image = np.max(image, axis=0)
        imshape = np.array(image.shape[:2])
        thumbshape = np.array(self._thumbnail_shape[:2])

        raw_zoom_factor = np.min(thumbshape / imshape)
        new_shape = np.clip(
            raw_zoom_factor * imshape, a_min=1, a_max=thumbshape
        )
        zoom_factor = tuple(new_shape / imshape)

        downsampled = ndi.zoom(image, zoom_factor, prefilter=False, order=0)
        color_array = self.colormap.map(downsampled)
        color_array[..., 3] *= self.opacity

        self.thumbnail = color_array

    def get_color(self, label):
        """Return the color corresponding to a specific label."""
        if label == self.colormap.background_value:
            col = None
        elif label is None or (
            self.show_selected_label and label != self.selected_label
        ):
            col = self.colormap.map(self.colormap.background_value)
        else:
            col = self.colormap.map(label)
        return col

    def _get_value_ray(
        self,
        start_point: Optional[np.ndarray],
        end_point: Optional[np.ndarray],
        dims_displayed: list[int],
    ) -> Optional[int]:
        """Get the first non-background value encountered along a ray.

        Parameters
        ----------
        start_point : np.ndarray
            (n,) array containing the start point of the ray in data coordinates.
        end_point : np.ndarray
            (n,) array containing the end point of the ray in data coordinates.
        dims_displayed : List[int]
            The indices of the dimensions currently displayed in the viewer.

        Returns
        -------
        value : Optional[int]
            The first non-zero value encountered along the ray. If none
            was encountered or the viewer is in 2D mode, None is returned.
        """
        if start_point is None or end_point is None:
            return None
        if len(dims_displayed) == 3:
            # only use get_value_ray on 3D for now
            # we use dims_displayed because the image slice
            # has its dimensions  in th same order as the vispy
            # Volume
            # Account for downsampling in the case of multiscale
            # -1 means lowest resolution here.
            start_point = (
                start_point[dims_displayed]
                / self.downsample_factors[-1][dims_displayed]
            )
            end_point = (
                end_point[dims_displayed]
                / self.downsample_factors[-1][dims_displayed]
            )
            start_point = cast(np.ndarray, start_point)
            end_point = cast(np.ndarray, end_point)
            sample_ray = end_point - start_point
            length_sample_vector = np.linalg.norm(sample_ray)
            n_points = int(2 * length_sample_vector)
            sample_points = np.linspace(
                start_point, end_point, n_points, endpoint=True
            )
            im_slice = self._slice.image.raw
            # ensure the bounding box is for the proper multiscale level
            bounding_box = self._display_bounding_box_at_level(
                dims_displayed, self.data_level
            )
            # the display bounding box is returned as a closed interval
            # (i.e. the endpoint is included) by the method, but we need
            # open intervals in the code that follows, so we add 1.
            bounding_box[:, 1] += 1

            clamped = clamp_point_to_bounding_box(
                sample_points,
                bounding_box,
            ).astype(int)
            values = im_slice[tuple(clamped.T)]
            nonzero_indices = np.flatnonzero(values)
            if len(nonzero_indices > 0):
                # if a nonzer0 value was found, return the first one
                return values[nonzero_indices[0]]

        return None

    def _get_value_3d(
        self,
        start_point: Optional[np.ndarray],
        end_point: Optional[np.ndarray],
        dims_displayed: list[int],
    ) -> Optional[int]:
        """Get the first non-background value encountered along a ray.

        Parameters
        ----------
        start_point : np.ndarray
            (n,) array containing the start point of the ray in data coordinates.
        end_point : np.ndarray
            (n,) array containing the end point of the ray in data coordinates.
        dims_displayed : List[int]
            The indices of the dimensions currently displayed in the viewer.

        Returns
        -------
        value : int
            The first non-zero value encountered along the ray. If a
            non-zero value is not encountered, returns 0 (the background value).
        """
        return (
            self._get_value_ray(
                start_point=start_point,
                end_point=end_point,
                dims_displayed=dims_displayed,
            )
            or 0
        )

    def _reset_history(self, event=None):
        self._undo_history = deque(maxlen=self._history_limit)
        self._redo_history = deque(maxlen=self._history_limit)
        self._staged_history = []
        self._block_history = False

    @contextmanager
    def block_history(self):
        """Context manager to group history-editing operations together.

        While in the context, history atoms are grouped together into a
        "staged" history. When exiting the context, that staged history is
        committed to the undo history queue, and an event is emitted
        containing the change.
        """
        prev = self._block_history
        self._block_history = True
        try:
            yield
            self._commit_staged_history()
        finally:
            self._block_history = prev

    def _commit_staged_history(self):
        """Save staged history to undo history and clear it."""
        if self._staged_history:
            self._append_to_undo_history(self._staged_history)
            self._staged_history = []

    def _append_to_undo_history(self, item):
        """Append item to history and emit paint event.

        Parameters
        ----------
        item : List[Tuple[ndarray, ndarray, int]]
            list of history atoms to append to undo history.
        """
        self._undo_history.append(item)
        self.events.paint(value=item)

    def _save_history(self, value):
        """Save a history "atom" to the undo history.

        A history "atom" is a single change operation to the array. A history
        *item* is a collection of atoms that were applied together to make a
        single change. For example, when dragging and painting, at each mouse
        callback we create a history "atom", but we save all those atoms in
        a single history item, since we would want to undo one drag in one
        undo operation.

        Parameters
        ----------
        value : 3-tuple of arrays
            The value is a 3-tuple containing:

            - a numpy multi-index, pointing to the array elements that were
              changed
            - the values corresponding to those elements before the change
            - the value(s) after the change
        """
        self._redo_history.clear()
        if self._block_history:
            self._staged_history.append(value)
        else:
            self._append_to_undo_history([value])

    def _load_history(self, before, after, undoing=True):
        """Load a history item and apply it to the array.

        Parameters
        ----------
        before : list of history items
            The list of elements from which we want to load.
        after : list of history items
            The list of element to which to append the loaded element. In the
            case of an undo operation, this is the redo queue, and vice versa.
        undoing : bool
            Whether we are undoing (default) or redoing. In the case of
            redoing, we apply the "after change" element of a history element
            (the third element of the history "atom").

        See Also
        --------
        Labels._save_history
        """
        if len(before) == 0:
            return

        history_item = before.pop()
        after.append(list(reversed(history_item)))
        for prev_indices, prev_values, next_values in reversed(history_item):
            values = prev_values if undoing else next_values
            self.data[prev_indices] = values

        self.refresh()

    def undo(self):
        self._load_history(
            self._undo_history, self._redo_history, undoing=True
        )

    def redo(self):
        self._load_history(
            self._redo_history, self._undo_history, undoing=False
        )

    def fill(self, coord, new_label, refresh=True):
        """Replace an existing label with a new label, either just at the
        connected component if the `contiguous` flag is `True` or everywhere
        if it is `False`, working in the number of dimensions specified by
        the `n_edit_dimensions` flag.

        Parameters
        ----------
        coord : sequence of float
            Position of mouse cursor in image coordinates.
        new_label : int
            Value of the new label to be filled in.
        refresh : bool
            Whether to refresh view slice or not. Set to False to batch paint
            calls.
        """
        int_coord = tuple(np.round(coord).astype(int))
        # If requested fill location is outside data shape then return
        if np.any(np.less(int_coord, 0)) or np.any(
            np.greater_equal(int_coord, self.data.shape)
        ):
            return

        # If requested new label doesn't change old label then return
        old_label = np.asarray(self.data[int_coord]).item()
        if old_label == new_label or (
            self.preserve_labels
            and old_label != self.colormap.background_value
        ):
            return

        dims_to_fill = sorted(
            self._slice_input.order[-self.n_edit_dimensions :]
        )
        data_slice_list = list(int_coord)
        for dim in dims_to_fill:
            data_slice_list[dim] = slice(None)
        data_slice = tuple(data_slice_list)
        labels = np.asarray(self.data[data_slice])
        slice_coord = tuple(int_coord[d] for d in dims_to_fill)

        matches = labels == old_label
        if self.contiguous:
            # if contiguous replace only selected connected component
            labeled_matches, num_features = ndi.label(matches)
            if num_features != 1:
                match_label = labeled_matches[slice_coord]
                matches = np.logical_and(
                    matches, labeled_matches == match_label
                )

        match_indices_local = np.nonzero(matches)
        if self.ndim not in {2, self.n_edit_dimensions}:
            n_idx = len(match_indices_local[0])
            match_indices = []
            j = 0
            for d in data_slice:
                if isinstance(d, slice):
                    match_indices.append(match_indices_local[j])
                    j += 1
                else:
                    match_indices.append(np.full(n_idx, d, dtype=np.intp))
        else:
            match_indices = match_indices_local

        match_indices = _coerce_indices_for_vectorization(
            self.data, match_indices
        )

        self.data_setitem(match_indices, new_label, refresh)

    def _draw(self, new_label, last_cursor_coord, coordinates):
        """Paint into coordinates, accounting for mode and cursor movement.

        The draw operation depends on the current mode of the layer.

        Parameters
        ----------
        new_label : int
            value of label to paint
        last_cursor_coord : sequence
            last painted cursor coordinates
        coordinates : sequence
            new cursor coordinates
        """
        if coordinates is None:
            return
        interp_coord = interpolate_coordinates(
            last_cursor_coord, coordinates, self.brush_size
        )
        for c in interp_coord:
            if (
                self._slice_input.ndisplay == 3
                and self.data[tuple(np.round(c).astype(int))] == 0
            ):
                continue
            if self._mode in [Mode.PAINT, Mode.ERASE]:
                self.paint(c, new_label, refresh=False)
            elif self._mode == Mode.FILL:
                self.fill(c, new_label, refresh=False)
        self._partial_labels_refresh()

    def paint(self, coord, new_label, refresh=True):
        """Paint over existing labels with a new label, using the selected
        brush shape and size, either only on the visible slice or in all
        n dimensions.

        Parameters
        ----------
        coord : sequence of int
            Position of mouse cursor in image coordinates.
        new_label : int
            Value of the new label to be filled in.
        refresh : bool
            Whether to refresh view slice or not. Set to False to batch paint
            calls.
        """
        shape, dims_to_paint = self._get_shape_and_dims_to_paint()
        paint_scale = np.array(
            [self.scale[i] for i in dims_to_paint], dtype=float
        )

        slice_coord = [int(np.round(c)) for c in coord]
        if self.n_edit_dimensions < self.ndim:
            coord_paint = [coord[i] for i in dims_to_paint]
        else:
            coord_paint = coord

        # Ensure circle doesn't have spurious point
        # on edge by keeping radius as ##.5
        radius = np.floor(self.brush_size / 2) + 0.5
        mask_indices = sphere_indices(radius, tuple(paint_scale))

        mask_indices = mask_indices + np.round(np.array(coord_paint)).astype(
            int
        )

        self._paint_indices(
            mask_indices, new_label, shape, dims_to_paint, slice_coord, refresh
        )

    def paint_polygon(self, points, new_label):
        """Paint a polygon over existing labels with a new label.

        Parameters
        ----------
        points : list of coordinates
            List of coordinates of the vertices of a polygon.
        new_label : int
            Value of the new label to be filled in.
        """
        shape, dims_to_paint = self._get_shape_and_dims_to_paint()

        if len(dims_to_paint) != 2:
            raise NotImplementedError(
                'Polygon painting is implemented only in 2D.'
            )

        points = np.array(points, dtype=int)
        slice_coord = points[0].tolist()
        points2d = points[:, dims_to_paint]

        polygon_mask = polygon2mask(shape, points2d)
        mask_indices = np.argwhere(polygon_mask)
        self._paint_indices(
            mask_indices,
            new_label,
            shape,
            dims_to_paint,
            slice_coord,
            refresh=True,
        )

    def _paint_indices(
        self,
        mask_indices,
        new_label,
        shape,
        dims_to_paint,
        slice_coord=None,
        refresh=True,
    ):
        """Paint over existing labels with a new label, using the selected
        mask indices, either only on the visible slice or in all n dimensions.

        Parameters
        ----------
        mask_indices : numpy array of integer coordinates
            Mask to paint represented by an array of its coordinates.
        new_label : int
            Value of the new label to be filled in.
        shape : list
            The label data shape upon which painting is performed.
        dims_to_paint : list
            List of dimensions of the label data that are used for painting.
        refresh : bool
            Whether to refresh view slice or not. Set to False to batch paint
            calls.
        """
        dims_not_painted = sorted(
            self._slice_input.order[: -self.n_edit_dimensions]
        )
        # discard candidate coordinates that are out of bounds
        mask_indices = indices_in_shape(mask_indices, shape)

        # Transfer valid coordinates to slice_coord,
        # or expand coordinate if 3rd dim in 2D image
        slice_coord_temp = list(mask_indices.T)
        if self.n_edit_dimensions < self.ndim:
            for j, i in enumerate(dims_to_paint):
                slice_coord[i] = slice_coord_temp[j]
            for i in dims_not_painted:
                slice_coord[i] = slice_coord[i] * np.ones(
                    mask_indices.shape[0], dtype=int
                )
        else:
            slice_coord = slice_coord_temp

        slice_coord = _coerce_indices_for_vectorization(self.data, slice_coord)

        # slice coord is a tuple of coordinate arrays per dimension
        # subset it if we want to only paint into background/only erase
        # current label
        if self.preserve_labels:
            if new_label == self.colormap.background_value:
                keep_coords = self.data[slice_coord] == self.selected_label
            else:
                keep_coords = (
                    self.data[slice_coord] == self.colormap.background_value
                )
            slice_coord = tuple(sc[keep_coords] for sc in slice_coord)

        self.data_setitem(slice_coord, new_label, refresh)

    def _get_shape_and_dims_to_paint(self) -> tuple[list, list]:
        dims_to_paint = sorted(self._get_dims_to_paint())
        shape = list(self.data.shape)

        if self.n_edit_dimensions < self.ndim:
            shape = [shape[i] for i in dims_to_paint]

        return shape, dims_to_paint

    def _get_dims_to_paint(self) -> list:
        return list(self._slice_input.order[-self.n_edit_dimensions :])

    def _get_pt_not_disp(self) -> dict[int, int]:
        """
        Get indices of current visible slice.
        """
        slice_input = self._slice.slice_input
        point = np.round(
            self.world_to_data(slice_input.world_slice.point)
        ).astype(int)
        return {dim: point[dim] for dim in slice_input.not_displayed}

    def data_setitem(self, indices, value, refresh=True):
        """Set `indices` in `data` to `value`, while writing to edit history.

        Parameters
        ----------
        indices : tuple of arrays of int
            Indices in data to overwrite. Must be a tuple of arrays of length
            equal to the number of data dimensions. (Fancy indexing in [2]_).
        value : int or array of int
            New label value(s). If more than one value, must match or
            broadcast with the given indices.
        refresh : bool, default True
            whether to refresh the view, by default True

        References
        ----------
        .. [2] https://numpy.org/doc/stable/user/basics.indexing.html
        """
        changed_indices = self.data[indices] != value
        indices = tuple(x[changed_indices] for x in indices)

        if isinstance(value, Sequence):
            value = np.asarray(value, dtype=self._slice.image.raw.dtype)
        else:
            value = self._slice.image.raw.dtype.type(value)

        # Resize value array to remove unchanged elements
        if isinstance(value, np.ndarray):
            value = value[changed_indices]

        if not indices or indices[0].size == 0:
            return

        self._save_history(
            (
                indices,
                np.array(self.data[indices], copy=True),
                value,
            )
        )

        # update the labels image
        self.data[indices] = value

        pt_not_disp = self._get_pt_not_disp()
        displayed_indices = index_in_slice(
            indices, pt_not_disp, self._slice.slice_input.order
        )
        if isinstance(value, np.ndarray):
            visible_values = value[elements_in_slice(indices, pt_not_disp)]
        else:
            visible_values = value

        if not (  # if not a numpy array or numpy-backed xarray
            isinstance(self.data, np.ndarray)
            or isinstance(getattr(self.data, 'data', None), np.ndarray)
        ):
            # In the absence of slicing, the current slice becomes
            # invalidated by data_setitem; only in the special case of a NumPy
            # array, or a NumPy-array-backed Xarray, is the slice a view and
            # therefore updated automatically.
            # For other types, we update it manually here.
            self._slice.image.raw[displayed_indices] = visible_values

        # tensorstore and xarray do not return their indices in
        # np.ndarray format, so they need to be converted explicitly
        if not isinstance(self.data, np.ndarray):
            indices = [np.array(x).flatten() for x in indices]

        updated_slice = tuple(
            [
                slice(min(axis_indices), max(axis_indices) + 1)
                for axis_indices in indices
            ]
        )

        if self.contour > 0:
            # Expand the slice by 1 pixel as the changes can go beyond
            # the original slice because of the morphological dilation
            # (1 pixel because get_countours always applies 1 pixel dilation)
            updated_slice = expand_slice(updated_slice, self.data.shape, 1)
        else:
            # update data view
            self._slice.image.view[displayed_indices] = (
                self.colormap._data_to_texture(visible_values)
            )

        if self._updated_slice is None:
            self._updated_slice = updated_slice
        else:
            self._updated_slice = tuple(
                [
                    slice(min(s1.start, s2.start), max(s1.stop, s2.stop))
                    for s1, s2 in zip(updated_slice, self._updated_slice)
                ]
            )

        if refresh is True:
            self._partial_labels_refresh()

    def get_status(
        self,
        position: Optional[npt.ArrayLike] = None,
        *,
        view_direction: Optional[npt.ArrayLike] = None,
        dims_displayed: Optional[list[int]] = None,
        world: bool = False,
    ) -> dict:
        """Status message information of the data at a coordinate position.

        Parameters
        ----------
        position : tuple
            Position in either data or world coordinates.
        view_direction : Optional[np.ndarray]
            A unit vector giving the direction of the ray in nD world coordinates.
            The default value is None.
        dims_displayed : Optional[List[int]]
            A list of the dimensions currently being displayed in the viewer.
            The default value is None.
        world : bool
            If True the position is taken to be in world coordinates
            and converted into data coordinates. False by default.

        Returns
        -------
        source_info : dict
            Dict containing a information that can be used in a status update.
        """
        if position is not None:
            value = self.get_value(
                position,
                view_direction=view_direction,
                dims_displayed=dims_displayed,
                world=world,
            )
        else:
            value = None

        source_info = self._get_source_info()

        pos = position
        if pos is not None:
            pos = np.asarray(pos)[-self.ndim :]
        source_info['coordinates'] = generate_layer_coords_status(pos, value)

        # if this labels layer has properties
        properties = self._get_properties(
            position,
            view_direction=np.asarray(view_direction),
            dims_displayed=dims_displayed,
            world=world,
        )
        if properties:
            source_info['coordinates'] += '; ' + ', '.join(properties)

        return source_info

    def _get_tooltip_text(
        self,
        position,
        *,
        view_direction: Optional[np.ndarray] = None,
        dims_displayed: Optional[list[int]] = None,
        world: bool = False,
    ):
        """
        tooltip message of the data at a coordinate position.

        Parameters
        ----------
        position : tuple
            Position in either data or world coordinates.
        view_direction : Optional[np.ndarray]
            A unit vector giving the direction of the ray in nD world coordinates.
            The default value is None.
        dims_displayed : Optional[List[int]]
            A list of the dimensions currently being displayed in the viewer.
            The default value is None.
        world : bool
            If True the position is taken to be in world coordinates
            and converted into data coordinates. False by default.

        Returns
        -------
        msg : string
            String containing a message that can be used as a tooltip.
        """
        return '\n'.join(
            self._get_properties(
                position,
                view_direction=view_direction,
                dims_displayed=dims_displayed,
                world=world,
            )
        )

    def _get_properties(
        self,
        position,
        *,
        view_direction: Optional[np.ndarray] = None,
        dims_displayed: Optional[list[int]] = None,
        world: bool = False,
    ) -> list:
        if len(self._label_index) == 0 or self.features.shape[1] == 0:
            return []

        value = self.get_value(
            position,
            view_direction=view_direction,
            dims_displayed=dims_displayed,
            world=world,
        )
        # if the cursor is not outside the image or on the background
        if value is None:
            return []

        label_value = value[1] if self.multiscale else value
        if label_value not in self._label_index:
            return [trans._('[No Properties]')]

        idx = self._label_index[label_value]
        return [
            f'{k}: {v[idx]}'
            for k, v in self.features.items()
            if k != 'index'
            and len(v) > idx
            and v[idx] is not None
            and not (isinstance(v[idx], float) and np.isnan(v[idx]))
        ]


def _coerce_indices_for_vectorization(array, indices: list) -> tuple:
    """Coerces indices so that they can be used for vectorized indexing in the given data array."""
    if _is_array_type(array, 'xarray.DataArray'):
        # Fix indexing for xarray if necessary
        # See http://xarray.pydata.org/en/stable/indexing.html#vectorized-indexing
        # for difference from indexing numpy
        try:
            import xarray as xr
        except ModuleNotFoundError:
            pass
        else:
            return tuple(xr.DataArray(i) for i in indices)
    return tuple(indices)<|MERGE_RESOLUTION|>--- conflicted
+++ resolved
@@ -43,19 +43,13 @@
     interpolate_coordinates,
     sphere_indices,
 )
-<<<<<<< HEAD
-from napari.layers.utils.color_transformations import transform_color
 from napari.layers.utils.layer_utils import (
     _FeatureTable,
     _properties_deprecation_message,
     _warn_deprecation,
 )
-from napari.utils._dtype import normalize_dtype
-=======
-from napari.layers.utils.layer_utils import _FeatureTable
 from napari.utils._dtype import normalize_dtype, vispy_texture_dtype
 from napari.utils._indexing import elements_in_slice, index_in_slice
->>>>>>> 4efaddfb
 from napari.utils.colormaps import (
     direct_colormap,
     label_colormap,
@@ -89,43 +83,6 @@
         Labels data as an array or multiscale. Must be integer type or bools.
         Please note multiscale rendering is only supported in 2D. In 3D, only
         the lowest resolution scale is displayed.
-<<<<<<< HEAD
-    num_colors : int
-        Number of unique colors to use in colormap.
-    features : dict[str, array-like] or DataFrame
-        Features table where each row corresponds to a label and each column
-        is a feature. The first row corresponds to the background label.
-    properties : dict {str: array (N,)} or DataFrame
-        Properties for each label. Each property should be an array of length
-        N, where N is the number of labels, and the first property corresponds
-        to background.
-        .. deprecated:: 0.5.0
-            properties was deprecated in version 0.5.0 and will be removed in 0.6.
-            Please use features instead.
-    color : dict of int to str or array
-        Custom label to color mapping. Values must be valid color names or RGBA
-        arrays.
-    seed : float
-        Seed for colormap random generator.
-    name : str
-        Name of the layer.
-    metadata : dict
-        Layer metadata.
-    scale : tuple of float
-        Scale factors for the layer.
-    translate : tuple of float
-        Translation values for the layer.
-    rotate : float, 3-tuple of float, or n-D array.
-        If a float convert into a 2D rotation matrix using that value as an
-        angle. If 3-tuple convert into a 3D rotation matrix, using a yaw,
-        pitch, roll convention. Otherwise assume an nD rotation. Angles are
-        assumed to be in degrees. They can be converted from radians with
-        np.degrees if needed.
-    shear : 1-D array or n-D array
-        Either a vector of upper triangular values, or an nD shear matrix with
-        ones along the main diagonal.
-=======
->>>>>>> 4efaddfb
     affine : n-D array or napari.utils.transforms.Affine
         (N+1, N+1) affine transformation matrix in homogeneous coordinates.
         The first (N, N) entries correspond to a linear transform and
@@ -177,6 +134,9 @@
         Properties for each label. Each property should be an array of length
         N, where N is the number of labels, and the first property corresponds
         to background.
+        .. deprecated:: 0.5.0
+            properties was deprecated in version 0.5.0 and will be removed in 0.6.
+            Please use features instead.
     rendering : str
         3D Rendering mode used by vispy. Must be one {'translucent', 'iso_categorical'}.
         'translucent' renders without lighting. 'iso_categorical' uses isosurface
@@ -389,20 +349,6 @@
         )
 
         self.events.add(
-<<<<<<< HEAD
-            preserve_labels=Event,
-            show_selected_label=Event,
-            properties=WarningEmitter(
-                _properties_deprecation_message(),
-                type_name='properties',
-            ),
-            n_edit_dimensions=Event,
-            contiguous=Event,
-            brush_size=Event,
-            selected_label=Event,
-            color_mode=Event,
-=======
->>>>>>> 4efaddfb
             brush_shape=Event,
             brush_size=Event,
             colormap=Event,
@@ -413,7 +359,10 @@
             n_edit_dimensions=Event,
             paint=Event,
             preserve_labels=Event,
-            properties=Event,
+            properties=WarningEmitter(
+                _properties_deprecation_message(),
+                type_name='properties',
+            ),
             selected_label=Event,
             show_selected_label=Event,
         )
@@ -622,8 +571,7 @@
         self.events.features()
 
     @property
-<<<<<<< HEAD
-    def properties(self) -> Dict[str, np.ndarray]:
+    def properties(self) -> dict[str, np.ndarray]:
         """dict {str: array (N,)}, DataFrame: Properties for each label.
 
         .. deprecated:: 0.5.0
@@ -634,16 +582,8 @@
         return self._feature_table.properties()
 
     @properties.setter
-    def properties(self, properties: Dict[str, Array]):
+    def properties(self, properties: dict[str, Array]):
         _warn_deprecation(_properties_deprecation_message())
-=======
-    def properties(self) -> dict[str, np.ndarray]:
-        """dict {str: array (N,)}, DataFrame: Properties for each label."""
-        return self._feature_table.properties()
-
-    @properties.setter
-    def properties(self, properties: dict[str, Array]):
->>>>>>> 4efaddfb
         self.features = properties
 
     def _make_label_index(self) -> dict[int, int]:
@@ -720,12 +660,7 @@
         state.update(
             {
                 'multiscale': self.multiscale,
-<<<<<<< HEAD
-                'num_colors': self.num_colors,
                 'properties': self._feature_table.properties(),
-=======
-                'properties': self.properties,
->>>>>>> 4efaddfb
                 'rendering': self.rendering,
                 'depiction': self.depiction,
                 'plane': self.plane.dict(),
