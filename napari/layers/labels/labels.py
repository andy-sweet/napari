--- conflicted
+++ resolved
@@ -23,16 +23,7 @@
 from ..base import no_op
 from ..image._image_utils import guess_multiscale
 from ..image.image import _ImageBase
-<<<<<<< HEAD
-from ..utils.layer_utils import (
-    _features_from_properties,
-    _features_to_properties,
-    _validate_features,
-)
-=======
-from ..utils.color_transformations import transform_color
 from ..utils.layer_utils import _features_to_properties, _validate_features
->>>>>>> 5631c697
 from ._labels_constants import LabelColorMode, LabelsRendering, Mode
 from ._labels_mouse_bindings import draw, pick
 from ._labels_utils import indices_in_shape, sphere_indices
