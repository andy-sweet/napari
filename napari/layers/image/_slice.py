--- conflicted
+++ resolved
@@ -28,15 +28,10 @@
     tile_to_data: Affine
         The affine transform from the sliced data to the full data at the highest resolution.
         For single-scale images, this will be the identity matrix.
-<<<<<<< HEAD
-    indices: Any
-        The indices that were used to slice the layer's data.
-=======
     dims : _SliceInput
         Describes the slicing plane or bounding box in the layer's dimensions.
     slice_indices : tuple of ints or slices
         The slice indices in the layer's data space.
->>>>>>> 5c341dd5
     """
 
     request: '_ImageSliceRequest'
@@ -113,12 +108,8 @@
             data=image,
             thumbnail=None,
             tile_to_data=tile_to_data,
-<<<<<<< HEAD
-            request=self,
-=======
             dims=self.dims,
             slice_indices=self.slice_indices,
->>>>>>> 5c341dd5
         )
 
     def _call_multi_scale(self) -> _ImageSliceResponse:
@@ -173,12 +164,8 @@
             data=image,
             thumbnail=thumbnail,
             tile_to_data=tile_to_data,
-<<<<<<< HEAD
-            request=self,
-=======
             dims=self.dims,
             slice_indices=self.slice_indices,
->>>>>>> 5c341dd5
         )
 
     def _slice_indices_at_level(
