"""Image class.
"""
from __future__ import annotations

import logging
import types
import warnings
<<<<<<< HEAD
from math import ceil
from typing import Sequence, Tuple, Union
=======
from typing import TYPE_CHECKING, List, Sequence, Union
>>>>>>> 1df6756f

import numpy as np
from scipy import ndimage as ndi

from napari.layers.base.base import LayerSliceRequest, LayerSliceResponse
from napari.utils.transforms.transforms import Affine

from ...utils import config
from ...utils._dtype import get_dtype_limits, normalize_dtype
from ...utils.colormaps import AVAILABLE_COLORMAPS
from ...utils.events import Event
from ...utils.naming import magic_name
from ...utils.translations import trans
from .._data_protocols import LayerDataProtocol
from .._multiscale_data import MultiScaleData
from ..base import Layer, no_op
from ..intensity_mixin import IntensityVisualizationMixin
from ..utils.layer_utils import calc_data_range
from ..utils.plane import SlicingPlane
from ._image_constants import (
    ImageRendering,
    Interpolation,
    Interpolation3D,
    Mode,
    VolumeDepiction,
)
from ._image_mouse_bindings import (
    move_plane_along_normal as plane_drag_callback,
)
from ._image_mouse_bindings import (
    set_plane_position as plane_double_click_callback,
)
from ._image_utils import guess_multiscale, guess_rgb

LOGGER = logging.getLogger("napari.layers.image")


# It is important to contain at least one abstractmethod to properly exclude this class
# in creating NAMES set inside of napari.layers.__init__
# Mixin must come before Layer
class _ImageBase(IntensityVisualizationMixin, Layer):
    """Image layer.

    Parameters
    ----------
    data : array or list of array
        Image data. Can be N >= 2 dimensional. If the last dimension has length
        3 or 4 can be interpreted as RGB or RGBA if rgb is `True`. If a
        list and arrays are decreasing in shape then the data is treated as
        a multiscale image. Please note multiscale rendering is only
        supported in 2D. In 3D, only the lowest resolution scale is
        displayed.
    rgb : bool
        Whether the image is rgb RGB or RGBA. If not specified by user and
        the last dimension of the data has length 3 or 4 it will be set as
        `True`. If `False` the image is interpreted as a luminance image.
    colormap : str, napari.utils.Colormap, tuple, dict
        Colormap to use for luminance images. If a string must be the name
        of a supported colormap from vispy or matplotlib. If a tuple the
        first value must be a string to assign as a name to a colormap and
        the second item must be a Colormap. If a dict the key must be a
        string to assign as a name to a colormap and the value must be a
        Colormap.
    contrast_limits : list (2,)
        Color limits to be used for determining the colormap bounds for
        luminance images. If not passed is calculated as the min and max of
        the image.
    gamma : float
        Gamma correction for determining colormap linearity. Defaults to 1.
    interpolation : str
        Interpolation mode used by vispy. Must be one of our supported
        modes.
    rendering : str
        Rendering mode used by vispy. Must be one of our supported
        modes.
    depiction : str
        3D Depiction mode. Must be one of {'volume', 'plane'}.
        The default value is 'volume'.
    iso_threshold : float
        Threshold for isosurface.
    attenuation : float
        Attenuation rate for attenuated maximum intensity projection.
    name : str
        Name of the layer.
    metadata : dict
        Layer metadata.
    scale : tuple of float
        Scale factors for the layer.
    translate : tuple of float
        Translation values for the layer.
    rotate : float, 3-tuple of float, or n-D array.
        If a float convert into a 2D rotation matrix using that value as an
        angle. If 3-tuple convert into a 3D rotation matrix, using a yaw,
        pitch, roll convention. Otherwise assume an nD rotation. Angles are
        assumed to be in degrees. They can be converted from radians with
        np.degrees if needed.
    shear : 1-D array or n-D array
        Either a vector of upper triangular values, or an nD shear matrix with
        ones along the main diagonal.
    affine : n-D array or napari.utils.transforms.Affine
        (N+1, N+1) affine transformation matrix in homogeneous coordinates.
        The first (N, N) entries correspond to a linear transform and
        the final column is a length N translation vector and a 1 or a napari
        `Affine` transform object. Applied as an extra transform on top of the
        provided scale, rotate, and shear values.
    opacity : float
        Opacity of the layer visual, between 0.0 and 1.0.
    blending : str
        One of a list of preset blending modes that determines how RGB and
        alpha values of the layer visual get mixed. Allowed values are
        {'opaque', 'translucent', and 'additive'}.
    visible : bool
        Whether the layer visual is currently being displayed.
    multiscale : bool
        Whether the data is a multiscale image or not. Multiscale data is
        represented by a list of array like image data. If not specified by
        the user and if the data is a list of arrays that decrease in shape
        then it will be taken to be multiscale. The first image in the list
        should be the largest. Please note multiscale rendering is only
        supported in 2D. In 3D, only the lowest resolution scale is
        displayed.
    cache : bool
        Whether slices of out-of-core datasets should be cached upon retrieval.
        Currently, this only applies to dask arrays.
    plane : dict or SlicingPlane
        Properties defining plane rendering in 3D. Properties are defined in
        data coordinates. Valid dictionary keys are
        {'position', 'normal', 'thickness', and 'enabled'}.
    experimental_clipping_planes : list of dicts, list of ClippingPlane, or ClippingPlaneList
        Each dict defines a clipping plane in 3D in data coordinates.
        Valid dictionary keys are {'position', 'normal', and 'enabled'}.
        Values on the negative side of the normal are discarded if the plane is enabled.

    Attributes
    ----------
    data : array or list of array
        Image data. Can be N dimensional. If the last dimension has length
        3 or 4 can be interpreted as RGB or RGBA if rgb is `True`. If a list
        and arrays are decreasing in shape then the data is treated as a
        multiscale image. Please note multiscale rendering is only
        supported in 2D. In 3D, only the lowest resolution scale is
        displayed.
    metadata : dict
        Image metadata.
    rgb : bool
        Whether the image is rgb RGB or RGBA if rgb. If not
        specified by user and the last dimension of the data has length 3 or 4
        it will be set as `True`. If `False` the image is interpreted as a
        luminance image.
    multiscale : bool
        Whether the data is a multiscale image or not. Multiscale data is
        represented by a list of array like image data. The first image in the
        list should be the largest. Please note multiscale rendering is only
        supported in 2D. In 3D, only the lowest resolution scale is
        displayed.
    mode : str
        Interactive mode. The normal, default mode is PAN_ZOOM, which
        allows for normal interactivity with the canvas.

        In TRANSFORM mode the image can be transformed interactively.
    colormap : 2-tuple of str, napari.utils.Colormap
        The first is the name of the current colormap, and the second value is
        the colormap. Colormaps are used for luminance images, if the image is
        rgb the colormap is ignored.
    colormaps : tuple of str
        Names of the available colormaps.
    contrast_limits : list (2,) of float
        Color limits to be used for determining the colormap bounds for
        luminance images. If the image is rgb the contrast_limits is ignored.
    contrast_limits_range : list (2,) of float
        Range for the color limits for luminance images. If the image is
        rgb the contrast_limits_range is ignored.
    gamma : float
        Gamma correction for determining colormap linearity.
    interpolation : str
        Interpolation mode used by vispy. Must be one of our supported
        modes.
    rendering : str
        Rendering mode used by vispy. Must be one of our supported
        modes.
    depiction : str
        3D Depiction mode used by vispy. Must be one of our supported modes.
    iso_threshold : float
        Threshold for isosurface.
    attenuation : float
        Attenuation rate for attenuated maximum intensity projection.
    plane : SlicingPlane or dict
        Properties defining plane rendering in 3D. Valid dictionary keys are
        {'position', 'normal', 'thickness'}.
    experimental_clipping_planes : ClippingPlaneList
        Clipping planes defined in data coordinates, used to clip the volume.

    Notes
    -----
    _colorbar : array
        Colorbar for current colormap.
    """

    _colormaps = AVAILABLE_COLORMAPS

    def __init__(
        self,
        data,
        *,
        rgb=None,
        colormap='gray',
        contrast_limits=None,
        gamma=1,
        interpolation='nearest',
        rendering='mip',
        iso_threshold=0.5,
        attenuation=0.05,
        name=None,
        metadata=None,
        scale=None,
        translate=None,
        rotate=None,
        shear=None,
        affine=None,
        opacity=1,
        blending='translucent',
        visible=True,
        multiscale=None,
        cache=True,
        depiction='volume',
        plane=None,
        experimental_clipping_planes=None,
    ):
        if name is None and data is not None:
            name = magic_name(data)

        if isinstance(data, types.GeneratorType):
            data = list(data)

        if getattr(data, 'ndim', 2) < 2:
            raise ValueError(
                trans._('Image data must have at least 2 dimensions.')
            )

        # Determine if data is a multiscale
        self._data_raw = data
        if multiscale is None:
            multiscale, data = guess_multiscale(data)
        elif multiscale and not isinstance(data, MultiScaleData):
            data = MultiScaleData(data)

        # Determine if rgb
        rgb_guess = guess_rgb(data.shape)
        if rgb and not rgb_guess:
            raise ValueError(
                trans._(
                    "'rgb' was set to True but data does not have suitable dimensions."
                )
            )
        elif rgb is None:
            rgb = rgb_guess

        # Determine dimensionality of the data
        ndim = len(data.shape)
        if rgb:
            ndim -= 1

        super().__init__(
            data,
            ndim,
            name=name,
            metadata=metadata,
            scale=scale,
            translate=translate,
            rotate=rotate,
            shear=shear,
            affine=affine,
            opacity=opacity,
            blending=blending,
            visible=visible,
            multiscale=multiscale,
            cache=cache,
            experimental_clipping_planes=experimental_clipping_planes,
        )

        self.events.add(
            mode=Event,
            interpolation=Event,
            rendering=Event,
            depiction=Event,
            iso_threshold=Event,
            attenuation=Event,
        )

        self._array_like = True

        # Set data
        self.rgb = rgb
        self._data = data
        if self.multiscale:
            self._data_level = len(self.data) - 1
            # Determine which level of the multiscale to use for the thumbnail.
            # Pick the smallest level with at least one axis >= 64. This is
            # done to prevent the thumbnail from being from one of the very
            # low resolution layers and therefore being very blurred.
            big_enough_levels = [
                np.any(np.greater_equal(p.shape, 64)) for p in data
            ]
            if np.any(big_enough_levels):
                self._thumbnail_level = np.where(big_enough_levels)[0][-1]
            else:
                self._thumbnail_level = 0
        else:
            self._data_level = 0
            self._thumbnail_level = 0
        displayed_axes = self._displayed_axes
        self.corner_pixels[1][displayed_axes] = self.level_shapes[
            self._data_level
        ][displayed_axes]

        # Set contrast limits, colormaps and plane parameters
        self._gamma = gamma
        self._iso_threshold = iso_threshold
        self._attenuation = attenuation
        self._plane = SlicingPlane(thickness=1, enabled=False, draggable=True)
        self._mode = Mode.PAN_ZOOM
        # Whether to calculate clims on the next set_view_slice
        self._should_calc_clims = False
        if contrast_limits is None:
            if not isinstance(data, np.ndarray):
                dtype = normalize_dtype(getattr(data, 'dtype', None))
                if np.issubdtype(dtype, np.integer):
                    self.contrast_limits_range = get_dtype_limits(dtype)
                else:
                    self.contrast_limits_range = (0, 1)
                self._should_calc_clims = dtype != np.uint8
            else:
                self.contrast_limits_range = self._calc_data_range()
        else:
            self.contrast_limits_range = contrast_limits
        self._contrast_limits = tuple(self.contrast_limits_range)
        # using self.colormap = colormap uses the setter in *derived* classes,
        # where the intention here is to use the base setter, so we use the
        # _set_colormap method. This is important for Labels layers, because
        # we don't want to use get_color before set_view_slice has been
        # triggered (self._update_dims(), below).
        self._set_colormap(colormap)
        self.contrast_limits = self._contrast_limits
        self._interpolation = {
            2: Interpolation.NEAREST,
            3: (
                Interpolation3D.NEAREST
                if self.__class__.__name__ == 'Labels'
                else Interpolation3D.LINEAR
            ),
        }
        self.interpolation = interpolation
        self.rendering = rendering
        self.depiction = depiction
        if plane is not None:
            self.plane = plane

        # Trigger generation of view slice and thumbnail
        self._update_dims()

    def _get_order(self):
        """Return the order of the displayed dimensions."""
        if self.rgb:
            # if rgb need to keep the final axis fixed during the
            # transpose. The index of the final axis depends on how many
            # axes are displayed.
            return self._dims_displayed_order + (
                max(self._dims_displayed_order) + 1,
            )
        else:
            return self._dims_displayed_order

    def _calc_data_range(self, mode='data'):
        if mode == 'data':
            input_data = self.data[-1] if self.multiscale else self.data
        elif mode == 'slice':
            data = self._slice.image.view  # ugh
            input_data = data[-1] if self.multiscale else data
        else:
            raise ValueError(
                trans._(
                    "mode must be either 'data' or 'slice', got {mode!r}",
                    deferred=True,
                    mode=mode,
                )
            )
        return calc_data_range(input_data, rgb=self.rgb)

    @property
    def dtype(self):
        return self._data.dtype

    @property
    def data_raw(self):
        """Data, exactly as provided by the user."""
        return self._data_raw

    @property
    def data(self) -> LayerDataProtocol:
        """Data, possibly in multiscale wrapper. Obeys LayerDataProtocol."""
        return self._data

    @data.setter
    def data(
        self, data: Union[LayerDataProtocol, Sequence[LayerDataProtocol]]
    ):
        self._data_raw = data
        # note, we don't support changing multiscale in an Image instance
        self._data = MultiScaleData(data) if self.multiscale else data  # type: ignore
        self._update_dims()
        self.events.data(value=self.data)
        if self._keep_auto_contrast:
            self.reset_contrast_limits()
        self._set_editable()

    def _get_ndim(self):
        """Determine number of dimensions of the layer."""
        return len(self.level_shapes[0])

    @property
    def _extent_data(self) -> np.ndarray:
        """Extent of layer in data coordinates.

        Returns
        -------
        extent_data : array, shape (2, D)
        """
        shape = self.level_shapes[0]
        return np.vstack([np.zeros(len(shape)), shape])

    @property
    def data_level(self):
        """int: Current level of multiscale, or 0 if image."""
        return self._data_level

    @data_level.setter
    def data_level(self, level):
        if self._data_level == level:
            return
        self._data_level = level
        self.refresh()

    @property
    def level_shapes(self):
        """array: Shapes of each level of the multiscale or just of image."""
        shapes = self.data.shapes if self.multiscale else [self.data.shape]
        if self.rgb:
            shapes = [s[:-1] for s in shapes]
        return np.array(shapes)

    @property
    def downsample_factors(self):
        """list: Downsample factors for each level of the multiscale."""
        return np.divide(self.level_shapes[0], self.level_shapes)

    @property
    def iso_threshold(self):
        """float: threshold for isosurface."""
        return self._iso_threshold

    @iso_threshold.setter
    def iso_threshold(self, value):
        self._iso_threshold = value
        self._update_thumbnail()
        self.events.iso_threshold()

    @property
    def attenuation(self):
        """float: attenuation rate for attenuated_mip rendering."""
        return self._attenuation

    @attenuation.setter
    def attenuation(self, value):
        self._attenuation = value
        self._update_thumbnail()
        self.events.attenuation()

    @property
    def interpolation(self):
        """Return current interpolation mode.

        Selects a preset interpolation mode in vispy that determines how volume
        is displayed.  Makes use of the two Texture2D interpolation methods and
        the available interpolation methods defined in
        vispy/gloo/glsl/misc/spatial_filters.frag

        Options include:
        'bessel', 'bicubic', 'bilinear', 'blackman', 'catrom', 'gaussian',
        'hamming', 'hanning', 'hermite', 'kaiser', 'lanczos', 'mitchell',
        'nearest', 'spline16', 'spline36'

        Returns
        -------
        str
            The current interpolation mode
        """
        return str(self._interpolation[self._ndisplay])

    @interpolation.setter
    def interpolation(self, interpolation):
        """Set current interpolation mode."""
        if self._ndisplay == 3:
            self._interpolation[self._ndisplay] = Interpolation3D(
                interpolation
            )
        else:
            self._interpolation[self._ndisplay] = Interpolation(interpolation)
        self.events.interpolation(value=self._interpolation[self._ndisplay])

    @property
    def depiction(self):
        """The current 3D depiction mode.

        Selects a preset depiction mode in vispy
            * volume: images are rendered as 3D volumes.
            * plane: images are rendered as 2D planes embedded in 3D.
                plane position, normal, and thickness are attributes of
                layer.plane which can be modified directly.
        """
        return str(self._depiction)

    @depiction.setter
    def depiction(self, depiction: Union[str, VolumeDepiction]):
        """Set the current 3D depiction mode."""
        self._depiction = VolumeDepiction(depiction)
        self._update_plane_callbacks()
        self.events.depiction()

    def _reset_plane_parameters(self):
        """Set plane attributes to something valid."""
        self.plane.position = np.array(self.data.shape) / 2
        self.plane.normal = (1, 0, 0)

    def _update_plane_callbacks(self):
        """Set plane callbacks depending on depiction mode."""
        plane_drag_callback_connected = (
            plane_drag_callback in self.mouse_drag_callbacks
        )
        double_click_callback_connected = (
            plane_double_click_callback in self.mouse_double_click_callbacks
        )
        if self.depiction == VolumeDepiction.VOLUME:
            if plane_drag_callback_connected:
                self.mouse_drag_callbacks.remove(plane_drag_callback)
            if double_click_callback_connected:
                self.mouse_double_click_callbacks.remove(
                    plane_double_click_callback
                )
        elif self.depiction == VolumeDepiction.PLANE:
            if not plane_drag_callback_connected:
                self.mouse_drag_callbacks.append(plane_drag_callback)
            if not double_click_callback_connected:
                self.mouse_double_click_callbacks.append(
                    plane_double_click_callback
                )

    @property
    def plane(self):
        return self._plane

    @plane.setter
    def plane(self, value: Union[dict, SlicingPlane]):
        self._plane.update(value)

    @property
    def mode(self) -> str:
        """str: Interactive mode

        Interactive mode. The normal, default mode is PAN_ZOOM, which
        allows for normal interactivity with the canvas.

        TRANSFORM allows for manipulation of the layer transform.
        """
        return str(self._mode)

    _drag_modes = {Mode.TRANSFORM: no_op, Mode.PAN_ZOOM: no_op}

    _move_modes = {
        Mode.TRANSFORM: no_op,
        Mode.PAN_ZOOM: no_op,
    }
    _cursor_modes = {
        Mode.TRANSFORM: 'standard',
        Mode.PAN_ZOOM: 'standard',
    }

    @mode.setter
    def mode(self, mode):
        mode, changed = self._mode_setter_helper(mode, Mode)
        if not changed:
            return
        assert mode is not None, mode

        if mode == Mode.PAN_ZOOM:
            self.help = ''
        else:
            self.help = trans._(
                'hold <space> to pan/zoom, hold <shift> to preserve aspect ratio and rotate in 45° increments'
            )

        self.events.mode(mode=mode)

    def _raw_to_displayed(self, raw):
        """Determine displayed image from raw image.

        For normal image layers, just return the actual image.

        Parameters
        ----------
        raw : array
            Raw array.

        Returns
        -------
        image : array
            Displayed array.
        """
        image = raw
        return image

    def _get_slice(self, request: LayerSliceRequest) -> LayerSliceResponse:
        LOGGER.debug('Image._get_slice : %s', request)
        slice_indices = self._get_slice_indices(request)

        data, tile_to_data = (
            self._get_slice_data_multi_scale(slice_indices, request)
            if self.multiscale
            else self._get_slice_data(slice_indices, request)
        )

        full_transform = self._transforms.simplified
        if tile_to_data is not None:
            full_transform = tile_to_data.compose(full_transform)

        dims_displayed = list(request.dims_displayed)
        transform = full_transform.set_slice(dims_displayed)
        if request.ndisplay == 2:
            transform = self._offset_2d_image_transform(
                transform, dims_displayed
            )

        # TODO: expand dims of data if ndisplay is 3 and ndim is 2.

        # TODO: downsample data if it exceeds GL texture max size.

        # TODO: fix thumbnail for partial view of multi-scale data
        thumbnail = self._make_thumbnail(data)

        return LayerSliceResponse(
            request=request,
            data=data,
            thumbnail=thumbnail,
            transform=transform,
        )

    def _offset_2d_image_transform(self, transform, dims_displayed) -> Affine:
        # Perform pixel offset to shift origin from top left corner
        # of pixel to center of pixel.
        # Note this offset is only required for array like data in
        # 2D.
        offset_matrix = self._data_to_world.set_slice(
            dims_displayed
        ).linear_matrix
        offset = -offset_matrix @ np.ones(offset_matrix.shape[1]) / 2
        # Convert NumPy axis ordering to VisPy axis ordering
        # and embed in full affine matrix
        affine_offset = np.eye(3)
        affine_offset[: len(offset), -1] = offset
        transform_matrix = transform.affine_matrix @ affine_offset
        return Affine(affine_matrix=transform_matrix)

    def _get_slice_data(
        self, slice_indices, request
    ) -> Tuple[np.ndarray, None]:
        if all(t == 1 for t in request.thickness_not_displayed):
            return np.asarray(self.data[slice_indices]), None

        image_slices = tuple(
            generate_thick_slices(
                slice_indices,
                request.thickness_not_displayed,
                self.data.shape,
                request.dims_not_displayed,
            )
        )

        return (
            project_slice(
                self.data,
                image_slices,
                axis=request.dims_not_displayed,
            ),
            None,
        )

    def _get_slice_data_multi_scale(
        self, slice_indices, request: LayerSliceRequest
    ) -> Tuple[np.ndarray, Affine]:
        if request.ndisplay == 3:
            warnings.warn(
                trans._(
                    'Multiscale rendering is only supported in 2D. In 3D, only the lowest resolution scale is displayed',
                    deferred=True,
                ),
                category=UserWarning,
            )
            # TODO: always infer data level and corners when slicing rather than mutating/relying on state
            # that is changed in Layer._update_draw
            self.data_level = len(self.data) - 1

        level = self.data_level
        indices = self._get_downsampled_indices(
            slice_indices, list(request.dims_not_displayed), level
        )

        scale = np.ones(self.ndim)
        for d in request.dims_displayed:
            scale[d] = self.downsample_factors[self.data_level][d]

        # This only needs to be a ScaleTranslate but different types
        # of transforms in a chain don't play nicely together right now.
        tile_to_data = Affine(scale=scale)

        if request.ndisplay == 2:
            for d in request.dims_displayed:
                indices[d] = slice(
                    self.corner_pixels[0, d],
                    self.corner_pixels[1, d],
                    1,
                )
            tile_to_data.translate = self.corner_pixels[0] * tile_to_data.scale
        return np.asarray(self.data[level][tuple(indices)]), tile_to_data

    def _get_downsampled_indices(self, indices, not_disp, level) -> np.ndarray:
        indices = np.array(indices)
        downsampled_indices = (
            indices[not_disp] / self.downsample_factors[level, not_disp]
        )
        downsampled_indices = np.round(
            downsampled_indices.astype(float)
        ).astype(int)
        downsampled_indices = np.clip(
            downsampled_indices,
            0,
            self.level_shapes[level, not_disp] - 1,
        )
        indices[not_disp] = downsampled_indices
        return indices

    def _are_slice_indices_out_of_range(self, indices, not_disp) -> bool:
        extent = self._extent_data
        return np.any(
            np.less(
                [indices[ax] for ax in not_disp],
                [extent[0, ax] for ax in not_disp],
            )
        ) or np.any(
            np.greater_equal(
                [indices[ax] for ax in not_disp],
                [extent[1, ax] for ax in not_disp],
            )
        )

    def _make_thumbnail(self, image):
        if self._ndisplay == 3 and self.ndim > 2:
            image = np.max(image, axis=0)

        # float16 not supported by ndi.zoom
        dtype = np.dtype(image.dtype)
        if dtype in [np.dtype(np.float16)]:
            image = image.astype(np.float32)

        raw_zoom_factor = np.divide(
            self._thumbnail_shape[:2], image.shape[:2]
        ).min()
        new_shape = np.clip(
            raw_zoom_factor * np.array(image.shape[:2]),
            1,  # smallest side should be 1 pixel wide
            self._thumbnail_shape[:2],
        )
        zoom_factor = tuple(new_shape / image.shape[:2])
        if self.rgb:
            # warning filter can be removed with scipy 1.4
            with warnings.catch_warnings():
                warnings.simplefilter("ignore")
                downsampled = ndi.zoom(
                    image, zoom_factor + (1,), prefilter=False, order=0
                )
            if image.shape[2] == 4:  # image is RGBA
                colormapped = np.copy(downsampled)
                colormapped[..., 3] = downsampled[..., 3] * self.opacity
                if downsampled.dtype == np.uint8:
                    colormapped = colormapped.astype(np.uint8)
            else:  # image is RGB
                if downsampled.dtype == np.uint8:
                    alpha = np.full(
                        downsampled.shape[:2] + (1,),
                        int(255 * self.opacity),
                        dtype=np.uint8,
                    )
                else:
                    alpha = np.full(downsampled.shape[:2] + (1,), self.opacity)
                colormapped = np.concatenate([downsampled, alpha], axis=2)
        else:
            # warning filter can be removed with scipy 1.4
            with warnings.catch_warnings():
                warnings.simplefilter("ignore")
                downsampled = ndi.zoom(
                    image, zoom_factor, prefilter=False, order=0
                )
            low, high = self.contrast_limits
            downsampled = np.clip(downsampled, low, high)
            color_range = high - low
            if color_range != 0:
                downsampled = (downsampled - low) / color_range
            downsampled = downsampled**self.gamma
            color_array = self.colormap.map(downsampled.ravel())
            colormapped = color_array.reshape(downsampled.shape + (4,))
            colormapped[..., 3] *= self.opacity
        return colormapped

    def _update_thumbnail(self):
        """Update thumbnail with current image data and colormap."""
        # TODO: return thumbnail when slicing instead of updating in-place.
        pass

    def _get_value(self, position):
        """Value of the data at a position in data coordinates.

        Parameters
        ----------
        position : tuple
            Position in data coordinates.

        Returns
        -------
        value : tuple
            Value of the data.
        """
<<<<<<< HEAD
        # TODO: this depends on the sliced state, so do nothing for now.
        return None
=======
        if self.multiscale:
            # for multiscale data map the coordinate from the data back to
            # the tile
            coord = self._transforms['tile2data'].inverse(position)
        else:
            coord = position

        coord = np.round(coord).astype(int)

        raw = self._slice.image.raw
        if self.rgb:
            shape = raw.shape[:-1]
        else:
            shape = raw.shape

        if self.ndim < len(coord):
            # handle 3D views of 2D data by omitting extra coordinate
            offset = len(coord) - len(shape)
            coord = coord[[d + offset for d in self._dims_displayed]]
        else:
            coord = coord[self._dims_displayed]

        if all(0 <= c < s for c, s in zip(coord, shape)):
            value = raw[tuple(coord)]
        else:
            value = None

        if self.multiscale:
            value = (self.data_level, value)

        return value

    def _get_offset_data_position(self, position: List[float]) -> List[float]:
        """Adjust position for offset between viewer and data coordinates.

        VisPy considers the coordinate system origin to be the canvas corner,
        while napari considers the origin to be the **center** of the corner
        pixel. To get the correct value under the mouse cursor, we need to
        shift the position by 0.5 pixels on each axis.
        """
        return [p + 0.5 for p in position]

    # For async we add an on_chunk_loaded() method.
    if config.async_loading:

        def on_chunk_loaded(self, request: ChunkRequest) -> None:
            """An asynchronous ChunkRequest was loaded.

            Parameters
            ----------
            request : ChunkRequest
                This request was loaded.
            """
            # Convert the ChunkRequest to SliceData and use it.
            data = self._SliceDataClass.from_request(self, request)
            self._on_data_loaded(data, sync=False)
>>>>>>> 1df6756f


class Image(_ImageBase):
    @property
    def rendering(self):
        """Return current rendering mode.

        Selects a preset rendering mode in vispy that determines how
        volume is displayed.  Options include:

        * ``translucent``: voxel colors are blended along the view ray until
            the result is opaque.
        * ``mip``: maximum intensity projection. Cast a ray and display the
            maximum value that was encountered.
        * ``minip``: minimum intensity projection. Cast a ray and display the
            minimum value that was encountered.
        * ``attenuated_mip``: attenuated maximum intensity projection. Cast a
            ray and attenuate values based on integral of encountered values,
            display the maximum value that was encountered after attenuation.
            This will make nearer objects appear more prominent.
        * ``additive``: voxel colors are added along the view ray until
            the result is saturated.
        * ``iso``: isosurface. Cast a ray until a certain threshold is
            encountered. At that location, lighning calculations are
            performed to give the visual appearance of a surface.
        * ``average``: average intensity projection. Cast a ray and display the
            average of values that were encountered.

        Returns
        -------
        str
            The current rendering mode
        """
        return str(self._rendering)

    @rendering.setter
    def rendering(self, rendering):
        self._rendering = ImageRendering(rendering)
        self.events.rendering()

    def _get_state(self):
        """Get dictionary of layer state.

        Returns
        -------
        state : dict
            Dictionary of layer state.
        """
        state = self._get_base_state()
        state.update(
            {
                'rgb': self.rgb,
                'multiscale': self.multiscale,
                'colormap': self.colormap.name,
                'contrast_limits': self.contrast_limits,
                'interpolation': self.interpolation,
                'rendering': self.rendering,
                'depiction': self.depiction,
                'plane': self.plane.dict(),
                'iso_threshold': self.iso_threshold,
                'attenuation': self.attenuation,
                'gamma': self.gamma,
                'data': self.data,
            }
        )
        return state


if config.async_octree:
    from ..image.experimental.octree_image import _OctreeImageBase

    class Image(Image, _OctreeImageBase):
        pass


class _weakref_hide:
    def __init__(self, obj):
        import weakref

        self.obj = weakref.ref(obj)

    def _raw_to_displayed(self, *args, **kwarg):
        return self.obj()._raw_to_displayed(*args, **kwarg)


def generate_thick_slices(
    slice_indices, slice_thicknesses, data_shape, dims_not_displayed
):
    for i in range(len(data_shape)):
        if i in dims_not_displayed:
            half_thick = max(ceil(slice_thicknesses[i]), 1) / 2
            idx = slice_indices[i]
            # round up always with ceil, this way the extremes become:
            # - slice(i, i+1) for min thickness
            # - slice(0, shape+1) for max thickness
            sl_start = max(0, ceil(idx - half_thick))
            sl_end = min(ceil(idx + half_thick), data_shape[i])
            yield slice(sl_start, sl_end)
        else:
            yield slice_indices[i]


def project_slice(data, slices, axis):
    return np.mean(data[slices], tuple(axis))<|MERGE_RESOLUTION|>--- conflicted
+++ resolved
@@ -5,12 +5,8 @@
 import logging
 import types
 import warnings
-<<<<<<< HEAD
 from math import ceil
-from typing import Sequence, Tuple, Union
-=======
-from typing import TYPE_CHECKING, List, Sequence, Union
->>>>>>> 1df6756f
+from typing import List, Sequence, Tuple, Union
 
 import numpy as np
 from scipy import ndimage as ndi
@@ -850,41 +846,8 @@
         value : tuple
             Value of the data.
         """
-<<<<<<< HEAD
         # TODO: this depends on the sliced state, so do nothing for now.
         return None
-=======
-        if self.multiscale:
-            # for multiscale data map the coordinate from the data back to
-            # the tile
-            coord = self._transforms['tile2data'].inverse(position)
-        else:
-            coord = position
-
-        coord = np.round(coord).astype(int)
-
-        raw = self._slice.image.raw
-        if self.rgb:
-            shape = raw.shape[:-1]
-        else:
-            shape = raw.shape
-
-        if self.ndim < len(coord):
-            # handle 3D views of 2D data by omitting extra coordinate
-            offset = len(coord) - len(shape)
-            coord = coord[[d + offset for d in self._dims_displayed]]
-        else:
-            coord = coord[self._dims_displayed]
-
-        if all(0 <= c < s for c, s in zip(coord, shape)):
-            value = raw[tuple(coord)]
-        else:
-            value = None
-
-        if self.multiscale:
-            value = (self.data_level, value)
-
-        return value
 
     def _get_offset_data_position(self, position: List[float]) -> List[float]:
         """Adjust position for offset between viewer and data coordinates.
@@ -895,22 +858,6 @@
         shift the position by 0.5 pixels on each axis.
         """
         return [p + 0.5 for p in position]
-
-    # For async we add an on_chunk_loaded() method.
-    if config.async_loading:
-
-        def on_chunk_loaded(self, request: ChunkRequest) -> None:
-            """An asynchronous ChunkRequest was loaded.
-
-            Parameters
-            ----------
-            request : ChunkRequest
-                This request was loaded.
-            """
-            # Convert the ChunkRequest to SliceData and use it.
-            data = self._SliceDataClass.from_request(self, request)
-            self._on_data_loaded(data, sync=False)
->>>>>>> 1df6756f
 
 
 class Image(_ImageBase):
