from copy import copy
from itertools import cycle, islice
from unittest.mock import Mock

import numpy as np
import pandas as pd
import pytest
from pydantic import ValidationError
from vispy.color import get_colormap

from napari._tests.utils import (
    assert_layer_state_equal,
    check_layer_world_data_extent,
)
from napari.layers import Points
from napari.layers.points._points_constants import Mode
from napari.layers.points._points_utils import points_to_squares
from napari.layers.utils._text_constants import Anchor
from napari.layers.utils.color_encoding import ConstantColorEncoding
from napari.layers.utils.color_manager import ColorProperties
from napari.utils.colormaps.standardize_color import transform_color
from napari.utils.transforms import CompositeAffine


def _make_cycled_properties(values, length):
    """Helper function to make property values

    Parameters
    ----------
    values
        The values to be cycled.
    length : int
        The length of the resulting property array

    Returns
    -------
    cycled_properties : np.ndarray
        The property array comprising the cycled values.
    """
    cycled_properties = np.array(list(islice(cycle(values), 0, length)))
    return cycled_properties


def test_empty_points():
    pts = Points()
    assert pts.data.shape == (0, 2)


@pytest.mark.filterwarnings('ignore::DeprecationWarning')
def test_empty_points_with_properties():
    """Test instantiating an empty Points layer with properties

    See: https://github.com/napari/napari/pull/1069
    """
    properties = {
        'label': np.array(['label1', 'label2']),
        'cont_prop': np.array([0], dtype=float),
    }
    pts = Points(property_choices=properties)
    current_props = {k: v[0] for k, v in properties.items()}
    np.testing.assert_equal(pts.current_properties, current_props)

    # verify the property datatype is correct
    assert pts.properties['cont_prop'].dtype == float

    # add two points and verify the default property was applied
    pts.add([10, 10])
    pts.add([20, 20])
    props = {
        'label': np.array(['label1', 'label1']),
        'cont_prop': np.array([0, 0], dtype=float),
    }
    np.testing.assert_equal(pts.properties, props)


def test_empty_points_with_features():
    """See: https://github.com/napari/napari/pull/1069"""
    label_dtype = pd.CategoricalDtype(['label1', 'label2'])
    features = pd.DataFrame(
        {
            'label': pd.Series([], dtype=label_dtype),
            'cont_prop': np.array([], dtype=float),
        }
    )
    pts = Points(features=features)
    assert pts.feature_defaults['label'][0] == 'label1'
    assert np.isnan(pts.feature_defaults['cont_prop'][0])

    # verify the feature datatype is correct
    assert pts.features['cont_prop'].dtype == float

    # add two points and verify the default property was applied
    pts.add([10, 10])
    pts.add([20, 20])
    np.testing.assert_array_equal(pts.features['label'], ['label1', 'label1'])
    np.testing.assert_array_equal(pts.features['cont_prop'], [np.nan, np.nan])


@pytest.mark.filterwarnings('ignore::DeprecationWarning')
def test_empty_points_with_properties_list():
    """Test instantiating an empty Points layer with properties
    stored in a list

    See: https://github.com/napari/napari/pull/1069
    """
    properties = {'label': ['label1', 'label2'], 'cont_prop': [0]}
    pts = Points(property_choices=properties)
    current_props = {k: np.asarray(v[0]) for k, v in properties.items()}
    np.testing.assert_equal(pts.current_properties, current_props)

    # add two points and verify the default property was applied
    pts.add([10, 10])
    pts.add([20, 20])
    props = {
        'label': np.array(['label1', 'label1']),
        'cont_prop': np.array([0, 0], dtype=float),
    }
    np.testing.assert_equal(pts.properties, props)


@pytest.mark.filterwarnings('ignore::DeprecationWarning')
def test_empty_layer_with_face_colormap_deprecated():
    """Test creating an empty layer where the face color is a colormap
    See: https://github.com/napari/napari/pull/1069
    """
    default_properties = {'point_type': np.array([1.5], dtype=float)}
    layer = Points(
        property_choices=default_properties,
        face_color='point_type',
        face_colormap='gray',
    )

    assert layer.face_color_mode == 'colormap'

    # verify the current_face_color is correct
    face_color = np.array([1, 1, 1, 1])
    np.testing.assert_allclose(layer._face.current_color, face_color)


def test_empty_layer_with_face_colormap():
    """See: https://github.com/napari/napari/pull/1069"""
    features = {'point_type': np.empty((0,), dtype=float)}
    # TODO: currently failing because property_choices no longer
    # exists to provide a current_value for a property.
    # Consider passing through FeatureTable through to ColorManager.
    layer = Points(
        features=features,
        face_color='point_type',
        face_colormap='gray',
    )

    assert layer.face_color_mode == 'colormap'

    # verify the current_face_color is correct
    layer.feature_defaults['point_type'] = 1.5
    face_color = np.array([1, 1, 1, 1])
    np.testing.assert_allclose(layer._face.current_color, face_color)


def test_empty_layer_with_edge_colormap():
    """Test creating an empty layer where the face color is a colormap
    See: https://github.com/napari/napari/pull/1069
    """
    default_properties = {'point_type': np.array([1.5], dtype=float)}
    layer = Points(
        property_choices=default_properties,
        edge_color='point_type',
        edge_colormap='gray',
    )

    assert layer.edge_color_mode == 'colormap'

    # verify the current_face_color is correct
    edge_color = np.array([1, 1, 1, 1])
    np.testing.assert_allclose(layer._edge.current_color, edge_color)


@pytest.mark.filterwarnings('ignore::DeprecationWarning')
@pytest.mark.parametrize('feature_name', ('edge', 'face'))
def test_set_current_properties_on_empty_layer_with_color_cycle(feature_name):
    """Test setting current_properties an empty layer where the face/edge color
    is a color cycle.

    See: https://github.com/napari/napari/pull/3110
    """
    default_properties = {'annotation': np.array(['tail', 'nose', 'paw'])}
    color_cycle = [[0, 1, 0, 1], [1, 0, 1, 1]]
    color_parameters = {
        'colors': 'annotation',
        'categorical_colormap': color_cycle,
        'mode': 'cycle',
    }
    color_name = f'{feature_name}_color'
    points_kwargs = {
        'property_choices': default_properties,
        color_name: color_parameters,
    }
    layer = Points(**points_kwargs)

    color_mode = getattr(layer, f'{feature_name}_color_mode')
    assert color_mode == 'cycle'
    layer.current_properties = {'annotation': np.array(['paw'])}

    layer.add([10, 10])
    colors = getattr(layer, color_name)
    np.testing.assert_allclose(colors, [color_cycle[1]])
    assert len(layer.data) == 1
    cm = getattr(layer, f'_{feature_name}')
    assert cm.color_properties.current_value == 'paw'


@pytest.mark.parametrize('feature_name', ('edge', 'face'))
def test_set_feature_defaults_on_empty_layer_with_color_cycle(feature_name):
    """See: https://github.com/napari/napari/pull/3110"""
    annotation_dtype = pd.CategoricalDtype(['tail', 'nose', 'paw'])
    features = {'annotation': pd.Series([], dtype=annotation_dtype)}
    color_cycle = [[0, 1, 0, 1], [1, 0, 1, 1]]
    color_parameters = {
        'colors': 'annotation',
        'categorical_colormap': color_cycle,
        'mode': 'cycle',
    }
    color_name = f'{feature_name}_color'
    points_kwargs = {
        'features': features,
        color_name: color_parameters,
    }
    layer = Points(**points_kwargs)

    color_mode = getattr(layer, f'{feature_name}_color_mode')
    assert color_mode == 'cycle'
    layer.feature_defaults['annotation'] = 'paw'

    layer.add([10, 10])
    colors = getattr(layer, color_name)
    # TODO: fails because changing the feature default value does not update ColorManager
    np.testing.assert_allclose(colors, [color_cycle[1]])
    assert len(layer.data) == 1
    cm = getattr(layer, f'_{feature_name}')
    assert cm.color_properties.current_value == 'paw'


def test_empty_layer_with_text_properties():
    """Test initializing an empty layer with text defined"""
    default_properties = {'point_type': np.array([1.5], dtype=float)}
    text_kwargs = {'string': 'point_type', 'color': 'red'}
    layer = Points(
        property_choices=default_properties,
        text=text_kwargs,
    )
    assert layer.text.values.size == 0
    np.testing.assert_allclose(layer.text.color.constant, [1, 0, 0, 1])

    # add a point and check that the appropriate text value was added
    layer.add([1, 1])
    np.testing.assert_equal(layer.text.values, ['1.5'])
    np.testing.assert_allclose(layer.text.color.constant, [1, 0, 0, 1])


def test_empty_layer_with_text_formatted():
    """Test initializing an empty layer with text defined"""
    default_properties = {'point_type': np.array([1.5], dtype=float)}
    layer = Points(
        property_choices=default_properties,
        text='point_type: {point_type:.2f}',
    )
    assert layer.text.values.size == 0

    # add a point and check that the appropriate text value was added
    layer.add([1, 1])
    np.testing.assert_equal(layer.text.values, ['point_type: 1.50'])


def test_random_points():
    """Test instantiating Points layer with random 2D data."""
    shape = (10, 2)
    np.random.seed(0)
    data = 20 * np.random.random(shape)
    layer = Points(data)
    assert np.all(layer.data == data)
    assert layer.ndim == shape[1]
    assert layer._view_data.ndim == 2
    assert len(layer.data) == 10
    assert len(layer.selected_data) == 0


def test_integer_points():
    """Test instantiating Points layer with integer data."""
    shape = (10, 2)
    np.random.seed(0)
    data = np.random.randint(20, size=(10, 2))
    layer = Points(data)
    assert np.all(layer.data == data)
    assert layer.ndim == shape[1]
    assert layer._view_data.ndim == 2
    assert len(layer.data) == 10


def test_negative_points():
    """Test instantiating Points layer with negative data."""
    shape = (10, 2)
    np.random.seed(0)
    data = 20 * np.random.random(shape) - 10
    layer = Points(data)
    assert np.all(layer.data == data)
    assert layer.ndim == shape[1]
    assert layer._view_data.ndim == 2
    assert len(layer.data) == 10


def test_empty_points_array():
    """Test instantiating Points layer with empty array."""
    shape = (0, 2)
    data = np.empty(shape)
    layer = Points(data)
    assert np.all(layer.data == data)
    assert layer.ndim == shape[1]
    assert layer._view_data.ndim == 2
    assert len(layer.data) == 0


def test_3D_points():
    """Test instantiating Points layer with random 3D data."""
    shape = (10, 3)
    np.random.seed(0)
    data = 20 * np.random.random(shape)
    layer = Points(data)
    assert np.all(layer.data == data)
    assert layer.ndim == shape[1]
    assert layer._view_data.ndim == 2
    assert len(layer.data) == 10


def test_single_point_extent():
    """Test extent of a single 3D point at the origin."""
    shape = (1, 3)
    data = np.zeros(shape)
    layer = Points(data)
    assert np.all(layer.extent.data == 0)
    assert np.all(layer.extent.world == 0)
    assert np.all(layer.extent.step == 1)


def test_4D_points():
    """Test instantiating Points layer with random 4D data."""
    shape = (10, 4)
    np.random.seed(0)
    data = 20 * np.random.random(shape)
    layer = Points(data)
    assert np.all(layer.data == data)
    assert layer.ndim == shape[1]
    assert layer._view_data.ndim == 2
    assert len(layer.data) == 10


def test_changing_points():
    """Test changing Points data."""
    shape_a = (10, 2)
    shape_b = (20, 2)
    np.random.seed(0)
    data_a = 20 * np.random.random(shape_a)
    data_b = 20 * np.random.random(shape_b)
    layer = Points(data_a)
    layer.data = data_b
    assert np.all(layer.data == data_b)
    assert layer.ndim == shape_b[1]
    assert layer._view_data.ndim == 2
    assert len(layer.data) == 20


def test_selecting_points():
    """Test selecting points."""
    shape = (10, 2)
    np.random.seed(0)
    data = 20 * np.random.random(shape)
    layer = Points(data)
    layer.mode = 'select'
    data_to_select = {1, 2}
    layer.selected_data = data_to_select
    assert layer.selected_data == data_to_select

    # test switching to 3D
    layer._slice_dims(ndisplay=3)
    assert layer.selected_data == data_to_select

    # select different points while in 3D mode
    other_data_to_select = {0}
    layer.selected_data = other_data_to_select
    assert layer.selected_data == other_data_to_select

    # selection should persist when going back to 2D mode
    layer._slice_dims(ndisplay=2)
    assert layer.selected_data == other_data_to_select

    # selection should persist when switching between between select and pan_zoom
    layer.mode = 'pan_zoom'
    assert layer.selected_data == other_data_to_select
    layer.mode = 'select'
    assert layer.selected_data == other_data_to_select

    # add mode should clear the selection
    layer.mode = 'add'
    assert layer.selected_data == set()


def test_adding_points():
    """Test adding Points data."""
    shape = (10, 2)
    np.random.seed(0)
    data = 20 * np.random.random(shape)
    layer = Points(data)
    assert len(layer.data) == 10

    coord = [20, 20]
    layer.add(coord)
    assert len(layer.data) == 11
    assert np.all(layer.data[10] == coord)
    # the added point should be selected
    assert layer.selected_data == {10}

    # test adding multiple points
    coords = [[10, 10], [15, 15]]
    layer.add(coords)
    assert len(layer.data) == 13
    assert np.all(layer.data[11:, :] == coords)

    # test that the last added points can be deleted
    layer.remove_selected()
    np.testing.assert_equal(layer.data, np.vstack((data, coord)))


def test_adding_points_to_empty():
    """Test adding Points data to empty."""
    shape = (0, 2)
    data = np.empty(shape)
    layer = Points(data)
    assert len(layer.data) == 0

    coord = [20, 20]
    layer.add(coord)
    assert len(layer.data) == 1
    assert np.all(layer.data[0] == coord)


def test_removing_selected_points():
    """Test selecting points."""
    shape = (10, 2)
    np.random.seed(0)
    data = 20 * np.random.random(shape)
    layer = Points(data)

    # With nothing selected no points should be removed
    layer.remove_selected()
    assert len(layer.data) == shape[0]

    # Select two points and remove them
    layer.selected_data = {0, 3}
    layer.remove_selected()
    assert len(layer.data) == shape[0] - 2
    assert len(layer.selected_data) == 0
    keep = [1, 2] + list(range(4, 10))
    assert np.all(layer.data == data[keep])
    assert layer._value is None

    # Select another point and remove it
    layer.selected_data = {4}
    layer.remove_selected()
    assert len(layer.data) == shape[0] - 3


def test_deleting_selected_value_changes():
    """Test deleting selected points appropriately sets self._value"""
    shape = (10, 2)
    np.random.seed(0)
    data = 20 * np.random.random(shape)
    layer = Points(data)

    # removing with self._value selected resets self._value to None
    layer._value = 1
    layer.selected_data = {1, 2}
    layer.remove_selected()
    assert layer._value is None

    # removing with self._value outside selection doesn't change self._value
    layer._value = 3
    layer.selected_data = {4}
    layer.remove_selected()
    assert layer._value == 3


def test_remove_selected_updates_value():
    """Test that removing a point that is not layer._value
    updates the index to account for the removed data.
    """
    shape = (10, 2)
    np.random.seed(0)
    data = 20 * np.random.random(shape)
    layer = Points(data)

    # set the value
    layer._value = 3
    layer._value_stored = 3

    layer.selected_data = {0, 5, 6, 7}
    layer.remove_selected()

    assert layer._value == 2


def test_remove_selected_removes_corresponding_attributes():
    """Test that removing points at specific indices also removes any per-point
    attribute at the same index"""
    shape = (10, 2)
    np.random.seed(0)
    data = 20 * np.random.random(shape)
    size = np.random.rand(shape[0])
    symbol = np.random.choice(['o', 's'], shape[0])
    color = np.random.rand(shape[0], 4)
    feature = np.random.rand(shape[0])
    shown = np.random.randint(2, size=shape[0]).astype(bool)
    text = 'feature'

    layer = Points(
        data,
        size=size,
        edge_width=size,
        symbol=symbol,
        features={'feature': feature},
        face_color=color,
        edge_color=color,
        text=text,
        shown=shown,
    )

    layer_expected = Points(
        data[1:],
        size=size[1:],
        symbol=symbol[1:],
        edge_width=size[1:],
        features={'feature': feature[1:]},
        face_color=color[1:],
        edge_color=color[1:],
        text=text,  # computed from feature
        shown=shown[1:],
    )

    layer.selected_data = {0}
    layer.remove_selected()

    state_layer = layer._get_state()
    state_expected = layer_expected._get_state()

    assert_layer_state_equal(state_layer, state_expected)


def test_move():
    """Test moving points."""
    shape = (10, 2)
    np.random.seed(0)
    data = 20 * np.random.random(shape)
    unmoved = copy(data)
    layer = Points(data)

    # Move one point relative to an initial drag start location
    layer._move([0], [0, 0])
    layer._move([0], [10, 10])
    layer._drag_start = None
    assert np.all(layer.data[0] == unmoved[0] + [10, 10])
    assert np.all(layer.data[1:] == unmoved[1:])

    # Move two points relative to an initial drag start location
    layer._move([1, 2], [2, 2])
    layer._move([1, 2], np.add([2, 2], [-3, 4]))
    assert np.all(layer.data[1:2] == unmoved[1:2] + [-3, 4])


def test_changing_modes():
    """Test changing modes."""
    shape = (10, 2)
    np.random.seed(0)
    data = 20 * np.random.random(shape)
    layer = Points(data)
    assert layer.mode == 'pan_zoom'
    assert layer.interactive is True

    layer.mode = 'add'
    assert layer.mode == 'add'

    layer.mode = 'select'
    assert layer.mode == 'select'
    assert layer.interactive is False

    layer.mode = 'pan_zoom'
    assert layer.mode == 'pan_zoom'
    assert layer.interactive is True

    with pytest.raises(ValueError):
        layer.mode = 'not_a_mode'


def test_name():
    """Test setting layer name."""
    np.random.seed(0)
    data = 20 * np.random.random((10, 2))
    layer = Points(data)
    assert layer.name == 'Points'

    layer = Points(data, name='random')
    assert layer.name == 'random'

    layer.name = 'pts'
    assert layer.name == 'pts'


def test_visibility():
    """Test setting layer visibility."""
    np.random.seed(0)
    data = 20 * np.random.random((10, 2))
    layer = Points(data)
    assert layer.visible is True

    layer.visible = False
    assert layer.visible is False

    layer = Points(data, visible=False)
    assert layer.visible is False

    layer.visible = True
    assert layer.visible is True


def test_opacity():
    """Test setting layer opacity."""
    np.random.seed(0)
    data = 20 * np.random.random((10, 2))
    layer = Points(data)
    assert layer.opacity == 1.0

    layer.opacity = 0.5
    assert layer.opacity == 0.5

    layer = Points(data, opacity=0.6)
    assert layer.opacity == 0.6

    layer.opacity = 0.3
    assert layer.opacity == 0.3


def test_blending():
    """Test setting layer blending."""
    np.random.seed(0)
    data = 20 * np.random.random((10, 2))
    layer = Points(data)
    assert layer.blending == 'translucent'

    layer.blending = 'additive'
    assert layer.blending == 'additive'

    layer = Points(data, blending='additive')
    assert layer.blending == 'additive'

    layer.blending = 'opaque'
    assert layer.blending == 'opaque'


def test_symbol():
    """Test setting symbol."""
    shape = (10, 2)
    np.random.seed(0)
    data = 20 * np.random.random(shape)
    layer = Points(data)
    assert np.all(layer.symbol == 'disc')

    layer.symbol = 'cross'
    assert np.all(layer.symbol == 'cross')

    symbol = ['o', 's'] * 5
    expected = ['disc', 'square'] * 5
    layer.symbol = symbol
    assert np.all(layer.symbol == expected)

    layer = Points(data, symbol='star')
    assert np.all(layer.symbol == 'star')


properties_array = {'point_type': _make_cycled_properties(['A', 'B'], 10)}
properties_list = {'point_type': list(_make_cycled_properties(['A', 'B'], 10))}


@pytest.mark.filterwarnings('ignore::DeprecationWarning')
@pytest.mark.parametrize("properties", [properties_array, properties_list])
def test_properties(properties):
    shape = (10, 2)
    np.random.seed(0)
    data = 20 * np.random.random(shape)
    layer = Points(data, properties=copy(properties))
    np.testing.assert_equal(layer.properties, properties)

    current_prop = {'point_type': np.array(['B'])}
    assert layer.current_properties == current_prop

    # test removing points
    layer.selected_data = {0, 1}
    layer.remove_selected()
    remove_properties = properties['point_type'][2::]
    assert len(layer.properties['point_type']) == (shape[0] - 2)
    assert np.all(layer.properties['point_type'] == remove_properties)

    # test selection of properties
    layer.selected_data = {0}
    selected_annotation = layer.current_properties['point_type']
    assert len(selected_annotation) == 1
    assert selected_annotation[0] == 'A'

    # test adding points with properties
    layer.add([10, 10])
    add_annotations = np.concatenate((remove_properties, ['A']), axis=0)
    assert np.all(layer.properties['point_type'] == add_annotations)

    # test copy/paste
    layer.selected_data = {0, 1}
    layer._copy_data()
    assert np.all(layer._clipboard['features']['point_type'] == ['A', 'B'])

    layer._paste_data()
    paste_annotations = np.concatenate((add_annotations, ['A', 'B']), axis=0)
    assert np.all(layer.properties['point_type'] == paste_annotations)

    assert layer.get_status(data[0])['coordinates'].endswith("point_type: B")
    assert layer.get_status(data[1])['coordinates'].endswith("point_type: A")


@pytest.mark.filterwarnings('ignore::DeprecationWarning')
@pytest.mark.parametrize("attribute", ['edge', 'face'])
def test_adding_properties(attribute):
    """Test adding properties to an existing layer"""
    shape = (10, 2)
    np.random.seed(0)
    data = 20 * np.random.random(shape)
    layer = Points(data)

    # add properties
    properties = {'point_type': _make_cycled_properties(['A', 'B'], shape[0])}
    layer.properties = properties
    np.testing.assert_equal(layer.properties, properties)

    # add properties as a dataframe
    properties_df = pd.DataFrame(properties)
    layer.properties = properties_df
    np.testing.assert_equal(layer.properties, properties)

    # add properties as a dictionary with list values
    properties_list = {
        'point_type': list(_make_cycled_properties(['A', 'B'], shape[0]))
    }
    layer.properties = properties_list
    assert isinstance(layer.properties['point_type'], np.ndarray)

    # removing a property that was the _*_color_property should give a warning
    color_manager = getattr(layer, f'_{attribute}')
    color_manager.color_properties = {
        'name': 'point_type',
        'values': np.empty(0),
        'current_value': 'A',
    }
    properties_2 = {
        'not_point_type': _make_cycled_properties(['A', 'B'], shape[0])
    }
    with pytest.warns(RuntimeWarning):
        layer.properties = properties_2


@pytest.mark.filterwarnings('ignore::DeprecationWarning')
def test_properties_dataframe():
    """Test if properties can be provided as a DataFrame"""
    shape = (10, 2)
    np.random.seed(0)
    data = 20 * np.random.random(shape)
    properties = {'point_type': _make_cycled_properties(['A', 'B'], shape[0])}
    properties_df = pd.DataFrame(properties)
    properties_df = properties_df.astype(properties['point_type'].dtype)
    layer = Points(data, properties=properties_df)
    np.testing.assert_equal(layer.properties, properties)


@pytest.mark.filterwarnings('ignore::DeprecationWarning')
def test_add_points_with_properties_as_list():
    # test adding points initialized with properties as list
    shape = (10, 2)
    np.random.seed(0)
    data = 20 * np.random.random(shape)
    properties = {
        'point_type': list(_make_cycled_properties(['A', 'B'], shape[0]))
    }
    layer = Points(data, properties=copy(properties))

    coord = [18, 18]
    layer.add(coord)
    new_prop = {'point_type': np.append(properties['point_type'], 'B')}
    np.testing.assert_equal(layer.properties, new_prop)


@pytest.mark.filterwarnings('ignore::DeprecationWarning')
def test_updating_points_properties():
    # test adding points initialized with properties
    shape = (10, 2)
    np.random.seed(0)
    data = 20 * np.random.random(shape)
    properties = {'point_type': _make_cycled_properties(['A', 'B'], shape[0])}
    layer = Points(data, properties=copy(properties))

    layer.mode = 'select'
    layer.selected_data = [len(data) - 1]
    layer.current_properties = {'point_type': np.array(['A'])}

    updated_properties = properties
    updated_properties['point_type'][-1] = 'A'
    np.testing.assert_equal(layer.properties, updated_properties)


@pytest.mark.filterwarnings('ignore::DeprecationWarning')
def test_setting_current_properties():
    shape = (2, 2)
    np.random.seed(0)
    data = 20 * np.random.random(shape)
    properties = {
        'annotation': ['paw', 'leg'],
        'confidence': [0.5, 0.75],
        'annotator': ['jane', 'ash'],
        'model': ['worst', 'best'],
    }
    layer = Points(data, properties=copy(properties))
    current_properties = {
        'annotation': ['leg'],
        'confidence': 1,
        'annotator': 'ash',
        'model': np.array(['best']),
    }
    layer.current_properties = current_properties

    expected_current_properties = {
        'annotation': np.array(['leg']),
        'confidence': np.array([1]),
        'annotator': np.array(['ash']),
        'model': np.array(['best']),
    }

    coerced_current_properties = layer.current_properties
    for k, v in coerced_current_properties.items():
        value = coerced_current_properties[k]
        assert isinstance(value, np.ndarray)
        np.testing.assert_equal(value, expected_current_properties[k])


properties_array = {'point_type': _make_cycled_properties(['A', 'B'], 10)}
properties_list = {'point_type': list(_make_cycled_properties(['A', 'B'], 10))}


@pytest.mark.parametrize("properties", [properties_array, properties_list])
def test_text_from_property_value(properties):
    """Test setting text from a property value"""
    shape = (10, 2)
    np.random.seed(0)
    data = 20 * np.random.random(shape)
    layer = Points(data, properties=copy(properties), text='point_type')

    np.testing.assert_equal(layer.text.values, properties['point_type'])


@pytest.mark.filterwarnings('ignore::DeprecationWarning')
@pytest.mark.parametrize("properties", [properties_array, properties_list])
def test_text_from_property_fstring(properties):
    """Test setting text with an f-string from the property value"""
    shape = (10, 2)
    np.random.seed(0)
    data = 20 * np.random.random(shape)
    layer = Points(
        data, properties=copy(properties), text='type: {point_type}'
    )

    expected_text = ['type: ' + v for v in properties['point_type']]
    np.testing.assert_equal(layer.text.values, expected_text)

    # test updating the text
    layer.text = 'type-ish: {point_type}'
    expected_text_2 = ['type-ish: ' + v for v in properties['point_type']]
    np.testing.assert_equal(layer.text.values, expected_text_2)

    # copy/paste
    layer.selected_data = {0}
    layer._copy_data()
    layer._paste_data()
    expected_text_3 = expected_text_2 + ['type-ish: A']
    np.testing.assert_equal(layer.text.values, expected_text_3)

    # add point
    layer.selected_data = {0}
    new_shape = np.random.random((1, 2))
    layer.add(new_shape)
    expected_text_4 = expected_text_3 + ['type-ish: A']
    np.testing.assert_equal(layer.text.values, expected_text_4)


@pytest.mark.parametrize("properties", [properties_array, properties_list])
def test_set_text_with_kwarg_dict(properties):
    text_kwargs = {
        'string': 'type: {point_type}',
        'color': ConstantColorEncoding(constant=[0, 0, 0, 1]),
        'rotation': 10,
        'translation': [5, 5],
        'anchor': Anchor.UPPER_LEFT,
        'size': 10,
        'visible': True,
    }
    shape = (10, 2)
    np.random.seed(0)
    data = 20 * np.random.random(shape)
    layer = Points(data, properties=copy(properties), text=text_kwargs)

    expected_text = ['type: ' + v for v in properties['point_type']]
    np.testing.assert_equal(layer.text.values, expected_text)

    for property, value in text_kwargs.items():
        if property == 'string':
            continue
        layer_value = getattr(layer._text, property)
        np.testing.assert_equal(layer_value, value)


@pytest.mark.parametrize("properties", [properties_array, properties_list])
def test_text_error(properties):
    """creating a layer with text as the wrong type should raise an error"""
    shape = (10, 2)
    np.random.seed(0)
    data = 20 * np.random.random(shape)
    # try adding text as the wrong type
    with pytest.raises(ValidationError):
        Points(data, properties=copy(properties), text=123)


def test_select_properties_object_dtype():
    """selecting points when they have a property of object dtype should not fail"""
    # pandas uses object as dtype for strings by default
    properties = pd.DataFrame({'color': ['red', 'green']})
    pl = Points(np.ones((2, 2)), properties=properties)
    selection = {0, 1}
    pl.selected_data = selection
    assert pl.selected_data == selection


<<<<<<< HEAD
@pytest.mark.filterwarnings('ignore::DeprecationWarning')
=======
def test_select_properties_unsortable():
    """selecting multiple points when they have properties that cannot be sorted should not fail

    see https://github.com/napari/napari/issues/5174
    """
    properties = pd.DataFrame({'unsortable': [{}, {}]})
    pl = Points(np.ones((2, 2)), properties=properties)
    selection = {0, 1}
    pl.selected_data = selection
    assert pl.selected_data == selection


>>>>>>> 54c1dbf8
def test_refresh_text():
    """Test refreshing the text after setting new properties"""
    shape = (10, 2)
    np.random.seed(0)
    data = 20 * np.random.random(shape)
    properties = {'point_type': ['A'] * shape[0]}
    layer = Points(data, properties=copy(properties), text='point_type')

    new_properties = {'point_type': ['B'] * shape[0]}
    layer.properties = new_properties
    np.testing.assert_equal(layer.text.values, new_properties['point_type'])


def test_points_errors():
    shape = (3, 2)
    np.random.seed(0)
    data = 20 * np.random.random(shape)

    # try adding properties with the wrong number of properties
    with pytest.raises(ValueError):
        annotations = {'point_type': np.array(['A', 'B'])}
        Points(data, properties=copy(annotations))


def test_edge_width():
    """Test setting edge width."""
    shape = (10, 2)
    np.random.seed(0)
    data = 20 * np.random.random(shape)
    layer = Points(data)
    np.testing.assert_array_equal(layer.edge_width, 0.05)

    layer.edge_width = 0.5
    np.testing.assert_array_equal(layer.edge_width, 0.5)

    # fail outside of range 0, 1 if relative is enabled (default)
    with pytest.raises(ValueError):
        layer.edge_width = 2

    layer.edge_width_is_relative = False
    layer.edge_width = 2
    np.testing.assert_array_equal(layer.edge_width, 2)

    # fail if we try to come back again
    with pytest.raises(ValueError):
        layer.edge_width_is_relative = True

    # all should work on instantiation too
    layer = Points(data, edge_width=3, edge_width_is_relative=False)
    np.testing.assert_array_equal(layer.edge_width, 3)
    assert layer.edge_width_is_relative is False
    with pytest.raises(ValueError):
        layer.edge_width = -2


@pytest.mark.parametrize(
    "edge_width",
    [int(1), float(1), np.array([1, 2, 3, 4, 5]), [1, 2, 3, 4, 5]],
)
def test_edge_width_types(edge_width):
    """Test edge_width dtypes with valid values"""
    shape = (5, 2)
    np.random.seed(0)
    data = 20 * np.random.random(shape)
    layer = Points(data, edge_width=edge_width, edge_width_is_relative=False)
    np.testing.assert_array_equal(layer.edge_width, edge_width)


@pytest.mark.parametrize(
    "edge_width",
    [int(-1), float(-1), np.array([-1, 2, 3, 4, 5]), [-1, 2, 3, 4, 5]],
)
def test_edge_width_types_negative(edge_width):
    """Test negative values in all edge_width dtypes"""
    shape = (5, 2)
    np.random.seed(0)
    data = 20 * np.random.random(shape)
    with pytest.raises(ValueError):
        Points(data, edge_width=edge_width, edge_width_is_relative=False)


def test_out_of_slice_display():
    """Test setting out_of_slice_display flag for 2D and 4D data."""
    shape = (10, 2)
    np.random.seed(0)
    data = 20 * np.random.random(shape)
    layer = Points(data)
    assert layer.out_of_slice_display is False

    layer.out_of_slice_display = True
    assert layer.out_of_slice_display is True

    layer = Points(data, out_of_slice_display=True)
    assert layer.out_of_slice_display is True

    shape = (10, 4)
    data = 20 * np.random.random(shape)
    layer = Points(data)
    assert layer.out_of_slice_display is False

    layer.out_of_slice_display = True
    assert layer.out_of_slice_display is True

    layer = Points(data, out_of_slice_display=True)
    assert layer.out_of_slice_display is True


@pytest.mark.filterwarnings("ignore::DeprecationWarning")
@pytest.mark.parametrize("attribute", ['edge', 'face'])
def test_switch_color_mode(attribute):
    """Test switching between color modes"""
    shape = (10, 2)
    np.random.seed(0)
    data = 20 * np.random.random(shape)
    # create a continuous property with a known value in the last element
    continuous_prop = np.random.random((shape[0],))
    continuous_prop[-1] = 1
    properties = {
        'point_truthiness': continuous_prop,
        'point_type': _make_cycled_properties(['A', 'B'], shape[0]),
    }
    initial_color = [1, 0, 0, 1]
    color_cycle = ['red', 'blue']
    color_kwarg = f'{attribute}_color'
    colormap_kwarg = f'{attribute}_colormap'
    color_cycle_kwarg = f'{attribute}_color_cycle'
    args = {
        color_kwarg: initial_color,
        colormap_kwarg: 'gray',
        color_cycle_kwarg: color_cycle,
    }
    layer = Points(data, properties=properties, **args)

    layer_color_mode = getattr(layer, f'{attribute}_color_mode')
    layer_color = getattr(layer, f'{attribute}_color')
    assert layer_color_mode == 'direct'
    np.testing.assert_allclose(
        layer_color, np.repeat([initial_color], shape[0], axis=0)
    )

    # there should not be an edge_color_property
    color_manager = getattr(layer, f'_{attribute}')
    color_property = color_manager.color_properties
    assert color_property is None

    # transitioning to colormap should raise a warning
    # because there isn't an edge color property yet and
    # the first property in points.properties is being automatically selected
    with pytest.warns(UserWarning):
        setattr(layer, f'{attribute}_color_mode', 'colormap')
    color_manager = getattr(layer, f'_{attribute}')
    color_property_name = color_manager.color_properties.name
    assert color_property_name == next(iter(properties))
    layer_color = getattr(layer, f'{attribute}_color')
    np.testing.assert_allclose(layer_color[-1], [1, 1, 1, 1])

    # switch to color cycle
    setattr(layer, f'{attribute}_color_mode', 'cycle')
    setattr(layer, f'{attribute}_color', 'point_type')
    color = getattr(layer, f'{attribute}_color')
    layer_color = transform_color(color_cycle * int(shape[0] / 2))
    np.testing.assert_allclose(color, layer_color)

    # switch back to direct, edge_colors shouldn't change
    setattr(layer, f'{attribute}_color_mode', 'direct')
    new_edge_color = getattr(layer, f'{attribute}_color')
    np.testing.assert_allclose(new_edge_color, color)


@pytest.mark.filterwarnings('ignore::DeprecationWarning')
@pytest.mark.parametrize("attribute", ['edge', 'face'])
def test_colormap_without_properties(attribute):
    """Setting the colormode to colormap should raise an exception"""
    shape = (10, 2)
    np.random.seed(0)
    data = 20 * np.random.random(shape)
    layer = Points(data)

    with pytest.raises(ValueError):
        setattr(layer, f'{attribute}_color_mode', 'colormap')


@pytest.mark.filterwarnings('ignore::DeprecationWarning')
@pytest.mark.parametrize("attribute", ['edge', 'face'])
def test_colormap_with_categorical_properties(attribute):
    """Setting the colormode to colormap should raise an exception"""
    shape = (10, 2)
    np.random.seed(0)
    data = 20 * np.random.random(shape)
    properties = {'point_type': _make_cycled_properties(['A', 'B'], shape[0])}
    layer = Points(data, properties=properties)

    with pytest.raises(TypeError):
        with pytest.warns(UserWarning):
            setattr(layer, f'{attribute}_color_mode', 'colormap')


@pytest.mark.filterwarnings('ignore::DeprecationWarning')
@pytest.mark.parametrize("attribute", ['edge', 'face'])
def test_add_colormap(attribute):
    """Test  directly adding a vispy Colormap object"""
    shape = (10, 2)
    np.random.seed(0)
    data = 20 * np.random.random(shape)
    annotations = {'point_type': _make_cycled_properties([0, 1.5], shape[0])}
    color_kwarg = f'{attribute}_color'
    colormap_kwarg = f'{attribute}_colormap'
    args = {color_kwarg: 'point_type', colormap_kwarg: 'viridis'}
    layer = Points(data, properties=annotations, **args)

    setattr(layer, f'{attribute}_colormap', get_colormap('gray'))
    layer_colormap = getattr(layer, f'{attribute}_colormap')
    assert 'unnamed colormap' in layer_colormap.name


@pytest.mark.parametrize("attribute", ['edge', 'face'])
def test_add_point_direct(attribute: str):
    """Test adding points to layer directly"""
    layer = Points()
    assert len(getattr(layer, f'{attribute}_color')) == 0
    setattr(layer, f'current_{attribute}_color', 'red')
    coord = [18, 18]
    layer.add(coord)
    np.testing.assert_allclose(
        [[1, 0, 0, 1]], getattr(layer, f'{attribute}_color')
    )


@pytest.mark.parametrize("attribute", ['edge', 'face'])
def test_color_direct(attribute: str):
    """Test setting colors directly"""
    shape = (10, 2)
    np.random.seed(0)
    data = 20 * np.random.random(shape)
    layer_kwargs = {f'{attribute}_color': 'black'}
    layer = Points(data, **layer_kwargs)
    color_array = transform_color(['black'] * shape[0])
    current_color = getattr(layer, f'current_{attribute}_color')
    layer_color = getattr(layer, f'{attribute}_color')
    assert current_color == 'black'
    assert len(layer.edge_color) == shape[0]
    np.testing.assert_allclose(color_array, layer_color)

    # With no data selected changing color has no effect
    setattr(layer, f'current_{attribute}_color', 'blue')
    current_color = getattr(layer, f'current_{attribute}_color')
    assert current_color == 'blue'
    np.testing.assert_allclose(color_array, layer_color)

    # Select data and change edge color of selection
    selected_data = {0, 1}
    layer.selected_data = {0, 1}
    current_color = getattr(layer, f'current_{attribute}_color')
    assert current_color == 'black'
    setattr(layer, f'current_{attribute}_color', 'green')
    colorarray_green = transform_color(['green'] * len(layer.selected_data))
    color_array[list(selected_data)] = colorarray_green
    layer_color = getattr(layer, f'{attribute}_color')
    np.testing.assert_allclose(color_array, layer_color)

    # Add new point and test its color
    coord = [18, 18]
    layer.selected_data = {}
    setattr(layer, f'current_{attribute}_color', 'blue')
    layer.add(coord)
    color_array = np.vstack([color_array, transform_color('blue')])
    layer_color = getattr(layer, f'{attribute}_color')
    assert len(layer_color) == shape[0] + 1
    np.testing.assert_allclose(color_array, layer_color)

    # Check removing data adjusts colors correctly
    layer.selected_data = {0, 2}
    layer.remove_selected()
    assert len(layer.data) == shape[0] - 1

    layer_color = getattr(layer, f'{attribute}_color')
    assert len(layer_color) == shape[0] - 1
    np.testing.assert_allclose(
        layer_color,
        np.vstack((color_array[1], color_array[3:])),
    )


color_cycle_str = ['red', 'blue']
color_cycle_rgb = [[1, 0, 0], [0, 0, 1]]
color_cycle_rgba = [[1, 0, 0, 1], [0, 0, 1, 1]]


@pytest.mark.filterwarnings('ignore::DeprecationWarning')
@pytest.mark.parametrize("attribute", ['edge', 'face'])
@pytest.mark.parametrize(
    "color_cycle",
    [color_cycle_str, color_cycle_rgb, color_cycle_rgba],
)
def test_color_cycle(attribute, color_cycle):
    """Test setting edge/face color with a color cycle list"""
    # create Points using list color cycle
    shape = (10, 2)
    np.random.seed(0)
    data = 20 * np.random.random(shape)
    properties = {'point_type': _make_cycled_properties(['A', 'B'], shape[0])}
    points_kwargs = {
        'properties': properties,
        f'{attribute}_color': 'point_type',
        f'{attribute}_color_cycle': color_cycle,
    }
    layer = Points(data, **points_kwargs)

    np.testing.assert_equal(layer.properties, properties)

    color_array = transform_color(
        list(islice(cycle(color_cycle), 0, shape[0]))
    )
    layer_color = getattr(layer, f'{attribute}_color')
    np.testing.assert_allclose(layer_color, color_array)

    # Add new point and test its color
    coord = [18, 18]
    layer.selected_data = {0}
    layer.add(coord)
    layer_color = getattr(layer, f'{attribute}_color')
    assert len(layer_color) == shape[0] + 1
    np.testing.assert_allclose(
        layer_color,
        np.vstack((color_array, transform_color('red'))),
    )

    # Check removing data adjusts colors correctly
    layer.selected_data = {0, 2}
    layer.remove_selected()
    assert len(layer.data) == shape[0] - 1

    layer_color = getattr(layer, f'{attribute}_color')
    assert len(layer_color) == shape[0] - 1
    np.testing.assert_allclose(
        layer_color,
        np.vstack((color_array[1], color_array[3:], transform_color('red'))),
    )

    # test adding a point with a new property value
    layer.selected_data = {}
    current_properties = layer.current_properties
    current_properties['point_type'] = np.array(['new'])
    layer.current_properties = current_properties
    layer.add([10, 10])
    color_manager = getattr(layer, f'_{attribute}')
    color_cycle_map = color_manager.categorical_colormap.colormap

    assert 'new' in color_cycle_map
    np.testing.assert_allclose(
        color_cycle_map['new'], np.squeeze(transform_color(color_cycle[0]))
    )


@pytest.mark.filterwarnings('ignore::DeprecationWarning')
@pytest.mark.parametrize("attribute", ['edge', 'face'])
def test_color_cycle_dict(attribute):
    """Test setting edge/face color with a color cycle dict"""
    data = np.array([[0, 0], [100, 0], [0, 100]])
    properties = {'my_colors': [2, 6, 3]}
    points_kwargs = {
        'properties': properties,
        f'{attribute}_color': 'my_colors',
        f'{attribute}_color_cycle': {1: 'green', 2: 'red', 3: 'blue'},
    }
    layer = Points(data, **points_kwargs)

    color_manager = getattr(layer, f'_{attribute}')
    color_cycle_map = color_manager.categorical_colormap.colormap
    np.testing.assert_allclose(color_cycle_map[2], [1, 0, 0, 1])  # 2 is red
    np.testing.assert_allclose(color_cycle_map[3], [0, 0, 1, 1])  # 3 is blue
    np.testing.assert_allclose(color_cycle_map[6], [1, 1, 1, 1])  # 6 is white


@pytest.mark.filterwarnings('ignore::DeprecationWarning')
@pytest.mark.parametrize("attribute", ['edge', 'face'])
def test_add_color_cycle_to_empty_layer(attribute):
    """Test adding a point to an empty layer when edge/face color is a color cycle

    See: https://github.com/napari/napari/pull/1069
    """
    default_properties = {'point_type': np.array(['A'])}
    color_cycle = ['red', 'blue']
    points_kwargs = {
        'property_choices': default_properties,
        f'{attribute}_color': 'point_type',
        f'{attribute}_color_cycle': color_cycle,
    }
    layer = Points(**points_kwargs)

    # verify the current_edge_color is correct
    expected_color = transform_color(color_cycle[0])[0]
    color_manager = getattr(layer, f'_{attribute}')
    current_color = color_manager.current_color
    np.testing.assert_allclose(current_color, expected_color)

    # add a point
    layer.add([10, 10])
    props = {'point_type': np.array(['A'])}
    expected_color = np.array([[1, 0, 0, 1]])
    np.testing.assert_equal(layer.properties, props)
    attribute_color = getattr(layer, f'{attribute}_color')
    np.testing.assert_allclose(attribute_color, expected_color)

    # add a point with a new property
    layer.selected_data = []
    layer.current_properties = {'point_type': np.array(['B'])}
    layer.add([12, 12])
    new_color = np.array([0, 0, 1, 1])
    expected_color = np.vstack((expected_color, new_color))
    new_properties = {'point_type': np.array(['A', 'B'])}
    attribute_color = getattr(layer, f'{attribute}_color')
    np.testing.assert_allclose(attribute_color, expected_color)
    np.testing.assert_equal(layer.properties, new_properties)


@pytest.mark.filterwarnings('ignore::DeprecationWarning')
@pytest.mark.parametrize("attribute", ['edge', 'face'])
def test_adding_value_color_cycle(attribute):
    """Test that adding values to properties used to set a color cycle
    and then calling Points.refresh_colors() performs the update and adds the
    new value to the face/edge_color_cycle_map.

    See: https://github.com/napari/napari/issues/988
    """
    shape = (10, 2)
    np.random.seed(0)
    data = 20 * np.random.random(shape)
    properties = {'point_type': _make_cycled_properties(['A', 'B'], shape[0])}
    color_cycle = ['red', 'blue']
    points_kwargs = {
        'properties': properties,
        f'{attribute}_color': 'point_type',
        f'{attribute}_color_cycle': color_cycle,
    }
    layer = Points(data, **points_kwargs)

    # make point 0 point_type C
    props = layer.properties
    point_types = props['point_type']
    point_types[0] = 'C'
    props['point_type'] = point_types
    layer.properties = props

    color_manager = getattr(layer, f'_{attribute}')
    color_cycle_map = color_manager.categorical_colormap.colormap
    color_map_keys = [*color_cycle_map]
    assert 'C' in color_map_keys


@pytest.mark.filterwarnings('ignore::DeprecationWarning')
@pytest.mark.parametrize("attribute", ['edge', 'face'])
def test_color_colormap(attribute):
    """Test setting edge/face color with a colormap"""
    # create Points using with a colormap
    shape = (10, 2)
    np.random.seed(0)
    data = 20 * np.random.random(shape)
    properties = {'point_type': _make_cycled_properties([0, 1.5], shape[0])}
    points_kwargs = {
        'properties': properties,
        f'{attribute}_color': 'point_type',
        f'{attribute}_colormap': 'gray',
    }
    layer = Points(data, **points_kwargs)

    np.testing.assert_equal(layer.properties, properties)

    color_mode = getattr(layer, f'{attribute}_color_mode')
    assert color_mode == 'colormap'
    color_array = transform_color(['black', 'white'] * int(shape[0] / 2))
    attribute_color = getattr(layer, f'{attribute}_color')
    assert np.all(attribute_color == color_array)

    # change the color cycle - face_color should not change
    setattr(layer, f'{attribute}_color_cycle', ['red', 'blue'])
    attribute_color = getattr(layer, f'{attribute}_color')
    assert np.all(attribute_color == color_array)

    # Add new point and test its color
    coord = [18, 18]
    layer.selected_data = {0}
    layer.add(coord)
    attribute_color = getattr(layer, f'{attribute}_color')
    assert len(attribute_color) == shape[0] + 1
    np.testing.assert_allclose(
        attribute_color,
        np.vstack((color_array, transform_color('black'))),
    )

    # Check removing data adjusts colors correctly
    layer.selected_data = {0, 2}
    layer.remove_selected()
    assert len(layer.data) == shape[0] - 1
    attribute_color = getattr(layer, f'{attribute}_color')
    assert len(attribute_color) == shape[0] - 1
    np.testing.assert_allclose(
        attribute_color,
        np.vstack(
            (
                color_array[1],
                color_array[3:],
                transform_color('black'),
            )
        ),
    )

    # adjust the clims
    setattr(layer, f'{attribute}_contrast_limits', (0, 3))
    attribute_color = getattr(layer, f'{attribute}_color')
    np.testing.assert_allclose(attribute_color[-2], [0.5, 0.5, 0.5, 1])

    # change the colormap
    new_colormap = 'viridis'
    setattr(layer, f'{attribute}_colormap', new_colormap)
    attribute_colormap = getattr(layer, f'{attribute}_colormap')
    assert attribute_colormap.name == new_colormap


def test_size():
    """Test setting size with scalar."""
    shape = (10, 2)
    np.random.seed(0)
    data = 20 * np.random.random(shape)
    layer = Points(data)
    assert layer.current_size == 10
    assert layer.size.shape == shape
    assert np.unique(layer.size)[0] == 10

    # Add a new point, it should get current size
    coord = [17, 17]
    layer.add(coord)
    assert layer.size.shape == (11, 2)
    assert np.unique(layer.size)[0] == 10

    # Setting size affects newly added points not current points
    layer.current_size = 20
    assert layer.current_size == 20
    assert layer.size.shape == (11, 2)
    assert np.unique(layer.size)[0] == 10

    # Add new point, should have new size
    coord = [18, 18]
    layer.add(coord)
    assert layer.size.shape == (12, 2)
    assert np.unique(layer.size[:11])[0] == 10
    assert np.all(layer.size[11] == [20, 20])

    # Select data and change size
    layer.selected_data = {0, 1}
    assert layer.current_size == 10
    layer.current_size = 16
    assert layer.size.shape == (12, 2)
    assert np.unique(layer.size[2:11])[0] == 10
    assert np.unique(layer.size[:2])[0] == 16

    # Select data and size changes
    layer.selected_data = {11}
    assert layer.current_size == 20


def test_size_with_arrays():
    """Test setting size with arrays."""
    shape = (10, 2)
    np.random.seed(0)
    data = 20 * np.random.random(shape)
    layer = Points(data)
    sizes = 5 * np.random.random(shape)
    layer.size = sizes
    assert np.all(layer.size == sizes)

    # Test broadcasting of sizes
    sizes = [5, 5]
    layer.size = sizes
    assert np.all(layer.size[0] == sizes)

    # Test broadcasting of transposed sizes
    sizes = np.random.randint(low=1, high=5, size=shape[::-1])
    layer.size = sizes
    np.testing.assert_equal(layer.size, sizes.T)

    # Un-broadcastable array should raise an exception
    bad_sizes = np.random.randint(low=1, high=5, size=(3, 8))
    with pytest.raises(ValueError):
        layer.size = bad_sizes

    # Create new layer with new size array data
    sizes = 5 * np.random.random(shape)
    layer = Points(data, size=sizes)
    assert layer.current_size == 10
    assert layer.size.shape == shape
    assert np.all(layer.size == sizes)

    # Create new layer with new size array data
    sizes = [5, 5]
    layer = Points(data, size=sizes)
    assert layer.current_size == 10
    assert layer.size.shape == shape
    assert np.all(layer.size[0] == sizes)

    # Add new point, should have new size
    coord = [18, 18]
    layer.current_size = 13
    layer.add(coord)
    assert layer.size.shape == (11, 2)
    assert np.unique(layer.size[:10])[0] == 5
    assert np.all(layer.size[10] == [13, 13])

    # Select data and change size
    layer.selected_data = {0, 1}
    assert layer.current_size == 5
    layer.current_size = 16
    assert layer.size.shape == (11, 2)
    assert np.unique(layer.size[2:10])[0] == 5
    assert np.unique(layer.size[:2])[0] == 16

    # Check removing data adjusts colors correctly
    layer.selected_data = {0, 2}
    layer.remove_selected()
    assert len(layer.data) == 9
    assert len(layer.size) == 9
    assert np.all(layer.size[0] == [16, 16])
    assert np.all(layer.size[1] == [5, 5])


def test_size_with_3D_arrays():
    """Test setting size with 3D arrays."""
    shape = (10, 3)
    np.random.seed(0)
    data = 20 * np.random.random(shape)
    data[:2, 0] = 0
    layer = Points(data)
    assert layer.current_size == 10
    assert layer.size.shape == shape
    assert np.unique(layer.size)[0] == 10

    sizes = 5 * np.random.random(shape)
    layer.size = sizes
    assert np.all(layer.size == sizes)

    # Test broadcasting of sizes
    sizes = [1, 5, 5]
    layer.size = sizes
    assert np.all(layer.size[0] == sizes)

    # Create new layer with new size array data
    sizes = 5 * np.random.random(shape)
    layer = Points(data, size=sizes)
    assert layer.current_size == 10
    assert layer.size.shape == shape
    assert np.all(layer.size == sizes)

    # Create new layer with new size array data
    sizes = [1, 5, 5]
    layer = Points(data, size=sizes)
    assert layer.current_size == 10
    assert layer.size.shape == shape
    assert np.all(layer.size[0] == sizes)

    # Add new point, should have new size in last dim only
    coord = [4, 18, 18]
    layer.current_size = 13
    layer.add(coord)
    assert layer.size.shape == (11, 3)
    assert np.unique(layer.size[:10, 1:])[0] == 5
    assert np.all(layer.size[10] == [1, 13, 13])

    # Select data and change size
    layer.selected_data = {0, 1}
    assert layer.current_size == 5
    layer.current_size = 16
    assert layer.size.shape == (11, 3)
    assert np.unique(layer.size[2:10, 1:])[0] == 5
    assert np.all(layer.size[0] == [16, 16, 16])

    # Create new 3D layer with new 2D points size data
    sizes = [0, 5, 5]
    layer = Points(data, size=sizes)
    assert layer.current_size == 10
    assert layer.size.shape == shape
    assert np.all(layer.size[0] == sizes)

    # Add new point, should have new size only in last 2 dimensions
    coord = [4, 18, 18]
    layer.current_size = 13
    layer.add(coord)
    assert layer.size.shape == (11, 3)
    assert np.all(layer.size[10] == [0, 13, 13])

    # Select data and change size
    layer.selected_data = {0, 1}
    assert layer.current_size == 5
    layer.current_size = 16
    assert layer.size.shape == (11, 3)
    assert np.unique(layer.size[2:10, 1:])[0] == 5
    assert np.all(layer.size[0] == [0, 16, 16])


def test_copy_and_paste():
    """Test copying and pasting selected points."""
    shape = (10, 2)
    np.random.seed(0)
    data = 20 * np.random.random(shape)
    layer = Points(data)
    # Clipboard starts empty
    assert layer._clipboard == {}

    # Pasting empty clipboard doesn't change data
    layer._paste_data()
    assert len(layer.data) == 10

    # Copying with nothing selected leave clipboard empty
    layer._copy_data()
    assert layer._clipboard == {}

    # Copying and pasting with two points selected adds to clipboard and data
    layer.selected_data = {0, 1}
    layer._copy_data()
    layer._paste_data()
    assert len(layer._clipboard.keys()) > 0
    assert len(layer.data) == shape[0] + 2
    assert np.all(layer.data[:2] == layer.data[-2:])

    # Pasting again adds two more points to data
    layer._paste_data()
    assert len(layer.data) == shape[0] + 4
    assert np.all(layer.data[:2] == layer.data[-2:])

    # Unselecting everything and copying and pasting will empty the clipboard
    # and add no new data
    layer.selected_data = {}
    layer._copy_data()
    layer._paste_data()
    assert layer._clipboard == {}
    assert len(layer.data) == shape[0] + 4


def test_value():
    """Test getting the value of the data at the current coordinates."""
    shape = (10, 2)
    np.random.seed(0)
    data = 20 * np.random.random(shape)
    data[-1] = [0, 0]
    layer = Points(data)
    value = layer.get_value((0, 0))
    assert value == 9

    layer.data = layer.data + 20
    value = layer.get_value((0, 0))
    assert value is None


@pytest.mark.parametrize(
    'position,view_direction,dims_displayed,world,scale,expected',
    [
        ((0, 5, 15, 15), [0, 1, 0, 0], [1, 2, 3], False, (1, 1, 1, 1), 2),
        ((0, 5, 15, 15), [0, -1, 0, 0], [1, 2, 3], False, (1, 1, 1, 1), 0),
        ((0, 5, 0, 0), [0, 1, 0, 0], [1, 2, 3], False, (1, 1, 1, 1), None),
        ((0, 5, 15, 15), [0, 1, 0, 0], [1, 2, 3], True, (1, 1, 2, 1), None),
        ((0, 5, 15, 15), [0, -1, 0, 0], [1, 2, 3], True, (1, 1, 2, 1), None),
        ((0, 5, 30, 15), [0, 1, 0, 0], [1, 2, 3], True, (1, 1, 2, 1), 2),
        ((0, 5, 30, 15), [0, -1, 0, 0], [1, 2, 3], True, (1, 1, 2, 1), 0),
        ((0, 5, 0, 0), [0, 1, 0, 0], [1, 2, 3], True, (1, 1, 2, 1), None),
    ],
)
def test_value_3d(
    position, view_direction, dims_displayed, world, scale, expected
):
    """Test get_value in 3D with and without scale"""
    data = np.array([[0, 10, 15, 15], [0, 10, 5, 5], [0, 5, 15, 15]])
    layer = Points(data, size=5, scale=scale)
    layer._slice_dims([0, 0, 0, 0], ndisplay=3)
    value = layer.get_value(
        position,
        view_direction=view_direction,
        dims_displayed=dims_displayed,
        world=world,
    )
    if expected is None:
        assert value is None
    else:
        assert value == expected


def test_message():
    """Test converting value and coords to message."""
    shape = (10, 2)
    np.random.seed(0)
    data = 20 * np.random.random(shape)
    data[-1] = [0, 0]
    layer = Points(data)
    msg = layer.get_status((0,) * 2)
    assert type(msg) == dict


def test_message_3d():
    """Test converting values and coords to message in 3D."""
    shape = (10, 3)
    np.random.seed(0)
    data = 20 * np.random.random(shape)
    layer = Points(data)
    msg = layer.get_status(
        (0, 0, 0), view_direction=[1, 0, 0], dims_displayed=[0, 1, 2]
    )
    assert type(msg) == dict


def test_thumbnail():
    """Test the image thumbnail for square data."""
    shape = (10, 2)
    np.random.seed(0)
    data = 20 * np.random.random(shape)
    data[0] = [0, 0]
    data[-1] = [20, 20]
    layer = Points(data)
    layer._update_thumbnail()
    assert layer.thumbnail.shape == layer._thumbnail_shape


def test_thumbnail_non_square_data():
    """Test the image thumbnail for non-square data.

    See: https://github.com/napari/napari/issues/1450
    """
    # The points coordinates are in a short and wide range.
    data_range = [1, 32]
    np.random.seed(0)
    data = np.random.random((10, 2)) * data_range
    # Make sure the random points span the range.
    data[0, :] = [0, 0]
    data[-1, :] = data_range
    layer = Points(data)

    layer._update_thumbnail()

    assert layer.thumbnail.shape == layer._thumbnail_shape
    # Check that the thumbnail only contains non-zero RGB values in the middle two rows.
    mid_row = layer.thumbnail.shape[0] // 2
    expected_zeros = np.zeros(shape=(mid_row - 1, 32, 3), dtype=np.uint8)
    np.testing.assert_array_equal(
        layer.thumbnail[: mid_row - 1, :, :3], expected_zeros
    )
    assert (
        np.count_nonzero(layer.thumbnail[mid_row - 1 : mid_row + 1, :, :3]) > 0
    )
    np.testing.assert_array_equal(
        layer.thumbnail[mid_row + 1 :, :, :3], expected_zeros
    )


def test_thumbnail_with_n_points_greater_than_max():
    """Test thumbnail generation with n_points > _max_points_thumbnail

    see: https://github.com/napari/napari/pull/934
    """
    # 2D
    max_points = Points._max_points_thumbnail * 2
    bigger_data = np.random.randint(10, 100, (max_points, 2))
    big_layer = Points(bigger_data)
    big_layer._update_thumbnail()
    assert big_layer.thumbnail.shape == big_layer._thumbnail_shape

    # #3D
    bigger_data_3d = np.random.randint(10, 100, (max_points, 3))
    bigger_layer_3d = Points(bigger_data_3d)
    bigger_layer_3d._slice_dims(ndisplay=3)
    bigger_layer_3d._update_thumbnail()
    assert bigger_layer_3d.thumbnail.shape == bigger_layer_3d._thumbnail_shape


def test_view_data():
    coords = np.array([[0, 1, 1], [0, 2, 2], [1, 3, 3], [3, 3, 3]])
    layer = Points(coords)

    layer._slice_dims([0, slice(None), slice(None)])
    assert np.all(layer._view_data == coords[np.ix_([0, 1], [1, 2])])

    layer._slice_dims([1, slice(None), slice(None)])
    assert np.all(layer._view_data == coords[np.ix_([2], [1, 2])])

    layer._slice_dims([1, slice(None), slice(None)], ndisplay=3)
    assert np.all(layer._view_data == coords)


def test_view_size():
    """Test out of slice point rendering and slicing with no points."""
    coords = np.array([[0, 1, 1], [0, 2, 2], [1, 3, 3], [3, 3, 3]])
    sizes = np.array([[3, 5, 5], [3, 5, 5], [3, 3, 3], [2, 2, 3]])
    layer = Points(coords, size=sizes, out_of_slice_display=False)

    layer._slice_dims([0, slice(None), slice(None)])
    assert np.all(layer._view_size == sizes[np.ix_([0, 1], [1, 2])])

    layer._slice_dims([1, slice(None), slice(None)])
    assert np.all(layer._view_size == sizes[np.ix_([2], [1, 2])])

    layer.out_of_slice_display = True
    assert len(layer._view_size) == 3

    # test a slice with no points
    layer.out_of_slice_display = False
    layer._slice_dims([2, slice(None), slice(None)])
    assert np.all(layer._view_size == [])


def test_view_colors():
    coords = [[0, 1, 1], [0, 2, 2], [1, 3, 3], [3, 3, 3]]
    face_color = np.array(
        [[1, 0, 0, 1], [0, 1, 0, 1], [0, 0, 1, 1], [0, 0, 1, 1]]
    )
    edge_color = np.array(
        [[0, 0, 1, 1], [1, 0, 0, 1], [0, 1, 0, 1], [0, 0, 1, 1]]
    )

    layer = Points(coords, face_color=face_color, edge_color=edge_color)
    layer._slice_dims([0, slice(None), slice(None)])
    assert np.all(layer._view_face_color == face_color[[0, 1]])
    assert np.all(layer._view_edge_color == edge_color[[0, 1]])

    layer._slice_dims([1, slice(None), slice(None)])
    assert np.all(layer._view_face_color == face_color[[2]])
    assert np.all(layer._view_edge_color == edge_color[[2]])

    # view colors should return empty array if there are no points
    layer._slice_dims([2, slice(None), slice(None)])
    assert len(layer._view_face_color) == 0
    assert len(layer._view_edge_color) == 0


def test_interaction_box():
    """Test the boxes calculated for selected points"""
    data = [[3, 3]]
    size = 2
    layer = Points(data, size=size)

    # get a box with no points selected
    index = []
    box = layer.interaction_box(index)
    assert box is None

    # get a box with a point selected
    index = [0]
    expected_box = points_to_squares(data, size)
    box = layer.interaction_box(index)
    np.all([np.isin(p, expected_box) for p in box])


def test_world_data_extent():
    """Test extent after applying transforms."""
    data = [(7, -5, 0), (-2, 0, 15), (4, 30, 12)]
    min_val = (-2, -5, 0)
    max_val = (7, 30, 15)
    layer = Points(data)
    extent = np.array((min_val, max_val))
    check_layer_world_data_extent(layer, extent, (3, 1, 1), (10, 20, 5), False)


def test_scale_init():
    layer = Points(None, scale=(1, 1, 1, 1))
    assert layer.ndim == 4
    layer1 = Points([], scale=(1, 1, 1, 1))
    assert layer1.ndim == 4
    layer2 = Points([])
    assert layer2.ndim == 2

    with pytest.raises(ValueError):
        Points([[1, 1, 1]], scale=(1, 1, 1, 1))


def test_update_none():
    layer = Points([(1, 2, 3), (1, 3, 2)])
    assert layer.ndim == 3
    assert layer.data.size == 6
    layer.data = None
    assert layer.ndim == 3
    assert layer.data.size == 0
    layer.data = [(1, 2, 3), (1, 3, 2)]
    assert layer.ndim == 3
    assert layer.data.size == 6


@pytest.mark.filterwarnings('ignore::DeprecationWarning')
def test_set_face_color_mode_after_set_properties():
    # See GitHub issue for more details:
    # https://github.com/napari/napari/issues/2755
    np.random.seed(0)
    num_points = 3
    points = Points(np.random.random((num_points, 2)))

    points.properties = {
        'cat': np.random.randint(low=0, high=num_points, size=num_points),
        'cont': np.random.random(num_points),
    }

    # Initially the color_mode is DIRECT, which means that the face ColorManager
    # has no color_properties, so the first property is used with a warning.
    with pytest.warns(UserWarning):
        points.face_color_mode = 'cycle'

    first_property_key, first_property_values = next(
        iter(points.properties.items())
    )
    expected_properties = ColorProperties(
        name=first_property_key,
        values=first_property_values,
        current_value=first_property_values[-1],
    )
    assert points._face.color_properties == expected_properties


def test_to_mask_2d_with_size_1():
    points = Points([[1, 4]], size=1)

    mask = points.to_mask(shape=(5, 7))

    expected_mask = np.array(
        [
            [0, 0, 0, 0, 0, 0, 0],
            [0, 0, 0, 0, 1, 0, 0],
            [0, 0, 0, 0, 0, 0, 0],
            [0, 0, 0, 0, 0, 0, 0],
            [0, 0, 0, 0, 0, 0, 0],
        ],
        dtype=bool,
    )
    np.testing.assert_array_equal(mask, expected_mask)


def test_to_mask_2d_with_size_2():
    points = Points([[1, 4]], size=2)

    mask = points.to_mask(shape=(5, 7))

    expected_mask = np.array(
        [
            [0, 0, 0, 0, 1, 0, 0],
            [0, 0, 0, 1, 1, 1, 0],
            [0, 0, 0, 0, 1, 0, 0],
            [0, 0, 0, 0, 0, 0, 0],
            [0, 0, 0, 0, 0, 0, 0],
        ],
        dtype=bool,
    )
    np.testing.assert_array_equal(mask, expected_mask)


def test_to_mask_2d_with_size_4():
    points = Points([[1, 4]], size=4)

    mask = points.to_mask(shape=(5, 7))

    expected_mask = np.array(
        [
            [0, 0, 0, 1, 1, 1, 0],
            [0, 0, 1, 1, 1, 1, 1],
            [0, 0, 0, 1, 1, 1, 0],
            [0, 0, 0, 0, 1, 0, 0],
            [0, 0, 0, 0, 0, 0, 0],
        ],
        dtype=bool,
    )
    np.testing.assert_array_equal(mask, expected_mask)


def test_to_mask_2d_with_size_4_top_left():
    points = Points([[0, 0]], size=4)

    mask = points.to_mask(shape=(5, 7))

    expected_mask = np.array(
        [
            [1, 1, 1, 0, 0, 0, 0],
            [1, 1, 0, 0, 0, 0, 0],
            [1, 0, 0, 0, 0, 0, 0],
            [0, 0, 0, 0, 0, 0, 0],
            [0, 0, 0, 0, 0, 0, 0],
        ],
        dtype=bool,
    )
    np.testing.assert_array_equal(mask, expected_mask)


def test_to_mask_2d_with_size_4_bottom_right():
    points = Points([[4, 6]], size=4)

    mask = points.to_mask(shape=(5, 7))

    expected_mask = np.array(
        [
            [0, 0, 0, 0, 0, 0, 0],
            [0, 0, 0, 0, 0, 0, 0],
            [0, 0, 0, 0, 0, 0, 1],
            [0, 0, 0, 0, 0, 1, 1],
            [0, 0, 0, 0, 1, 1, 1],
        ],
        dtype=bool,
    )
    np.testing.assert_array_equal(mask, expected_mask)


def test_to_mask_2d_with_diff_sizes():
    points = Points([[2, 2], [1, 4]], size=[[1, 1], [2, 2]])

    mask = points.to_mask(shape=(5, 7))

    expected_mask = np.array(
        [
            [0, 0, 0, 0, 1, 0, 0],
            [0, 0, 0, 1, 1, 1, 0],
            [0, 0, 1, 0, 1, 0, 0],
            [0, 0, 0, 0, 0, 0, 0],
            [0, 0, 0, 0, 0, 0, 0],
        ],
        dtype=bool,
    )
    np.testing.assert_array_equal(mask, expected_mask)


def test_to_mask_2d_with_overlap():
    points = Points([[1, 3], [1, 4]], size=2)

    mask = points.to_mask(shape=(5, 7))

    expected_mask = np.array(
        [
            [0, 0, 0, 1, 1, 0, 0],
            [0, 0, 1, 1, 1, 1, 0],
            [0, 0, 0, 1, 1, 0, 0],
            [0, 0, 0, 0, 0, 0, 0],
            [0, 0, 0, 0, 0, 0, 0],
        ],
        dtype=bool,
    )
    np.testing.assert_array_equal(mask, expected_mask)


def test_to_mask_2d_with_translate():
    points = Points([[1, 4]], size=2)

    mask = points.to_mask(
        shape=(5, 7), data_to_world=CompositeAffine(translate=(-1, 2))
    )

    expected_mask = np.array(
        [
            [0, 0, 0, 0, 0, 0, 0],
            [0, 0, 1, 0, 0, 0, 0],
            [0, 1, 1, 1, 0, 0, 0],
            [0, 0, 1, 0, 0, 0, 0],
            [0, 0, 0, 0, 0, 0, 0],
        ],
        dtype=bool,
    )
    np.testing.assert_array_equal(mask, expected_mask)


def test_to_mask_2d_with_rotate():
    # Make the size just over 2, instead of exactly 2, to ensure that all expected pixels are
    # included, despite floating point imprecision caused by applying the rotation.
    points = Points([[-4, 1]], size=2.1)

    mask = points.to_mask(
        shape=(5, 7), data_to_world=CompositeAffine(rotate=90)
    )

    # The point [-4, 1] is defined in world coordinates, so after applying
    # the inverse data_to_world transform will become [1, 4].
    expected_mask = np.array(
        [
            [0, 0, 0, 0, 1, 0, 0],
            [0, 0, 0, 1, 1, 1, 0],
            [0, 0, 0, 0, 1, 0, 0],
            [0, 0, 0, 0, 0, 0, 0],
            [0, 0, 0, 0, 0, 0, 0],
        ],
        dtype=bool,
    )
    np.testing.assert_array_equal(mask, expected_mask)


def test_to_mask_2d_with_isotropic_scale():
    points = Points([[2, 8]], size=4)

    mask = points.to_mask(
        shape=(5, 7), data_to_world=CompositeAffine(scale=(2, 2))
    )

    expected_mask = np.array(
        [
            [0, 0, 0, 0, 1, 0, 0],
            [0, 0, 0, 1, 1, 1, 0],
            [0, 0, 0, 0, 1, 0, 0],
            [0, 0, 0, 0, 0, 0, 0],
            [0, 0, 0, 0, 0, 0, 0],
        ],
        dtype=bool,
    )
    np.testing.assert_array_equal(mask, expected_mask)


def test_to_mask_2d_with_negative_isotropic_scale():
    points = Points([[2, -8]], size=4)

    mask = points.to_mask(
        shape=(5, 7), data_to_world=CompositeAffine(scale=(2, -2))
    )

    expected_mask = np.array(
        [
            [0, 0, 0, 0, 1, 0, 0],
            [0, 0, 0, 1, 1, 1, 0],
            [0, 0, 0, 0, 1, 0, 0],
            [0, 0, 0, 0, 0, 0, 0],
            [0, 0, 0, 0, 0, 0, 0],
        ],
        dtype=bool,
    )
    np.testing.assert_array_equal(mask, expected_mask)


def test_to_mask_2d_with_anisotropic_scale_isotropic_output():
    # With isotropic output, the size of the output ball is determined
    # by the geometric mean of the scale which is sqrt(2), so absorb that
    # into the size to keep the math simple.
    points = Points([[2, 4]], size=2 * np.sqrt(2))

    mask = points.to_mask(
        shape=(5, 7),
        data_to_world=CompositeAffine(scale=(2, 1)),
        isotropic_output=True,
    )

    expected_mask = np.array(
        [
            [0, 0, 0, 0, 1, 0, 0],
            [0, 0, 0, 1, 1, 1, 0],
            [0, 0, 0, 0, 1, 0, 0],
            [0, 0, 0, 0, 0, 0, 0],
            [0, 0, 0, 0, 0, 0, 0],
        ],
        dtype=bool,
    )
    np.testing.assert_array_equal(mask, expected_mask)


def test_to_mask_2d_with_anisotropic_scale_anisotropic_output():
    points = Points([[2, 4]], size=4)

    mask = points.to_mask(
        shape=(5, 7),
        data_to_world=CompositeAffine(scale=(2, 1)),
        isotropic_output=False,
    )

    # With anisotropic output, the output ball will be squashed
    # in the dimension with scaling, so that after adding it back as an image
    # with the same scaling, it should be roughly isotropic.
    expected_mask = np.array(
        [
            [0, 0, 0, 0, 1, 0, 0],
            [0, 0, 1, 1, 1, 1, 1],
            [0, 0, 0, 0, 1, 0, 0],
            [0, 0, 0, 0, 0, 0, 0],
            [0, 0, 0, 0, 0, 0, 0],
        ],
        dtype=bool,
    )
    np.testing.assert_array_equal(mask, expected_mask)


def test_to_mask_2d_with_points_scale_but_no_mask_scale():
    points = Points([[1, 4]], size=2, scale=(2, 2))

    mask = points.to_mask(shape=(5, 7))

    expected_mask = np.array(
        [
            [0, 0, 0, 0, 1, 0, 0],
            [0, 0, 0, 1, 1, 1, 0],
            [0, 0, 0, 0, 1, 0, 0],
            [0, 0, 0, 0, 0, 0, 0],
            [0, 0, 0, 0, 0, 0, 0],
        ],
        dtype=bool,
    )
    np.testing.assert_array_equal(mask, expected_mask)


def test_to_mask_2d_with_same_points_and_mask_scale():
    scale = (2, 2)
    points = Points([[1, 4]], size=2, scale=scale)

    mask = points.to_mask(
        shape=(5, 7), data_to_world=CompositeAffine(scale=scale)
    )

    expected_mask = np.array(
        [
            [0, 0, 0, 0, 1, 0, 0],
            [0, 0, 0, 1, 1, 1, 0],
            [0, 0, 0, 0, 1, 0, 0],
            [0, 0, 0, 0, 0, 0, 0],
            [0, 0, 0, 0, 0, 0, 0],
        ],
        dtype=bool,
    )
    np.testing.assert_array_equal(mask, expected_mask)


def test_to_mask_3d_with_size_1():
    points = Points([[1, 2, 3]], size=1)

    mask = points.to_mask(shape=(3, 4, 5))

    expected_mask = np.array(
        [
            [
                [0, 0, 0, 0, 0],
                [0, 0, 0, 0, 0],
                [0, 0, 0, 0, 0],
                [0, 0, 0, 0, 0],
            ],
            [
                [0, 0, 0, 0, 0],
                [0, 0, 0, 0, 0],
                [0, 0, 0, 1, 0],
                [0, 0, 0, 0, 0],
            ],
            [
                [0, 0, 0, 0, 0],
                [0, 0, 0, 0, 0],
                [0, 0, 0, 0, 0],
                [0, 0, 0, 0, 0],
            ],
        ],
        dtype=bool,
    )
    np.testing.assert_array_equal(mask, expected_mask)


def test_to_mask_3d_with_size_2():
    points = Points([[1, 2, 3]], size=2)

    mask = points.to_mask(shape=(3, 4, 5))

    expected_mask = np.array(
        [
            [
                [0, 0, 0, 0, 0],
                [0, 0, 0, 0, 0],
                [0, 0, 0, 1, 0],
                [0, 0, 0, 0, 0],
            ],
            [
                [0, 0, 0, 0, 0],
                [0, 0, 0, 1, 0],
                [0, 0, 1, 1, 1],
                [0, 0, 0, 1, 0],
            ],
            [
                [0, 0, 0, 0, 0],
                [0, 0, 0, 0, 0],
                [0, 0, 0, 1, 0],
                [0, 0, 0, 0, 0],
            ],
        ],
        dtype=bool,
    )
    np.testing.assert_array_equal(mask, expected_mask)


@pytest.mark.filterwarnings('ignore::DeprecationWarning')
def test_set_properties_updates_text_values():
    points = np.random.rand(3, 2)
    properties = {'class': np.array(['A', 'B', 'C'])}
    layer = Points(points, properties=properties, text='class')

    layer.properties = {'class': np.array(['D', 'E', 'F'])}

    np.testing.assert_array_equal(layer.text.values, ['D', 'E', 'F'])


@pytest.mark.filterwarnings('ignore::DeprecationWarning')
def test_set_properties_with_invalid_shape_errors_safely():
    properties = {
        'class': np.array(['A', 'B', 'C']),
    }
    points = Points(np.random.rand(3, 2), text='class', properties=properties)
    np.testing.assert_equal(points.properties, properties)
    np.testing.assert_array_equal(points.text.values, ['A', 'B', 'C'])

    with pytest.raises(ValueError):
        points.properties = {'class': np.array(['D', 'E'])}

    np.testing.assert_equal(points.properties, properties)
    np.testing.assert_array_equal(points.text.values, ['A', 'B', 'C'])


<<<<<<< HEAD
@pytest.mark.filterwarnings('ignore::DeprecationWarning')
def test_set_properties_with_missing_text_property_text_becomes_constant():
=======
def test_set_properties_with_missing_text_property_text_becomes_constant_empty_and_warns():
>>>>>>> 54c1dbf8
    properties = {
        'class': np.array(['A', 'B', 'C']),
    }
    points = Points(np.random.rand(3, 2), text='class', properties=properties)
    np.testing.assert_equal(points.properties, properties)
    np.testing.assert_array_equal(points.text.values, ['A', 'B', 'C'])

    with pytest.warns(RuntimeWarning):
        points.properties = {'not_class': np.array(['D', 'E', 'F'])}

    values = points.text.values
    np.testing.assert_array_equal(values, ['', '', ''])


@pytest.mark.filterwarnings('ignore::DeprecationWarning')
def test_text_param_and_setter_are_consistent():
    """See https://github.com/napari/napari/issues/1833"""
    data = np.random.rand(5, 3) * 100
    properties = {
        'accepted': np.random.choice([True, False], (5,)),
    }
    text = {'string': 'accepted', 'color': 'black'}

    points_init = Points(data, properties=properties, text=text)

    points_set = Points(data, properties=properties)
    points_set.text = text

    np.testing.assert_array_equal(
        points_init.text.values,
        points_set.text.values,
    )
    np.testing.assert_array_equal(
        points_init.text.color, points_set.text.color
    )


def test_editable_2d_layer_ndisplay_3():
    """Interactivity doesn't work for 2D points layers
    being rendered in 3D. Verify that layer.editable is set
    to False upon switching to 3D rendering mode.

    See: https://github.com/napari/napari/pull/4184
    """
    data = np.random.random((10, 2))
    layer = Points(data, size=5)
    assert layer.editable is True

    # simulate switching to 3D rendering
    # layer should no longer b editable
    layer._slice_dims([0, 0, 0], ndisplay=3)
    assert layer.editable is False


def test_editable_3d_layer_ndisplay_3():
    """Interactivity works for 3D points layers
    being rendered in 3D. Verify that layer.editable remains
    True upon switching to 3D rendering mode.

    See: https://github.com/napari/napari/pull/4184
    """
    data = np.random.random((10, 3))
    layer = Points(data, size=5)
    assert layer.editable is True

    # simulate switching to 3D rendering
    # layer should no longer b editable
    layer._slice_dims([0, 0, 0], ndisplay=3)
    assert layer.editable is True


def test_shown():
    """Test setting shown property"""
    shape = (10, 2)
    np.random.seed(0)
    data = 20 * np.random.random(shape)
    layer = Points(data)
    assert len(layer.shown) == shape[0]
    assert np.all(layer.shown == True)  # noqa

    # Hide the last point
    layer.shown[-1] = False
    assert np.all(layer.shown[:-1] == True)  # noqa
    assert layer.shown[-1] == False  # noqa

    # Add a new point, it should be shown but not affect the others
    coord = [17, 17]
    layer.add(coord)
    assert len(layer.shown) == shape[0] + 1
    assert np.all(layer.shown[:-2] == True)  # noqa
    assert layer.shown[-2] == False  # noqa
    assert layer.shown[-1] == True  # noqa


def test_selected_data_with_non_uniform_sizes():
    data = np.zeros((3, 2))
    size = [[1, 3], [1, 4], [1, 3]]
    layer = Points(data, size=size)
    # Current size is the default 10 because passed size is not a scalar.
    assert layer.current_size == 10

    # The first two points have different mean sizes, so the current size
    # should not change.
    layer.selected_data = (0, 1)
    assert layer.current_size == 10

    # The first and last point have the same mean size, so the current size
    # should change to that mean.
    layer.selected_data = (0, 2)
    assert layer.current_size == 2


def test_shown_view_size_and_view_data_have_the_same_dimension():
    data = [[0, 0, 0], [1, 1, 1]]
    # Data with default settings
    layer = Points(
        data, out_of_slice_display=False, shown=[True, True], size=3
    )
    assert layer._view_size.shape[0] == layer._view_data.shape[0]
    assert layer._view_size.shape[0] == 1
    assert np.array_equal(layer._view_size, [3])

    # shown == [True, False]
    layer = Points(
        data, out_of_slice_display=False, shown=[True, False], size=3
    )
    assert layer._view_size.shape[0] == layer._view_data.shape[0]
    assert layer._view_size.shape[0] == 1
    assert np.array_equal(layer._view_size, [3])

    # shown == [False, True]
    layer = Points(
        data, out_of_slice_display=False, shown=[False, True], size=3
    )
    assert layer._view_size.shape[0] == layer._view_data.shape[0]
    assert layer._view_size.shape[0] == 0
    assert np.array_equal(layer._view_size, [])

    # shown == [False, False]
    layer = Points(
        data, out_of_slice_display=False, shown=[False, False], size=3
    )
    assert layer._view_size.shape[0] == layer._view_data.shape[0]
    assert layer._view_size.shape[0] == 0
    assert np.array_equal(layer._view_size, [])

    # Out of slice display == True
    layer = Points(data, out_of_slice_display=True, shown=[True, True], size=3)
    assert layer._view_size.shape[0] == layer._view_data.shape[0]
    assert layer._view_size.shape[0] == 2
    assert np.array_equal(layer._view_size, [3, 1])

    # Out of slice display == True && shown == [True, False]
    layer = Points(
        data, out_of_slice_display=True, shown=[True, False], size=3
    )
    assert layer._view_size.shape[0] == layer._view_data.shape[0]
    assert layer._view_size.shape[0] == 1
    assert np.array_equal(layer._view_size, [3])

    # Out of slice display == True && shown == [False, True]
    layer = Points(
        data, out_of_slice_display=True, shown=[False, True], size=3
    )
    assert layer._view_size.shape[0] == layer._view_data.shape[0]
    assert layer._view_size.shape[0] == 1
    assert np.array_equal(layer._view_size, [1])

    # Out of slice display == True && shown == [False, False]
    layer = Points(
        data, out_of_slice_display=True, shown=[False, False], size=3
    )
    assert layer._view_size.shape[0] == layer._view_data.shape[0]
    assert layer._view_size.shape[0] == 0
    assert np.array_equal(layer._view_size, [])


def test_empty_data_from_tuple():
    """Test that empty data raises an error."""
    layer = Points(name="points")
    layer2 = Points.create(*layer.as_layer_data_tuple())
    assert layer2.data.size == 0


@pytest.mark.parametrize(
    'attribute, new_value',
    [
        ("size", [20, 20]),
        ("face_color", np.asarray([0.0, 0.0, 1.0, 1.0])),
        ("edge_color", np.asarray([0.0, 0.0, 1.0, 1.0])),
        ("edge_width", np.asarray([0.2])),
    ],
)
def test_new_point_size_editable(attribute, new_value):
    """tests the newly placed points may be edited without re-selecting"""
    layer = Points()
    layer.mode = Mode.ADD
    layer.add((0, 0))

    setattr(layer, f"current_{attribute}", new_value)
    np.testing.assert_allclose(getattr(layer, attribute)[0], new_value)


def test_antialiasing_setting_and_event_emission():
    """Antialiasing changing should cause event emission."""
    data = [[0, 0, 0], [1, 1, 1]]
    layer = Points(data)
    layer.events.antialiasing = Mock()
    layer.antialiasing = 5
    assert layer.antialiasing == 5
    layer.events.antialiasing.assert_called_once()


def test_antialiasing_value_clipping():
    """Antialiasing can only be set to positive values."""
    data = [[0, 0, 0], [1, 1, 1]]
    layer = Points(data)
    with pytest.warns(RuntimeWarning):
        layer.antialiasing = -1
    assert layer.antialiasing == 0


def test_set_drag_start():
    """Drag start should only change when currently None."""
    data = [[0, 0], [1, 1]]
    layer = Points(data)
    assert layer._drag_start is None
    position = (0, 1)
    layer._set_drag_start({0}, position=position)
    np.testing.assert_array_equal(layer._drag_start, position)
    layer._set_drag_start({0}, position=(1, 2))
    np.testing.assert_array_equal(layer._drag_start, position)


@pytest.mark.parametrize(
    "dims_indices,target_indices",
    [
        ((8, slice(None), slice(None)), [2]),
        ((10, slice(None), slice(None)), [0, 1, 3, 4]),
        ((10 + 2 * 1e-12, slice(None), slice(None)), [0, 1, 3, 4]),
        ((10.1, slice(None), slice(None)), [0, 1, 3, 4]),
    ],
)
def test_point_slice_request_response(dims_indices, target_indices):
    """Test points slicing with request and response."""
    data = [
        (10, 2, 4),
        (10 + 2 * 1e-7, 4, 6),
        (8, 1, 7),
        (10.1, 7, 2),
        (10 - 2 * 1e-7, 1, 6),
    ]

    layer = Points(data)

    request = layer._make_slice_request_internal(
        layer._slice_input, dims_indices
    )
    response = request()

    assert len(response.indices) == len(target_indices)
    assert all([a == b for a, b in zip(response.indices, target_indices)])<|MERGE_RESOLUTION|>--- conflicted
+++ resolved
@@ -948,9 +948,6 @@
     assert pl.selected_data == selection
 
 
-<<<<<<< HEAD
-@pytest.mark.filterwarnings('ignore::DeprecationWarning')
-=======
 def test_select_properties_unsortable():
     """selecting multiple points when they have properties that cannot be sorted should not fail
 
@@ -963,7 +960,7 @@
     assert pl.selected_data == selection
 
 
->>>>>>> 54c1dbf8
+@pytest.mark.filterwarnings('ignore::DeprecationWarning')
 def test_refresh_text():
     """Test refreshing the text after setting new properties"""
     shape = (10, 2)
@@ -2362,12 +2359,8 @@
     np.testing.assert_array_equal(points.text.values, ['A', 'B', 'C'])
 
 
-<<<<<<< HEAD
 @pytest.mark.filterwarnings('ignore::DeprecationWarning')
-def test_set_properties_with_missing_text_property_text_becomes_constant():
-=======
 def test_set_properties_with_missing_text_property_text_becomes_constant_empty_and_warns():
->>>>>>> 54c1dbf8
     properties = {
         'class': np.array(['A', 'B', 'C']),
     }
