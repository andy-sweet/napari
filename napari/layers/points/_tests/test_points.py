from copy import copy
from itertools import cycle, islice

import numpy as np
import pandas as pd
import pytest
from pydantic import ValidationError
from vispy.color import get_colormap

from napari._tests.utils import (
    assert_layer_state_equal,
    check_layer_world_data_extent,
)
from napari.layers import Points
from napari.layers.points._points_utils import points_to_squares
from napari.layers.utils._text_constants import Anchor
from napari.layers.utils.color_manager import ColorProperties
from napari.utils.colormaps.standardize_color import transform_color
from napari.utils.transforms import CompositeAffine


def _make_cycled_properties(values, length):
    """Helper function to make property values

    Parameters
    ----------
    values
        The values to be cycled.
    length : int
        The length of the resulting property array

    Returns
    -------
    cycled_properties : np.ndarray
        The property array comprising the cycled values.
    """
    cycled_properties = np.array(list(islice(cycle(values), 0, length)))
    return cycled_properties


def test_empty_points():
    pts = Points()
    assert pts.data.shape == (0, 2)


def test_empty_points_with_properties():
    """Test instantiating an empty Points layer with properties

    See: https://github.com/napari/napari/pull/1069
    """
    properties = {
        'label': np.array(['label1', 'label2']),
        'cont_prop': np.array([0], dtype=float),
    }
    pts = Points(property_choices=properties)
    current_props = {k: v[0] for k, v in properties.items()}
    np.testing.assert_equal(pts.current_properties, current_props)

    # verify the property datatype is correct
    assert pts.properties['cont_prop'].dtype == float

    # add two points and verify the default property was applied
    pts.add([10, 10])
    pts.add([20, 20])
    props = {
        'label': np.array(['label1', 'label1']),
        'cont_prop': np.array([0, 0], dtype=float),
    }
    np.testing.assert_equal(pts.properties, props)


def test_empty_points_with_properties_list():
    """Test instantiating an empty Points layer with properties
    stored in a list

    See: https://github.com/napari/napari/pull/1069
    """
    properties = {'label': ['label1', 'label2'], 'cont_prop': [0]}
    pts = Points(property_choices=properties)
    current_props = {k: np.asarray(v[0]) for k, v in properties.items()}
    np.testing.assert_equal(pts.current_properties, current_props)

    # add two points and verify the default property was applied
    pts.add([10, 10])
    pts.add([20, 20])
    props = {
        'label': np.array(['label1', 'label1']),
        'cont_prop': np.array([0, 0], dtype=float),
    }
    np.testing.assert_equal(pts.properties, props)


def test_empty_layer_with_face_colormap():
    """Test creating an empty layer where the face color is a colormap
    See: https://github.com/napari/napari/pull/1069
    """
    default_properties = {'point_type': np.array([1.5], dtype=float)}
    layer = Points(
        property_choices=default_properties,
        face_color='point_type',
        face_colormap='gray',
    )

    assert layer.face_color_mode == 'colormap'

    # verify the current_face_color is correct
    face_color = np.array([1, 1, 1, 1])
    np.testing.assert_allclose(layer._face.current_color, face_color)


def test_empty_layer_with_edge_colormap():
    """Test creating an empty layer where the face color is a colormap
    See: https://github.com/napari/napari/pull/1069
    """
    default_properties = {'point_type': np.array([1.5], dtype=float)}
    layer = Points(
        property_choices=default_properties,
        edge_color='point_type',
        edge_colormap='gray',
    )

    assert layer.edge_color_mode == 'colormap'

    # verify the current_face_color is correct
    edge_color = np.array([1, 1, 1, 1])
    np.testing.assert_allclose(layer._edge.current_color, edge_color)


@pytest.mark.parametrize('feature_name', ('edge', 'face'))
def test_set_current_properties_on_empty_layer_with_color_cycle(feature_name):
    """Test setting current_properties an empty layer where the face/edge color
    is a color cycle.

    See: https://github.com/napari/napari/pull/3110
    """
    default_properties = {'annotation': np.array(['tail', 'nose', 'paw'])}
    color_cycle = [[0, 1, 0, 1], [1, 0, 1, 1]]
    color_parameters = {
        'colors': 'annotation',
        'categorical_colormap': color_cycle,
        'mode': 'cycle',
    }
    color_name = f'{feature_name}_color'
    points_kwargs = {
        'property_choices': default_properties,
        color_name: color_parameters,
    }
    layer = Points(**points_kwargs)

    color_mode = getattr(layer, f'{feature_name}_color_mode')
    assert color_mode == 'cycle'
    layer.current_properties = {'annotation': np.array(['paw'])}

    layer.add([10, 10])
    colors = getattr(layer, color_name)
    np.testing.assert_allclose(colors, [color_cycle[1]])
    assert len(layer.data) == 1
    cm = getattr(layer, f'_{feature_name}')
    assert cm.color_properties.current_value == 'paw'


def test_empty_layer_with_text_properties():
    """Test initializing an empty layer with text defined"""
    default_properties = {'point_type': np.array([1.5], dtype=float)}
    text_kwargs = {'text': 'point_type', 'color': 'red'}
    layer = Points(
        property_choices=default_properties,
        text=text_kwargs,
    )
    assert layer.text.values.size == 0
    np.testing.assert_allclose(layer.text.color, [1, 0, 0, 1])

    # add a point and check that the appropriate text value was added
    layer.add([1, 1])
    np.testing.assert_equal(layer.text.values, ['1.5'])
    np.testing.assert_allclose(layer.text.color, [1, 0, 0, 1])


def test_empty_layer_with_text_formatted():
    """Test initializing an empty layer with text defined"""
    default_properties = {'point_type': np.array([1.5], dtype=float)}
    layer = Points(
        property_choices=default_properties,
        text='point_type: {point_type:.2f}',
    )
    assert layer.text.values.size == 0

    # add a point and check that the appropriate text value was added
    layer.add([1, 1])
    np.testing.assert_equal(layer.text.values, ['point_type: 1.50'])


def test_random_points():
    """Test instantiating Points layer with random 2D data."""
    shape = (10, 2)
    np.random.seed(0)
    data = 20 * np.random.random(shape)
    layer = Points(data)
    assert np.all(layer.data == data)
    assert layer.ndim == shape[1]
    assert layer._view_data.ndim == 2
    assert len(layer.data) == 10
    assert len(layer.selected_data) == 0


def test_integer_points():
    """Test instantiating Points layer with integer data."""
    shape = (10, 2)
    np.random.seed(0)
    data = np.random.randint(20, size=(10, 2))
    layer = Points(data)
    assert np.all(layer.data == data)
    assert layer.ndim == shape[1]
    assert layer._view_data.ndim == 2
    assert len(layer.data) == 10


def test_negative_points():
    """Test instantiating Points layer with negative data."""
    shape = (10, 2)
    np.random.seed(0)
    data = 20 * np.random.random(shape) - 10
    layer = Points(data)
    assert np.all(layer.data == data)
    assert layer.ndim == shape[1]
    assert layer._view_data.ndim == 2
    assert len(layer.data) == 10


def test_empty_points_array():
    """Test instantiating Points layer with empty array."""
    shape = (0, 2)
    data = np.empty(shape)
    layer = Points(data)
    assert np.all(layer.data == data)
    assert layer.ndim == shape[1]
    assert layer._view_data.ndim == 2
    assert len(layer.data) == 0


def test_3D_points():
    """Test instantiating Points layer with random 3D data."""
    shape = (10, 3)
    np.random.seed(0)
    data = 20 * np.random.random(shape)
    layer = Points(data)
    assert np.all(layer.data == data)
    assert layer.ndim == shape[1]
    assert layer._view_data.ndim == 2
    assert len(layer.data) == 10


def test_single_point_extent():
    """Test extent of a single 3D point at the origin."""
    shape = (1, 3)
    data = np.zeros(shape)
    layer = Points(data)
    assert np.all(layer.extent.data == 0)
    assert np.all(layer.extent.world == 0)
    assert np.all(layer.extent.step == 1)


def test_4D_points():
    """Test instantiating Points layer with random 4D data."""
    shape = (10, 4)
    np.random.seed(0)
    data = 20 * np.random.random(shape)
    layer = Points(data)
    assert np.all(layer.data == data)
    assert layer.ndim == shape[1]
    assert layer._view_data.ndim == 2
    assert len(layer.data) == 10


def test_changing_points():
    """Test changing Points data."""
    shape_a = (10, 2)
    shape_b = (20, 2)
    np.random.seed(0)
    data_a = 20 * np.random.random(shape_a)
    data_b = 20 * np.random.random(shape_b)
    layer = Points(data_a)
    layer.data = data_b
    assert np.all(layer.data == data_b)
    assert layer.ndim == shape_b[1]
    assert layer._view_data.ndim == 2
    assert len(layer.data) == 20


def test_selecting_points():
    """Test selecting points."""
    shape = (10, 2)
    np.random.seed(0)
    data = 20 * np.random.random(shape)
    layer = Points(data)
    layer.mode = 'select'
    data_to_select = {1, 2}
    layer.selected_data = data_to_select
    assert layer.selected_data == data_to_select

    # test switching to 3D
    layer._slice_dims(ndisplay=3)
    assert layer.selected_data == data_to_select

    # select different points while in 3D mode
    other_data_to_select = {0}
    layer.selected_data = other_data_to_select
    assert layer.selected_data == other_data_to_select

    # selection should persist when going back to 2D mode
    layer._slice_dims(ndisplay=2)
    assert layer.selected_data == other_data_to_select

    # selection should persist when switching between between select and pan_zoom
    layer.mode = 'pan_zoom'
    assert layer.selected_data == other_data_to_select
    layer.mode = 'select'
    assert layer.selected_data == other_data_to_select

    # add mode should clear the selection
    layer.mode = 'add'
    assert layer.selected_data == set()


def test_adding_points():
    """Test adding Points data."""
    shape = (10, 2)
    np.random.seed(0)
    data = 20 * np.random.random(shape)
    layer = Points(data)
    assert len(layer.data) == 10

    coord = [20, 20]
    layer.add(coord)
    assert len(layer.data) == 11
    assert np.all(layer.data[10] == coord)
    # the added point should be selected
    assert layer.selected_data == {10}

    # test adding multiple points
    coords = [[10, 10], [15, 15]]
    layer.add(coords)
    assert len(layer.data) == 13
    assert np.all(layer.data[11:, :] == coords)

    # test that the last added points can be deleted
    layer.remove_selected()
    np.testing.assert_equal(layer.data, np.vstack((data, coord)))


def test_adding_points_to_empty():
    """Test adding Points data to empty."""
    shape = (0, 2)
    data = np.empty(shape)
    layer = Points(data)
    assert len(layer.data) == 0

    coord = [20, 20]
    layer.add(coord)
    assert len(layer.data) == 1
    assert np.all(layer.data[0] == coord)


def test_removing_selected_points():
    """Test selecting points."""
    shape = (10, 2)
    np.random.seed(0)
    data = 20 * np.random.random(shape)
    layer = Points(data)

    # With nothing selected no points should be removed
    layer.remove_selected()
    assert len(layer.data) == shape[0]

    # Select two points and remove them
    layer.selected_data = {0, 3}
    layer.remove_selected()
    assert len(layer.data) == shape[0] - 2
    assert len(layer.selected_data) == 0
    keep = [1, 2] + list(range(4, 10))
    assert np.all(layer.data == data[keep])
    assert layer._value is None

    # Select another point and remove it
    layer.selected_data = {4}
    layer.remove_selected()
    assert len(layer.data) == shape[0] - 3


def test_deleting_selected_value_changes():
    """Test deleting selected points appropriately sets self._value"""
    shape = (10, 2)
    np.random.seed(0)
    data = 20 * np.random.random(shape)
    layer = Points(data)

    # removing with self._value selected resets self._value to None
    layer._value = 1
    layer.selected_data = {1, 2}
    layer.remove_selected()
    assert layer._value is None

    # removing with self._value outside selection doesn't change self._value
    layer._value = 3
    layer.selected_data = {4}
    layer.remove_selected()
    assert layer._value == 3


def test_remove_selected_updates_value():
    """Test that removing a point that is not layer._value
    updates the index to account for the removed data.
    """
    shape = (10, 2)
    np.random.seed(0)
    data = 20 * np.random.random(shape)
    layer = Points(data)

    # set the value
    layer._value = 3
    layer._value_stored = 3

    layer.selected_data = {0, 5, 6, 7}
    layer.remove_selected()

    assert layer._value == 2


def test_remove_selected_removes_corresponding_attributes():
    """Test that removing points at specific indices also removes any per-point
    attribute at the same index"""
    shape = (10, 2)
    np.random.seed(0)
    data = 20 * np.random.random(shape)
    size = np.random.rand(shape[0])
    color = np.random.rand(shape[0], 4)
    feature = np.random.rand(shape[0])
    shown = np.random.randint(2, size=shape[0]).astype(bool)
    text = 'feature'

    layer = Points(
        data,
        size=size,
        features={'feature': feature},
        face_color=color,
        edge_color=color,
        text=text,
        shown=shown,
    )

    layer_expected = Points(
        data[1:],
        size=size[1:],
        features={'feature': feature[1:]},
        face_color=color[1:],
        edge_color=color[1:],
        text=text,  # computed from feature
        shown=shown[1:],
    )

    layer.selected_data = {0}
    layer.remove_selected()

    state_layer = layer._get_state()
    state_expected = layer_expected._get_state()

    assert_layer_state_equal(state_layer, state_expected)


def test_move():
    """Test moving points."""
    shape = (10, 2)
    np.random.seed(0)
    data = 20 * np.random.random(shape)
    unmoved = copy(data)
    layer = Points(data)

    # Move one point relative to an initial drag start location
    layer._move([0], [0, 0])
    layer._move([0], [10, 10])
    layer._drag_start = None
    assert np.all(layer.data[0] == unmoved[0] + [10, 10])
    assert np.all(layer.data[1:] == unmoved[1:])

    # Move two points relative to an initial drag start location
    layer._move([1, 2], [2, 2])
    layer._move([1, 2], np.add([2, 2], [-3, 4]))
    assert np.all(layer.data[1:2] == unmoved[1:2] + [-3, 4])


def test_changing_modes():
    """Test changing modes."""
    shape = (10, 2)
    np.random.seed(0)
    data = 20 * np.random.random(shape)
    layer = Points(data)
    assert layer.mode == 'pan_zoom'
    assert layer.interactive is True

    layer.mode = 'add'
    assert layer.mode == 'add'

    layer.mode = 'select'
    assert layer.mode == 'select'
    assert layer.interactive is False

    layer.mode = 'pan_zoom'
    assert layer.mode == 'pan_zoom'
    assert layer.interactive is True

    with pytest.raises(ValueError):
        layer.mode = 'not_a_mode'


def test_name():
    """Test setting layer name."""
    np.random.seed(0)
    data = 20 * np.random.random((10, 2))
    layer = Points(data)
    assert layer.name == 'Points'

    layer = Points(data, name='random')
    assert layer.name == 'random'

    layer.name = 'pts'
    assert layer.name == 'pts'


def test_visibility():
    """Test setting layer visibility."""
    np.random.seed(0)
    data = 20 * np.random.random((10, 2))
    layer = Points(data)
    assert layer.visible is True

    layer.visible = False
    assert layer.visible is False

    layer = Points(data, visible=False)
    assert layer.visible is False

    layer.visible = True
    assert layer.visible is True


def test_opacity():
    """Test setting layer opacity."""
    np.random.seed(0)
    data = 20 * np.random.random((10, 2))
    layer = Points(data)
    assert layer.opacity == 1.0

    layer.opacity = 0.5
    assert layer.opacity == 0.5

    layer = Points(data, opacity=0.6)
    assert layer.opacity == 0.6

    layer.opacity = 0.3
    assert layer.opacity == 0.3


def test_blending():
    """Test setting layer blending."""
    np.random.seed(0)
    data = 20 * np.random.random((10, 2))
    layer = Points(data)
    assert layer.blending == 'translucent'

    layer.blending = 'additive'
    assert layer.blending == 'additive'

    layer = Points(data, blending='additive')
    assert layer.blending == 'additive'

    layer.blending = 'opaque'
    assert layer.blending == 'opaque'


def test_symbol():
    """Test setting symbol."""
    shape = (10, 2)
    np.random.seed(0)
    data = 20 * np.random.random(shape)
    layer = Points(data)
    assert layer.symbol == 'disc'

    layer.symbol = 'cross'
    assert layer.symbol == 'cross'

    layer = Points(data, symbol='star')
    assert layer.symbol == 'star'


properties_array = {'point_type': _make_cycled_properties(['A', 'B'], 10)}
properties_list = {'point_type': list(_make_cycled_properties(['A', 'B'], 10))}


@pytest.mark.parametrize("properties", [properties_array, properties_list])
def test_properties(properties):
    shape = (10, 2)
    np.random.seed(0)
    data = 20 * np.random.random(shape)
    layer = Points(data, properties=copy(properties))
    np.testing.assert_equal(layer.properties, properties)

    current_prop = {'point_type': np.array(['B'])}
    assert layer.current_properties == current_prop

    # test removing points
    layer.selected_data = {0, 1}
    layer.remove_selected()
    remove_properties = properties['point_type'][2::]
    assert len(layer.properties['point_type']) == (shape[0] - 2)
    assert np.all(layer.properties['point_type'] == remove_properties)

    # test selection of properties
    layer.selected_data = {0}
    selected_annotation = layer.current_properties['point_type']
    assert len(selected_annotation) == 1
    assert selected_annotation[0] == 'A'

    # test adding points with properties
    layer.add([10, 10])
    add_annotations = np.concatenate((remove_properties, ['A']), axis=0)
    assert np.all(layer.properties['point_type'] == add_annotations)

    # test copy/paste
    layer.selected_data = {0, 1}
    layer._copy_data()
    assert np.all(layer._clipboard['features']['point_type'] == ['A', 'B'])

    layer._paste_data()
    paste_annotations = np.concatenate((add_annotations, ['A', 'B']), axis=0)
    assert np.all(layer.properties['point_type'] == paste_annotations)

    assert layer.get_status(data[0]).endswith("point_type: B")
    assert layer.get_status(data[1]).endswith("point_type: A")


@pytest.mark.parametrize("attribute", ['edge', 'face'])
def test_adding_properties(attribute):
    """Test adding properties to an existing layer"""
    shape = (10, 2)
    np.random.seed(0)
    data = 20 * np.random.random(shape)
    layer = Points(data)

    # add properties
    properties = {'point_type': _make_cycled_properties(['A', 'B'], shape[0])}
    layer.properties = properties
    np.testing.assert_equal(layer.properties, properties)

    # add properties as a dataframe
    properties_df = pd.DataFrame(properties)
    layer.properties = properties_df
    np.testing.assert_equal(layer.properties, properties)

    # add properties as a dictionary with list values
    properties_list = {
        'point_type': list(_make_cycled_properties(['A', 'B'], shape[0]))
    }
    layer.properties = properties_list
    assert isinstance(layer.properties['point_type'], np.ndarray)

    # removing a property that was the _*_color_property should give a warning
    color_manager = getattr(layer, f'_{attribute}')
    color_manager.color_properties = {
        'name': 'point_type',
        'values': np.empty(0),
        'current_value': 'A',
    }
    properties_2 = {
        'not_point_type': _make_cycled_properties(['A', 'B'], shape[0])
    }
    with pytest.warns(RuntimeWarning):
        layer.properties = properties_2


def test_properties_dataframe():
    """Test if properties can be provided as a DataFrame"""
    shape = (10, 2)
    np.random.seed(0)
    data = 20 * np.random.random(shape)
    properties = {'point_type': _make_cycled_properties(['A', 'B'], shape[0])}
    properties_df = pd.DataFrame(properties)
    properties_df = properties_df.astype(properties['point_type'].dtype)
    layer = Points(data, properties=properties_df)
    np.testing.assert_equal(layer.properties, properties)


def test_add_points_with_properties_as_list():
    # test adding points initialized with properties as list
    shape = (10, 2)
    np.random.seed(0)
    data = 20 * np.random.random(shape)
    properties = {
        'point_type': list(_make_cycled_properties(['A', 'B'], shape[0]))
    }
    layer = Points(data, properties=copy(properties))

    coord = [18, 18]
    layer.add(coord)
    new_prop = {'point_type': np.append(properties['point_type'], 'B')}
    np.testing.assert_equal(layer.properties, new_prop)


def test_updating_points_properties():
    # test adding points initialized with properties
    shape = (10, 2)
    np.random.seed(0)
    data = 20 * np.random.random(shape)
    properties = {'point_type': _make_cycled_properties(['A', 'B'], shape[0])}
    layer = Points(data, properties=copy(properties))

    layer.mode = 'select'
    layer.selected_data = [len(data) - 1]
    layer.current_properties = {'point_type': np.array(['A'])}

    updated_properties = properties
    updated_properties['point_type'][-1] = 'A'
    np.testing.assert_equal(layer.properties, updated_properties)


def test_setting_current_properties():
    shape = (2, 2)
    np.random.seed(0)
    data = 20 * np.random.random(shape)
    properties = {
        'annotation': ['paw', 'leg'],
        'confidence': [0.5, 0.75],
        'annotator': ['jane', 'ash'],
        'model': ['worst', 'best'],
    }
    layer = Points(data, properties=copy(properties))
    current_properties = {
        'annotation': ['leg'],
        'confidence': 1,
        'annotator': 'ash',
        'model': np.array(['best']),
    }
    layer.current_properties = current_properties

    expected_current_properties = {
        'annotation': np.array(['leg']),
        'confidence': np.array([1]),
        'annotator': np.array(['ash']),
        'model': np.array(['best']),
    }

    coerced_current_properties = layer.current_properties
    for k, v in coerced_current_properties.items():
        value = coerced_current_properties[k]
        assert isinstance(value, np.ndarray)
        np.testing.assert_equal(value, expected_current_properties[k])


properties_array = {'point_type': _make_cycled_properties(['A', 'B'], 10)}
properties_list = {'point_type': list(_make_cycled_properties(['A', 'B'], 10))}


@pytest.mark.parametrize("properties", [properties_array, properties_list])
def test_text_from_property_value(properties):
    """Test setting text from a property value"""
    shape = (10, 2)
    np.random.seed(0)
    data = 20 * np.random.random(shape)
    layer = Points(data, properties=copy(properties), text='point_type')

    np.testing.assert_equal(layer.text.values, properties['point_type'])


@pytest.mark.parametrize("properties", [properties_array, properties_list])
def test_text_from_property_fstring(properties):
    """Test setting text with an f-string from the property value"""
    shape = (10, 2)
    np.random.seed(0)
    data = 20 * np.random.random(shape)
    layer = Points(
        data, properties=copy(properties), text='type: {point_type}'
    )

    expected_text = ['type: ' + v for v in properties['point_type']]
    np.testing.assert_equal(layer.text.values, expected_text)

    # test updating the text
    layer.text = 'type-ish: {point_type}'
    expected_text_2 = ['type-ish: ' + v for v in properties['point_type']]
    np.testing.assert_equal(layer.text.values, expected_text_2)

    # copy/paste
    layer.selected_data = {0}
    layer._copy_data()
    layer._paste_data()
    expected_text_3 = expected_text_2 + ['type-ish: A']
    np.testing.assert_equal(layer.text.values, expected_text_3)

    # add point
    layer.selected_data = {0}
    new_shape = np.random.random((1, 2))
    layer.add(new_shape)
    expected_text_4 = expected_text_3 + ['type-ish: A']
    np.testing.assert_equal(layer.text.values, expected_text_4)


@pytest.mark.parametrize("properties", [properties_array, properties_list])
def test_set_text_with_kwarg_dict(properties):
    text_kwargs = {
        'text': 'type: {point_type}',
        'color': [0, 0, 0, 1],
        'rotation': 10,
        'translation': [5, 5],
        'anchor': Anchor.UPPER_LEFT,
        'size': 10,
        'visible': True,
    }
    shape = (10, 2)
    np.random.seed(0)
    data = 20 * np.random.random(shape)
    layer = Points(data, properties=copy(properties), text=text_kwargs)

    expected_text = ['type: ' + v for v in properties['point_type']]
    np.testing.assert_equal(layer.text.values, expected_text)

    for property, value in text_kwargs.items():
        if property == 'text':
            continue
        layer_value = getattr(layer._text, property)
        np.testing.assert_equal(layer_value, value)


@pytest.mark.parametrize("properties", [properties_array, properties_list])
def test_text_error(properties):
    """creating a layer with text as the wrong type should raise an error"""
    shape = (10, 2)
    np.random.seed(0)
    data = 20 * np.random.random(shape)
    # try adding text as the wrong type
    with pytest.raises(ValidationError):
        Points(data, properties=copy(properties), text=123)


def test_select_properties_object_dtype():
    """selecting points when they have a property of object dtype should not fail"""
    # pandas uses object as dtype for strings by default
    properties = pd.DataFrame({'color': ['red', 'green']})
    pl = Points(np.ones((2, 2)), properties=properties)
    selection = {0, 1}
    pl.selected_data = selection
    assert pl.selected_data == selection


def test_refresh_text():
    """Test refreshing the text after setting new properties"""
    shape = (10, 2)
    np.random.seed(0)
    data = 20 * np.random.random(shape)
    properties = {'point_type': ['A'] * shape[0]}
    layer = Points(data, properties=copy(properties), text='point_type')

    new_properties = {'point_type': ['B'] * shape[0]}
    layer.properties = new_properties
    np.testing.assert_equal(layer.text.values, new_properties['point_type'])


def test_points_errors():
    shape = (3, 2)
    np.random.seed(0)
    data = 20 * np.random.random(shape)

    # try adding properties with the wrong number of properties
    with pytest.raises(ValueError):
        annotations = {'point_type': np.array(['A', 'B'])}
        Points(data, properties=copy(annotations))


def test_edge_width():
    """Test setting edge width."""
    shape = (10, 2)
    np.random.seed(0)
    data = 20 * np.random.random(shape)
    layer = Points(data)
    assert layer.edge_width == 1

    layer.edge_width = 2
    assert layer.edge_width == 2

    layer = Points(data, edge_width=3)
    assert layer.edge_width == 3


def test_n_dimensional():
    """Test setting n_dimensional flag for 2D and 4D data."""
    shape = (10, 2)
    np.random.seed(0)
    data = 20 * np.random.random(shape)
    layer = Points(data)
    assert layer.n_dimensional is False

    layer.n_dimensional = True
    assert layer.n_dimensional is True

    layer = Points(data, n_dimensional=True)
    assert layer.n_dimensional is True

    shape = (10, 4)
    data = 20 * np.random.random(shape)
    layer = Points(data)
    assert layer.n_dimensional is False

    layer.n_dimensional = True
    assert layer.n_dimensional is True

    layer = Points(data, n_dimensional=True)
    assert layer.n_dimensional is True


@pytest.mark.filterwarnings("ignore:elementwise comparison fail:FutureWarning")
@pytest.mark.parametrize("attribute", ['edge', 'face'])
def test_switch_color_mode(attribute):
    """Test switching between color modes"""
    shape = (10, 2)
    np.random.seed(0)
    data = 20 * np.random.random(shape)
    # create a continuous property with a known value in the last element
    continuous_prop = np.random.random((shape[0],))
    continuous_prop[-1] = 1
    properties = {
        'point_truthiness': continuous_prop,
        'point_type': _make_cycled_properties(['A', 'B'], shape[0]),
    }
    initial_color = [1, 0, 0, 1]
    color_cycle = ['red', 'blue']
    color_kwarg = f'{attribute}_color'
    colormap_kwarg = f'{attribute}_colormap'
    color_cycle_kwarg = f'{attribute}_color_cycle'
    args = {
        color_kwarg: initial_color,
        colormap_kwarg: 'gray',
        color_cycle_kwarg: color_cycle,
    }
    layer = Points(data, properties=properties, **args)

    layer_color_mode = getattr(layer, f'{attribute}_color_mode')
    layer_color = getattr(layer, f'{attribute}_color')
    assert layer_color_mode == 'direct'
    np.testing.assert_allclose(
        layer_color, np.repeat([initial_color], shape[0], axis=0)
    )

    # there should not be an edge_color_property
    color_manager = getattr(layer, f'_{attribute}')
    color_property = color_manager.color_properties
    assert color_property is None

    # transitioning to colormap should raise a warning
    # because there isn't an edge color property yet and
    # the first property in points.properties is being automatically selected
    with pytest.warns(UserWarning):
        setattr(layer, f'{attribute}_color_mode', 'colormap')
    color_manager = getattr(layer, f'_{attribute}')
    color_property_name = color_manager.color_properties.name
    assert color_property_name == next(iter(properties))
    layer_color = getattr(layer, f'{attribute}_color')
    np.testing.assert_allclose(layer_color[-1], [1, 1, 1, 1])

    # switch to color cycle
    setattr(layer, f'{attribute}_color_mode', 'cycle')
    setattr(layer, f'{attribute}_color', 'point_type')
    color = getattr(layer, f'{attribute}_color')
    layer_color = transform_color(color_cycle * int(shape[0] / 2))
    np.testing.assert_allclose(color, layer_color)

    # switch back to direct, edge_colors shouldn't change
    setattr(layer, f'{attribute}_color_mode', 'direct')
    new_edge_color = getattr(layer, f'{attribute}_color')
    np.testing.assert_allclose(new_edge_color, color)


@pytest.mark.parametrize("attribute", ['edge', 'face'])
def test_colormap_without_properties(attribute):
    """Setting the colormode to colormap should raise an exception"""
    shape = (10, 2)
    np.random.seed(0)
    data = 20 * np.random.random(shape)
    layer = Points(data)

    with pytest.raises(ValueError):
        setattr(layer, f'{attribute}_color_mode', 'colormap')


@pytest.mark.parametrize("attribute", ['edge', 'face'])
def test_colormap_with_categorical_properties(attribute):
    """Setting the colormode to colormap should raise an exception"""
    shape = (10, 2)
    np.random.seed(0)
    data = 20 * np.random.random(shape)
    properties = {'point_type': _make_cycled_properties(['A', 'B'], shape[0])}
    layer = Points(data, properties=properties)

    with pytest.raises(TypeError):
        with pytest.warns(UserWarning):
            setattr(layer, f'{attribute}_color_mode', 'colormap')


@pytest.mark.parametrize("attribute", ['edge', 'face'])
def test_add_colormap(attribute):
    """Test  directly adding a vispy Colormap object"""
    shape = (10, 2)
    np.random.seed(0)
    data = 20 * np.random.random(shape)
    annotations = {'point_type': _make_cycled_properties([0, 1.5], shape[0])}
    color_kwarg = f'{attribute}_color'
    colormap_kwarg = f'{attribute}_colormap'
    args = {color_kwarg: 'point_type', colormap_kwarg: 'viridis'}
    layer = Points(data, properties=annotations, **args)

    setattr(layer, f'{attribute}_colormap', get_colormap('gray'))
    layer_colormap = getattr(layer, f'{attribute}_colormap')
    assert 'unnamed colormap' in layer_colormap.name


@pytest.mark.parametrize("attribute", ['edge', 'face'])
def test_add_point_direct(attribute: str):
    """Test adding points to layer directly"""
    layer = Points()
    assert len(getattr(layer, f'{attribute}_color')) == 0
    setattr(layer, f'current_{attribute}_color', 'red')
    coord = [18, 18]
    layer.add(coord)
    np.testing.assert_allclose(
        [[1, 0, 0, 1]], getattr(layer, f'{attribute}_color')
    )


@pytest.mark.parametrize("attribute", ['edge', 'face'])
def test_color_direct(attribute: str):
    """Test setting colors directly"""
    shape = (10, 2)
    np.random.seed(0)
    data = 20 * np.random.random(shape)
    layer_kwargs = {f'{attribute}_color': 'black'}
    layer = Points(data, **layer_kwargs)
    color_array = transform_color(['black'] * shape[0])
    current_color = getattr(layer, f'current_{attribute}_color')
    layer_color = getattr(layer, f'{attribute}_color')
    assert current_color == 'black'
    assert len(layer.edge_color) == shape[0]
    np.testing.assert_allclose(color_array, layer_color)

    # With no data selected changing color has no effect
    setattr(layer, f'current_{attribute}_color', 'blue')
    current_color = getattr(layer, f'current_{attribute}_color')
    assert current_color == 'blue'
    np.testing.assert_allclose(color_array, layer_color)

    # Select data and change edge color of selection
    selected_data = {0, 1}
    layer.selected_data = {0, 1}
    current_color = getattr(layer, f'current_{attribute}_color')
    assert current_color == 'black'
    setattr(layer, f'current_{attribute}_color', 'green')
    colorarray_green = transform_color(['green'] * len(layer.selected_data))
    color_array[list(selected_data)] = colorarray_green
    layer_color = getattr(layer, f'{attribute}_color')
    np.testing.assert_allclose(color_array, layer_color)

    # Add new point and test its color
    coord = [18, 18]
    layer.selected_data = {}
    setattr(layer, f'current_{attribute}_color', 'blue')
    layer.add(coord)
    color_array = np.vstack([color_array, transform_color('blue')])
    layer_color = getattr(layer, f'{attribute}_color')
    assert len(layer_color) == shape[0] + 1
    np.testing.assert_allclose(color_array, layer_color)

    # Check removing data adjusts colors correctly
    layer.selected_data = {0, 2}
    layer.remove_selected()
    assert len(layer.data) == shape[0] - 1

    layer_color = getattr(layer, f'{attribute}_color')
    assert len(layer_color) == shape[0] - 1
    np.testing.assert_allclose(
        layer_color,
        np.vstack((color_array[1], color_array[3:])),
    )


color_cycle_str = ['red', 'blue']
color_cycle_rgb = [[1, 0, 0], [0, 0, 1]]
color_cycle_rgba = [[1, 0, 0, 1], [0, 0, 1, 1]]


@pytest.mark.parametrize("attribute", ['edge', 'face'])
@pytest.mark.parametrize(
    "color_cycle",
    [color_cycle_str, color_cycle_rgb, color_cycle_rgba],
)
def test_color_cycle(attribute, color_cycle):
    """Test setting edge/face color with a color cycle list"""
    # create Points using list color cycle
    shape = (10, 2)
    np.random.seed(0)
    data = 20 * np.random.random(shape)
    properties = {'point_type': _make_cycled_properties(['A', 'B'], shape[0])}
    points_kwargs = {
        'properties': properties,
        f'{attribute}_color': 'point_type',
        f'{attribute}_color_cycle': color_cycle,
    }
    layer = Points(data, **points_kwargs)

    np.testing.assert_equal(layer.properties, properties)

    color_array = transform_color(
        list(islice(cycle(color_cycle), 0, shape[0]))
    )
    layer_color = getattr(layer, f'{attribute}_color')
    np.testing.assert_allclose(layer_color, color_array)

    # Add new point and test its color
    coord = [18, 18]
    layer.selected_data = {0}
    layer.add(coord)
    layer_color = getattr(layer, f'{attribute}_color')
    assert len(layer_color) == shape[0] + 1
    np.testing.assert_allclose(
        layer_color,
        np.vstack((color_array, transform_color('red'))),
    )

    # Check removing data adjusts colors correctly
    layer.selected_data = {0, 2}
    layer.remove_selected()
    assert len(layer.data) == shape[0] - 1

    layer_color = getattr(layer, f'{attribute}_color')
    assert len(layer_color) == shape[0] - 1
    np.testing.assert_allclose(
        layer_color,
        np.vstack((color_array[1], color_array[3:], transform_color('red'))),
    )

    # test adding a point with a new property value
    layer.selected_data = {}
    current_properties = layer.current_properties
    current_properties['point_type'] = np.array(['new'])
    layer.current_properties = current_properties
    layer.add([10, 10])
    color_manager = getattr(layer, f'_{attribute}')
    color_cycle_map = color_manager.categorical_colormap.colormap

    assert 'new' in color_cycle_map
    np.testing.assert_allclose(
        color_cycle_map['new'], np.squeeze(transform_color(color_cycle[0]))
    )


@pytest.mark.parametrize("attribute", ['edge', 'face'])
def test_color_cycle_dict(attribute):
    """Test setting edge/face color with a color cycle dict"""
    data = np.array([[0, 0], [100, 0], [0, 100]])
    properties = {'my_colors': [2, 6, 3]}
    points_kwargs = {
        'properties': properties,
        f'{attribute}_color': 'my_colors',
        f'{attribute}_color_cycle': {1: 'green', 2: 'red', 3: 'blue'},
    }
    layer = Points(data, **points_kwargs)

    color_manager = getattr(layer, f'_{attribute}')
    color_cycle_map = color_manager.categorical_colormap.colormap
    np.testing.assert_allclose(color_cycle_map[2], [1, 0, 0, 1])  # 2 is red
    np.testing.assert_allclose(color_cycle_map[3], [0, 0, 1, 1])  # 3 is blue
    np.testing.assert_allclose(color_cycle_map[6], [1, 1, 1, 1])  # 6 is white


@pytest.mark.parametrize("attribute", ['edge', 'face'])
def test_add_color_cycle_to_empty_layer(attribute):
    """Test adding a point to an empty layer when edge/face color is a color cycle

    See: https://github.com/napari/napari/pull/1069
    """
    default_properties = {'point_type': np.array(['A'])}
    color_cycle = ['red', 'blue']
    points_kwargs = {
        'property_choices': default_properties,
        f'{attribute}_color': 'point_type',
        f'{attribute}_color_cycle': color_cycle,
    }
    layer = Points(**points_kwargs)

    # verify the current_edge_color is correct
    expected_color = transform_color(color_cycle[0])[0]
    color_manager = getattr(layer, f'_{attribute}')
    current_color = color_manager.current_color
    np.testing.assert_allclose(current_color, expected_color)

    # add a point
    layer.add([10, 10])
    props = {'point_type': np.array(['A'])}
    expected_color = np.array([[1, 0, 0, 1]])
    np.testing.assert_equal(layer.properties, props)
    attribute_color = getattr(layer, f'{attribute}_color')
    np.testing.assert_allclose(attribute_color, expected_color)

    # add a point with a new property
    layer.selected_data = []
    layer.current_properties = {'point_type': np.array(['B'])}
    layer.add([12, 12])
    new_color = np.array([0, 0, 1, 1])
    expected_color = np.vstack((expected_color, new_color))
    new_properties = {'point_type': np.array(['A', 'B'])}
    attribute_color = getattr(layer, f'{attribute}_color')
    np.testing.assert_allclose(attribute_color, expected_color)
    np.testing.assert_equal(layer.properties, new_properties)


@pytest.mark.parametrize("attribute", ['edge', 'face'])
def test_adding_value_color_cycle(attribute):
    """Test that adding values to properties used to set a color cycle
    and then calling Points.refresh_colors() performs the update and adds the
    new value to the face/edge_color_cycle_map.

    See: https://github.com/napari/napari/issues/988
    """
    shape = (10, 2)
    np.random.seed(0)
    data = 20 * np.random.random(shape)
    properties = {'point_type': _make_cycled_properties(['A', 'B'], shape[0])}
    color_cycle = ['red', 'blue']
    points_kwargs = {
        'properties': properties,
        f'{attribute}_color': 'point_type',
        f'{attribute}_color_cycle': color_cycle,
    }
    layer = Points(data, **points_kwargs)

    # make point 0 point_type C
    props = layer.properties
    point_types = props['point_type']
    point_types[0] = 'C'
    props['point_type'] = point_types
    layer.properties = props

    color_manager = getattr(layer, f'_{attribute}')
    color_cycle_map = color_manager.categorical_colormap.colormap
    color_map_keys = [*color_cycle_map]
    assert 'C' in color_map_keys


@pytest.mark.parametrize("attribute", ['edge', 'face'])
def test_color_colormap(attribute):
    """Test setting edge/face color with a colormap"""
    # create Points using with a colormap
    shape = (10, 2)
    np.random.seed(0)
    data = 20 * np.random.random(shape)
    properties = {'point_type': _make_cycled_properties([0, 1.5], shape[0])}
    points_kwargs = {
        'properties': properties,
        f'{attribute}_color': 'point_type',
        f'{attribute}_colormap': 'gray',
    }
    layer = Points(data, **points_kwargs)

    np.testing.assert_equal(layer.properties, properties)

    color_mode = getattr(layer, f'{attribute}_color_mode')
    assert color_mode == 'colormap'
    color_array = transform_color(['black', 'white'] * int(shape[0] / 2))
    attribute_color = getattr(layer, f'{attribute}_color')
    assert np.all(attribute_color == color_array)

    # change the color cycle - face_color should not change
    setattr(layer, f'{attribute}_color_cycle', ['red', 'blue'])
    attribute_color = getattr(layer, f'{attribute}_color')
    assert np.all(attribute_color == color_array)

    # Add new point and test its color
    coord = [18, 18]
    layer.selected_data = {0}
    layer.add(coord)
    attribute_color = getattr(layer, f'{attribute}_color')
    assert len(attribute_color) == shape[0] + 1
    np.testing.assert_allclose(
        attribute_color,
        np.vstack((color_array, transform_color('black'))),
    )

    # Check removing data adjusts colors correctly
    layer.selected_data = {0, 2}
    layer.remove_selected()
    assert len(layer.data) == shape[0] - 1
    attribute_color = getattr(layer, f'{attribute}_color')
    assert len(attribute_color) == shape[0] - 1
    np.testing.assert_allclose(
        attribute_color,
        np.vstack(
            (
                color_array[1],
                color_array[3:],
                transform_color('black'),
            )
        ),
    )

    # adjust the clims
    setattr(layer, f'{attribute}_contrast_limits', (0, 3))
    attribute_color = getattr(layer, f'{attribute}_color')
    np.testing.assert_allclose(attribute_color[-2], [0.5, 0.5, 0.5, 1])

    # change the colormap
    new_colormap = 'viridis'
    setattr(layer, f'{attribute}_colormap', new_colormap)
    attribute_colormap = getattr(layer, f'{attribute}_colormap')
    assert attribute_colormap.name == new_colormap


def test_size():
    """Test setting size with scalar."""
    shape = (10, 2)
    np.random.seed(0)
    data = 20 * np.random.random(shape)
    layer = Points(data)
    assert layer.current_size == 10
    assert layer.size.shape == shape
    assert np.unique(layer.size)[0] == 10

    # Add a new point, it should get current size
    coord = [17, 17]
    layer.add(coord)
    assert layer.size.shape == (11, 2)
    assert np.unique(layer.size)[0] == 10

    # Setting size affects newly added points not current points
    layer.current_size = 20
    assert layer.current_size == 20
    assert layer.size.shape == (11, 2)
    assert np.unique(layer.size)[0] == 10

    # Add new point, should have new size
    coord = [18, 18]
    layer.add(coord)
    assert layer.size.shape == (12, 2)
    assert np.unique(layer.size[:11])[0] == 10
    assert np.all(layer.size[11] == [20, 20])

    # Select data and change size
    layer.selected_data = {0, 1}
    assert layer.current_size == 10
    layer.current_size = 16
    assert layer.size.shape == (12, 2)
    assert np.unique(layer.size[2:11])[0] == 10
    assert np.unique(layer.size[:2])[0] == 16

    # Select data and size changes
    layer.selected_data = {11}
    assert layer.current_size == 20


def test_size_with_arrays():
    """Test setting size with arrays."""
    shape = (10, 2)
    np.random.seed(0)
    data = 20 * np.random.random(shape)
    layer = Points(data)
    sizes = 5 * np.random.random(shape)
    layer.size = sizes
    assert np.all(layer.size == sizes)

    # Test broadcasting of sizes
    sizes = [5, 5]
    layer.size = sizes
    assert np.all(layer.size[0] == sizes)

    # Test broadcasting of transposed sizes
    sizes = np.random.randint(low=1, high=5, size=shape[::-1])
    layer.size = sizes
    np.testing.assert_equal(layer.size, sizes.T)

    # Un-broadcastable array should raise an exception
    bad_sizes = np.random.randint(low=1, high=5, size=(3, 8))
    with pytest.raises(ValueError):
        layer.size = bad_sizes

    # Create new layer with new size array data
    sizes = 5 * np.random.random(shape)
    layer = Points(data, size=sizes)
    assert layer.current_size == 10
    assert layer.size.shape == shape
    assert np.all(layer.size == sizes)

    # Create new layer with new size array data
    sizes = [5, 5]
    layer = Points(data, size=sizes)
    assert layer.current_size == 10
    assert layer.size.shape == shape
    assert np.all(layer.size[0] == sizes)

    # Add new point, should have new size
    coord = [18, 18]
    layer.current_size = 13
    layer.add(coord)
    assert layer.size.shape == (11, 2)
    assert np.unique(layer.size[:10])[0] == 5
    assert np.all(layer.size[10] == [13, 13])

    # Select data and change size
    layer.selected_data = {0, 1}
    assert layer.current_size == 5
    layer.current_size = 16
    assert layer.size.shape == (11, 2)
    assert np.unique(layer.size[2:10])[0] == 5
    assert np.unique(layer.size[:2])[0] == 16

    # Check removing data adjusts colors correctly
    layer.selected_data = {0, 2}
    layer.remove_selected()
    assert len(layer.data) == 9
    assert len(layer.size) == 9
    assert np.all(layer.size[0] == [16, 16])
    assert np.all(layer.size[1] == [5, 5])


def test_size_with_3D_arrays():
    """Test setting size with 3D arrays."""
    shape = (10, 3)
    np.random.seed(0)
    data = 20 * np.random.random(shape)
    data[:2, 0] = 0
    layer = Points(data)
    assert layer.current_size == 10
    assert layer.size.shape == shape
    assert np.unique(layer.size)[0] == 10

    sizes = 5 * np.random.random(shape)
    layer.size = sizes
    assert np.all(layer.size == sizes)

    # Test broadcasting of sizes
    sizes = [1, 5, 5]
    layer.size = sizes
    assert np.all(layer.size[0] == sizes)

    # Create new layer with new size array data
    sizes = 5 * np.random.random(shape)
    layer = Points(data, size=sizes)
    assert layer.current_size == 10
    assert layer.size.shape == shape
    assert np.all(layer.size == sizes)

    # Create new layer with new size array data
    sizes = [1, 5, 5]
    layer = Points(data, size=sizes)
    assert layer.current_size == 10
    assert layer.size.shape == shape
    assert np.all(layer.size[0] == sizes)

    # Add new point, should have new size in last dim only
    coord = [4, 18, 18]
    layer.current_size = 13
    layer.add(coord)
    assert layer.size.shape == (11, 3)
    assert np.unique(layer.size[:10, 1:])[0] == 5
    assert np.all(layer.size[10] == [1, 13, 13])

    # Select data and change size
    layer.selected_data = {0, 1}
    assert layer.current_size == 5
    layer.current_size = 16
    assert layer.size.shape == (11, 3)
    assert np.unique(layer.size[2:10, 1:])[0] == 5
    assert np.all(layer.size[0] == [16, 16, 16])

    # Create new 3D layer with new 2D points size data
    sizes = [0, 5, 5]
    layer = Points(data, size=sizes)
    assert layer.current_size == 10
    assert layer.size.shape == shape
    assert np.all(layer.size[0] == sizes)

    # Add new point, should have new size only in last 2 dimensions
    coord = [4, 18, 18]
    layer.current_size = 13
    layer.add(coord)
    assert layer.size.shape == (11, 3)
    assert np.all(layer.size[10] == [0, 13, 13])

    # Select data and change size
    layer.selected_data = {0, 1}
    assert layer.current_size == 5
    layer.current_size = 16
    assert layer.size.shape == (11, 3)
    assert np.unique(layer.size[2:10, 1:])[0] == 5
    assert np.all(layer.size[0] == [0, 16, 16])


def test_copy_and_paste():
    """Test copying and pasting selected points."""
    shape = (10, 2)
    np.random.seed(0)
    data = 20 * np.random.random(shape)
    layer = Points(data)
    # Clipboard starts empty
    assert layer._clipboard == {}

    # Pasting empty clipboard doesn't change data
    layer._paste_data()
    assert len(layer.data) == 10

    # Copying with nothing selected leave clipboard empty
    layer._copy_data()
    assert layer._clipboard == {}

    # Copying and pasting with two points selected adds to clipboard and data
    layer.selected_data = {0, 1}
    layer._copy_data()
    layer._paste_data()
    assert len(layer._clipboard.keys()) > 0
    assert len(layer.data) == shape[0] + 2
    assert np.all(layer.data[:2] == layer.data[-2:])

    # Pasting again adds two more points to data
    layer._paste_data()
    assert len(layer.data) == shape[0] + 4
    assert np.all(layer.data[:2] == layer.data[-2:])

    # Unselecting everything and copying and pasting will empty the clipboard
    # and add no new data
    layer.selected_data = {}
    layer._copy_data()
    layer._paste_data()
    assert layer._clipboard == {}
    assert len(layer.data) == shape[0] + 4


def test_value():
    """Test getting the value of the data at the current coordinates."""
    shape = (10, 2)
    np.random.seed(0)
    data = 20 * np.random.random(shape)
    data[-1] = [0, 0]
    layer = Points(data)
    value = layer.get_value((0, 0))
    assert value == 9

    layer.data = layer.data + 20
    value = layer.get_value((0, 0))
    assert value is None


@pytest.mark.parametrize(
    'position,view_direction,dims_displayed,world,scale,expected',
    [
        ((0, 5, 15, 15), [0, 1, 0, 0], [1, 2, 3], False, (1, 1, 1, 1), 2),
        ((0, 5, 15, 15), [0, -1, 0, 0], [1, 2, 3], False, (1, 1, 1, 1), 0),
        ((0, 5, 0, 0), [0, 1, 0, 0], [1, 2, 3], False, (1, 1, 1, 1), None),
        ((0, 5, 15, 15), [0, 1, 0, 0], [1, 2, 3], True, (1, 1, 2, 1), None),
        ((0, 5, 15, 15), [0, -1, 0, 0], [1, 2, 3], True, (1, 1, 2, 1), None),
        ((0, 5, 30, 15), [0, 1, 0, 0], [1, 2, 3], True, (1, 1, 2, 1), 2),
        ((0, 5, 30, 15), [0, -1, 0, 0], [1, 2, 3], True, (1, 1, 2, 1), 0),
        ((0, 5, 0, 0), [0, 1, 0, 0], [1, 2, 3], True, (1, 1, 2, 1), None),
    ],
)
def test_value_3d(
    position, view_direction, dims_displayed, world, scale, expected
):
    """Test get_value in 3D with and without scale"""
    data = np.array([[0, 10, 15, 15], [0, 10, 5, 5], [0, 5, 15, 15]])
    layer = Points(data, size=5, scale=scale)
    layer._slice_dims([0, 0, 0, 0], ndisplay=3)
    value = layer.get_value(
        position,
        view_direction=view_direction,
        dims_displayed=dims_displayed,
        world=world,
    )
    if expected is None:
        assert value is None
    else:
        assert value == expected


def test_message():
    """Test converting value and coords to message."""
    shape = (10, 2)
    np.random.seed(0)
    data = 20 * np.random.random(shape)
    data[-1] = [0, 0]
    layer = Points(data)
    msg = layer.get_status((0,) * 2)
    assert type(msg) == str


def test_message_3d():
    """Test converting values and coords to message in 3D."""
    shape = (10, 3)
    np.random.seed(0)
    data = 20 * np.random.random(shape)
    layer = Points(data)
    msg = layer.get_status(
        (0, 0, 0), view_direction=[1, 0, 0], dims_displayed=[0, 1, 2]
    )
    assert type(msg) == str


def test_thumbnail():
    """Test the image thumbnail for square data."""
    shape = (10, 2)
    np.random.seed(0)
    data = 20 * np.random.random(shape)
    data[0] = [0, 0]
    data[-1] = [20, 20]
    layer = Points(data)
    layer._update_thumbnail()
    assert layer.thumbnail.shape == layer._thumbnail_shape


def test_thumbnail_non_square_data():
    """Test the image thumbnail for non-square data.

    See: https://github.com/napari/napari/issues/1450
    """
    # The points coordinates are in a short and wide range.
    data_range = [1, 32]
    np.random.seed(0)
    data = np.random.random((10, 2)) * data_range
    # Make sure the random points span the range.
    data[0, :] = [0, 0]
    data[-1, :] = data_range
    layer = Points(data)

    layer._update_thumbnail()

    assert layer.thumbnail.shape == layer._thumbnail_shape
    # Check that the thumbnail only contains non-zero RGB values in the middle two rows.
    mid_row = layer.thumbnail.shape[0] // 2
    expected_zeros = np.zeros(shape=(mid_row - 1, 32, 3), dtype=np.uint8)
    np.testing.assert_array_equal(
        layer.thumbnail[: mid_row - 1, :, :3], expected_zeros
    )
    assert (
        np.count_nonzero(layer.thumbnail[mid_row - 1 : mid_row + 1, :, :3]) > 0
    )
    np.testing.assert_array_equal(
        layer.thumbnail[mid_row + 1 :, :, :3], expected_zeros
    )


def test_thumbnail_with_n_points_greater_than_max():
    """Test thumbnail generation with n_points > _max_points_thumbnail

    see: https://github.com/napari/napari/pull/934
    """
    # 2D
    max_points = Points._max_points_thumbnail * 2
    bigger_data = np.random.randint(10, 100, (max_points, 2))
    big_layer = Points(bigger_data)
    big_layer._update_thumbnail()
    assert big_layer.thumbnail.shape == big_layer._thumbnail_shape

    # #3D
    bigger_data_3d = np.random.randint(10, 100, (max_points, 3))
    bigger_layer_3d = Points(bigger_data_3d)
    bigger_layer_3d._slice_dims(ndisplay=3)
    bigger_layer_3d._update_thumbnail()
    assert bigger_layer_3d.thumbnail.shape == bigger_layer_3d._thumbnail_shape


def test_view_data():
    coords = np.array([[0, 1, 1], [0, 2, 2], [1, 3, 3], [3, 3, 3]])
    layer = Points(coords)

    layer._slice_dims([0, slice(None), slice(None)])
    assert np.all(
        layer._view_data == coords[np.ix_([0, 1], layer._dims_displayed)]
    )

    layer._slice_dims([1, slice(None), slice(None)])
    assert np.all(
        layer._view_data == coords[np.ix_([2], layer._dims_displayed)]
    )

    layer._slice_dims([1, slice(None), slice(None)], ndisplay=3)
    assert np.all(layer._view_data == coords)


def test_view_size():
    coords = np.array([[0, 1, 1], [0, 2, 2], [1, 3, 3], [3, 3, 3]])
    sizes = np.array([[3, 5, 5], [3, 5, 5], [3, 3, 3], [2, 2, 3]])
    layer = Points(coords, size=sizes, n_dimensional=False)

    layer._slice_dims([0, slice(None), slice(None)])
    assert np.all(
        layer._view_size == sizes[np.ix_([0, 1], layer._dims_displayed)]
    )

    layer._slice_dims([1, slice(None), slice(None)])
    assert np.all(
        layer._view_size == sizes[np.ix_([2], layer._dims_displayed)]
    )

    layer.n_dimensional = True
    assert len(layer._view_size) == 3

    # test a slice with no points
    layer.n_dimensional = False
    layer._slice_dims([2, slice(None), slice(None)])
    assert np.all(layer._view_size == [])


def test_view_colors():
    coords = [[0, 1, 1], [0, 2, 2], [1, 3, 3], [3, 3, 3]]
    face_color = np.array(
        [[1, 0, 0, 1], [0, 1, 0, 1], [0, 0, 1, 1], [0, 0, 1, 1]]
    )
    edge_color = np.array(
        [[0, 0, 1, 1], [1, 0, 0, 1], [0, 1, 0, 1], [0, 0, 1, 1]]
    )

    layer = Points(coords, face_color=face_color, edge_color=edge_color)
    layer._slice_dims([0, slice(None), slice(None)])
    assert np.all(layer._view_face_color == face_color[[0, 1]])
    assert np.all(layer._view_edge_color == edge_color[[0, 1]])

    layer._slice_dims([1, slice(None), slice(None)])
    assert np.all(layer._view_face_color == face_color[[2]])
    assert np.all(layer._view_edge_color == edge_color[[2]])

    # view colors should return empty array if there are no points
    layer._slice_dims([2, slice(None), slice(None)])
    assert len(layer._view_face_color) == 0
    assert len(layer._view_edge_color) == 0


def test_interaction_box():
    """Test the boxes calculated for selected points"""
    data = [[3, 3]]
    size = 2
    layer = Points(data, size=size)

    # get a box with no points selected
    index = []
    box = layer.interaction_box(index)
    assert box is None

    # get a box with a point selected
    index = [0]
    expected_box = points_to_squares(data, size)
    box = layer.interaction_box(index)
    np.all([np.isin(p, expected_box) for p in box])


def test_world_data_extent():
    """Test extent after applying transforms."""
    data = [(7, -5, 0), (-2, 0, 15), (4, 30, 12)]
    min_val = (-2, -5, 0)
    max_val = (7, 30, 15)
    layer = Points(data)
    extent = np.array((min_val, max_val))
    check_layer_world_data_extent(layer, extent, (3, 1, 1), (10, 20, 5), False)


def test_slice_data():
    data = [
        (10, 2, 4),
        (10 + 2 * 1e-7, 4, 6),
        (8, 1, 7),
        (10.1, 7, 2),
        (10 - 2 * 1e-7, 1, 6),
    ]
    layer = Points(data)
    assert len(layer._slice_data((8, slice(None), slice(None)))[0]) == 1
    assert len(layer._slice_data((10, slice(None), slice(None)))[0]) == 4
    assert (
        len(layer._slice_data((10 + 2 * 1e-12, slice(None), slice(None)))[0])
        == 4
    )
    assert len(layer._slice_data((10.1, slice(None), slice(None)))[0]) == 4


def test_scale_init():
    layer = Points(None, scale=(1, 1, 1, 1))
    assert layer.ndim == 4
    layer1 = Points([], scale=(1, 1, 1, 1))
    assert layer1.ndim == 4
    layer2 = Points([])
    assert layer2.ndim == 2

    with pytest.raises(ValueError):
        Points([[1, 1, 1]], scale=(1, 1, 1, 1))


def test_update_none():
    layer = Points([(1, 2, 3), (1, 3, 2)])
    assert layer.ndim == 3
    assert layer.data.size == 6
    layer.data = None
    assert layer.ndim == 3
    assert layer.data.size == 0
    layer.data = [(1, 2, 3), (1, 3, 2)]
    assert layer.ndim == 3
    assert layer.data.size == 6


def test_set_face_color_mode_after_set_properties():
    # See GitHub issue for more details:
    # https://github.com/napari/napari/issues/2755
    np.random.seed(0)
    num_points = 3
    points = Points(np.random.random((num_points, 2)))

    points.properties = {
        'cat': np.random.randint(low=0, high=num_points, size=num_points),
        'cont': np.random.random(num_points),
    }

    # Initially the color_mode is DIRECT, which means that the face ColorManager
    # has no color_properties, so the first property is used with a warning.
    with pytest.warns(UserWarning):
        points.face_color_mode = 'cycle'

    first_property_key, first_property_values = next(
        iter(points.properties.items())
    )
    expected_properties = ColorProperties(
        name=first_property_key,
        values=first_property_values,
        current_value=first_property_values[-1],
    )
    assert points._face.color_properties == expected_properties


def test_to_mask_2d_with_size_1():
    points = Points([[1, 4]], size=1)

    mask = points.to_mask(shape=(5, 7))

    expected_mask = np.array(
        [
            [0, 0, 0, 0, 0, 0, 0],
            [0, 0, 0, 0, 1, 0, 0],
            [0, 0, 0, 0, 0, 0, 0],
            [0, 0, 0, 0, 0, 0, 0],
            [0, 0, 0, 0, 0, 0, 0],
        ],
        dtype=bool,
    )
    np.testing.assert_array_equal(mask, expected_mask)


def test_to_mask_2d_with_size_2():
    points = Points([[1, 4]], size=2)

    mask = points.to_mask(shape=(5, 7))

    expected_mask = np.array(
        [
            [0, 0, 0, 0, 1, 0, 0],
            [0, 0, 0, 1, 1, 1, 0],
            [0, 0, 0, 0, 1, 0, 0],
            [0, 0, 0, 0, 0, 0, 0],
            [0, 0, 0, 0, 0, 0, 0],
        ],
        dtype=bool,
    )
    np.testing.assert_array_equal(mask, expected_mask)


def test_to_mask_2d_with_size_4():
    points = Points([[1, 4]], size=4)

    mask = points.to_mask(shape=(5, 7))

    expected_mask = np.array(
        [
            [0, 0, 0, 1, 1, 1, 0],
            [0, 0, 1, 1, 1, 1, 1],
            [0, 0, 0, 1, 1, 1, 0],
            [0, 0, 0, 0, 1, 0, 0],
            [0, 0, 0, 0, 0, 0, 0],
        ],
        dtype=bool,
    )
    np.testing.assert_array_equal(mask, expected_mask)


def test_to_mask_2d_with_size_4_top_left():
    points = Points([[0, 0]], size=4)

    mask = points.to_mask(shape=(5, 7))

    expected_mask = np.array(
        [
            [1, 1, 1, 0, 0, 0, 0],
            [1, 1, 0, 0, 0, 0, 0],
            [1, 0, 0, 0, 0, 0, 0],
            [0, 0, 0, 0, 0, 0, 0],
            [0, 0, 0, 0, 0, 0, 0],
        ],
        dtype=bool,
    )
    np.testing.assert_array_equal(mask, expected_mask)


def test_to_mask_2d_with_size_4_bottom_right():
    points = Points([[4, 6]], size=4)

    mask = points.to_mask(shape=(5, 7))

    expected_mask = np.array(
        [
            [0, 0, 0, 0, 0, 0, 0],
            [0, 0, 0, 0, 0, 0, 0],
            [0, 0, 0, 0, 0, 0, 1],
            [0, 0, 0, 0, 0, 1, 1],
            [0, 0, 0, 0, 1, 1, 1],
        ],
        dtype=bool,
    )
    np.testing.assert_array_equal(mask, expected_mask)


def test_to_mask_2d_with_diff_sizes():
    points = Points([[2, 2], [1, 4]], size=[[1, 1], [2, 2]])

    mask = points.to_mask(shape=(5, 7))

    expected_mask = np.array(
        [
            [0, 0, 0, 0, 1, 0, 0],
            [0, 0, 0, 1, 1, 1, 0],
            [0, 0, 1, 0, 1, 0, 0],
            [0, 0, 0, 0, 0, 0, 0],
            [0, 0, 0, 0, 0, 0, 0],
        ],
        dtype=bool,
    )
    np.testing.assert_array_equal(mask, expected_mask)


def test_to_mask_2d_with_overlap():
    points = Points([[1, 3], [1, 4]], size=2)

    mask = points.to_mask(shape=(5, 7))

    expected_mask = np.array(
        [
            [0, 0, 0, 1, 1, 0, 0],
            [0, 0, 1, 1, 1, 1, 0],
            [0, 0, 0, 1, 1, 0, 0],
            [0, 0, 0, 0, 0, 0, 0],
            [0, 0, 0, 0, 0, 0, 0],
        ],
        dtype=bool,
    )
    np.testing.assert_array_equal(mask, expected_mask)


def test_to_mask_2d_with_translate():
    points = Points([[1, 4]], size=2)

    mask = points.to_mask(
        shape=(5, 7), data_to_world=CompositeAffine(translate=(-1, 2))
    )

    expected_mask = np.array(
        [
            [0, 0, 0, 0, 0, 0, 0],
            [0, 0, 1, 0, 0, 0, 0],
            [0, 1, 1, 1, 0, 0, 0],
            [0, 0, 1, 0, 0, 0, 0],
            [0, 0, 0, 0, 0, 0, 0],
        ],
        dtype=bool,
    )
    np.testing.assert_array_equal(mask, expected_mask)


def test_to_mask_2d_with_rotate():
    # Make the size just over 2, instead of exactly 2, to ensure that all expected pixels are
    # included, despite floating point imprecision caused by applying the rotation.
    points = Points([[-4, 1]], size=2.1)

    mask = points.to_mask(
        shape=(5, 7), data_to_world=CompositeAffine(rotate=90)
    )

    # The point [-4, 1] is defined in world coordinates, so after applying
    # the inverse data_to_world transform will become [1, 4].
    expected_mask = np.array(
        [
            [0, 0, 0, 0, 1, 0, 0],
            [0, 0, 0, 1, 1, 1, 0],
            [0, 0, 0, 0, 1, 0, 0],
            [0, 0, 0, 0, 0, 0, 0],
            [0, 0, 0, 0, 0, 0, 0],
        ],
        dtype=bool,
    )
    np.testing.assert_array_equal(mask, expected_mask)


def test_to_mask_2d_with_isotropic_scale():
    points = Points([[2, 8]], size=4)

    mask = points.to_mask(
        shape=(5, 7), data_to_world=CompositeAffine(scale=(2, 2))
    )

    expected_mask = np.array(
        [
            [0, 0, 0, 0, 1, 0, 0],
            [0, 0, 0, 1, 1, 1, 0],
            [0, 0, 0, 0, 1, 0, 0],
            [0, 0, 0, 0, 0, 0, 0],
            [0, 0, 0, 0, 0, 0, 0],
        ],
        dtype=bool,
    )
    np.testing.assert_array_equal(mask, expected_mask)


def test_to_mask_2d_with_negative_isotropic_scale():
    points = Points([[2, -8]], size=4)

    mask = points.to_mask(
        shape=(5, 7), data_to_world=CompositeAffine(scale=(2, -2))
    )

    expected_mask = np.array(
        [
            [0, 0, 0, 0, 1, 0, 0],
            [0, 0, 0, 1, 1, 1, 0],
            [0, 0, 0, 0, 1, 0, 0],
            [0, 0, 0, 0, 0, 0, 0],
            [0, 0, 0, 0, 0, 0, 0],
        ],
        dtype=bool,
    )
    np.testing.assert_array_equal(mask, expected_mask)


def test_to_mask_2d_with_anisotropic_scale_isotropic_output():
    # With isotropic output, the size of the output ball is determined
    # by the geometric mean of the scale which is sqrt(2), so absorb that
    # into the size to keep the math simple.
    points = Points([[2, 4]], size=2 * np.sqrt(2))

    mask = points.to_mask(
        shape=(5, 7),
        data_to_world=CompositeAffine(scale=(2, 1)),
        isotropic_output=True,
    )

    expected_mask = np.array(
        [
            [0, 0, 0, 0, 1, 0, 0],
            [0, 0, 0, 1, 1, 1, 0],
            [0, 0, 0, 0, 1, 0, 0],
            [0, 0, 0, 0, 0, 0, 0],
            [0, 0, 0, 0, 0, 0, 0],
        ],
        dtype=bool,
    )
    np.testing.assert_array_equal(mask, expected_mask)


def test_to_mask_2d_with_anisotropic_scale_anisotropic_output():
    points = Points([[2, 4]], size=4)

    mask = points.to_mask(
        shape=(5, 7),
        data_to_world=CompositeAffine(scale=(2, 1)),
        isotropic_output=False,
    )

    # With anisotropic output, the output ball will be squashed
    # in the dimension with scaling, so that after adding it back as an image
    # with the same scaling, it should be roughly isotropic.
    expected_mask = np.array(
        [
            [0, 0, 0, 0, 1, 0, 0],
            [0, 0, 1, 1, 1, 1, 1],
            [0, 0, 0, 0, 1, 0, 0],
            [0, 0, 0, 0, 0, 0, 0],
            [0, 0, 0, 0, 0, 0, 0],
        ],
        dtype=bool,
    )
    np.testing.assert_array_equal(mask, expected_mask)


def test_to_mask_2d_with_points_scale_but_no_mask_scale():
    points = Points([[1, 4]], size=2, scale=(2, 2))

    mask = points.to_mask(shape=(5, 7))

    expected_mask = np.array(
        [
            [0, 0, 0, 0, 1, 0, 0],
            [0, 0, 0, 1, 1, 1, 0],
            [0, 0, 0, 0, 1, 0, 0],
            [0, 0, 0, 0, 0, 0, 0],
            [0, 0, 0, 0, 0, 0, 0],
        ],
        dtype=bool,
    )
    np.testing.assert_array_equal(mask, expected_mask)


def test_to_mask_2d_with_same_points_and_mask_scale():
    scale = (2, 2)
    points = Points([[1, 4]], size=2, scale=scale)

    mask = points.to_mask(
        shape=(5, 7), data_to_world=CompositeAffine(scale=scale)
    )

    expected_mask = np.array(
        [
            [0, 0, 0, 0, 1, 0, 0],
            [0, 0, 0, 1, 1, 1, 0],
            [0, 0, 0, 0, 1, 0, 0],
            [0, 0, 0, 0, 0, 0, 0],
            [0, 0, 0, 0, 0, 0, 0],
        ],
        dtype=bool,
    )
    np.testing.assert_array_equal(mask, expected_mask)


def test_to_mask_3d_with_size_1():
    points = Points([[1, 2, 3]], size=1)

    mask = points.to_mask(shape=(3, 4, 5))

    expected_mask = np.array(
        [
            [
                [0, 0, 0, 0, 0],
                [0, 0, 0, 0, 0],
                [0, 0, 0, 0, 0],
                [0, 0, 0, 0, 0],
            ],
            [
                [0, 0, 0, 0, 0],
                [0, 0, 0, 0, 0],
                [0, 0, 0, 1, 0],
                [0, 0, 0, 0, 0],
            ],
            [
                [0, 0, 0, 0, 0],
                [0, 0, 0, 0, 0],
                [0, 0, 0, 0, 0],
                [0, 0, 0, 0, 0],
            ],
        ],
        dtype=bool,
    )
    np.testing.assert_array_equal(mask, expected_mask)


def test_to_mask_3d_with_size_2():
    points = Points([[1, 2, 3]], size=2)

    mask = points.to_mask(shape=(3, 4, 5))

    expected_mask = np.array(
        [
            [
                [0, 0, 0, 0, 0],
                [0, 0, 0, 0, 0],
                [0, 0, 0, 1, 0],
                [0, 0, 0, 0, 0],
            ],
            [
                [0, 0, 0, 0, 0],
                [0, 0, 0, 1, 0],
                [0, 0, 1, 1, 1],
                [0, 0, 0, 1, 0],
            ],
            [
                [0, 0, 0, 0, 0],
                [0, 0, 0, 0, 0],
                [0, 0, 0, 1, 0],
                [0, 0, 0, 0, 0],
            ],
        ],
        dtype=bool,
    )
    np.testing.assert_array_equal(mask, expected_mask)


def test_set_properties_updates_text_values():
    points = np.random.rand(3, 2)
    properties = {'class': np.array(['A', 'B', 'C'])}
    layer = Points(points, properties=properties, text='class')

    layer.properties = {'class': np.array(['D', 'E', 'F'])}

    np.testing.assert_array_equal(layer.text.values, ['D', 'E', 'F'])


def test_set_properties_with_invalid_shape_errors_safely():
    properties = {
        'class': np.array(['A', 'B', 'C']),
    }
    points = Points(np.random.rand(3, 2), text='class', properties=properties)
    np.testing.assert_equal(points.properties, properties)
    np.testing.assert_array_equal(points.text.values, ['A', 'B', 'C'])

    with pytest.raises(ValueError):
        points.properties = {'class': np.array(['D', 'E'])}

    np.testing.assert_equal(points.properties, properties)
    np.testing.assert_array_equal(points.text.values, ['A', 'B', 'C'])


def test_set_properties_with_missing_text_property_text_becomes_constant_empty_and_warns():
    properties = {
        'class': np.array(['A', 'B', 'C']),
    }
    points = Points(np.random.rand(3, 2), text='class', properties=properties)
    np.testing.assert_equal(points.properties, properties)
    np.testing.assert_array_equal(points.text.values, ['A', 'B', 'C'])

    points.properties = {'not_class': np.array(['D', 'E', 'F'])}

    with pytest.warns(RuntimeWarning):
        values = points.text.values
    np.testing.assert_array_equal(values, ['', '', ''])


def test_text_param_and_setter_are_consistent():
    """See https://github.com/napari/napari/issues/1833"""
    data = np.random.rand(5, 3) * 100
    properties = {
        'accepted': np.random.choice([True, False], (5,)),
    }
    text = {'text': 'accepted', 'color': 'black'}

    points_init = Points(data, properties=properties, text=text)

    points_set = Points(data, properties=properties)
    points_set.text = text

    np.testing.assert_array_equal(
        points_init.text.values,
        points_set.text.values,
    )
    np.testing.assert_array_equal(
        points_init.text.color, points_set.text.color
    )


<<<<<<< HEAD
def test_text_direct_copy_paste():
    text = {'string': ['A', 'B', 'C']}
    points = Points(np.random.rand(3, 2), text=text)
    points.selected_data = [0, 2]

    points._copy_data()
    points._paste_data()

    np.testing.assert_array_equal(
        points.text.values, ['A', 'B', 'C', 'A', 'C']
    )
=======
def test_shown():
    """Test setting shown property"""
    shape = (10, 2)
    np.random.seed(0)
    data = 20 * np.random.random(shape)
    layer = Points(data)
    assert len(layer.shown) == shape[0]
    assert np.all(layer.shown == True)  # noqa

    # Hide the last point
    layer.shown[-1] = False
    assert np.all(layer.shown[:-1] == True)  # noqa
    assert layer.shown[-1] == False  # noqa

    # Add a new point, it should be shown but not affect the others
    coord = [17, 17]
    layer.add(coord)
    assert len(layer.shown) == shape[0] + 1
    assert np.all(layer.shown[:-2] == True)  # noqa
    assert layer.shown[-2] == False  # noqa
    assert layer.shown[-1] == True  # noqa
>>>>>>> 410459a4
<|MERGE_RESOLUTION|>--- conflicted
+++ resolved
@@ -2257,7 +2257,6 @@
     )
 
 
-<<<<<<< HEAD
 def test_text_direct_copy_paste():
     text = {'string': ['A', 'B', 'C']}
     points = Points(np.random.rand(3, 2), text=text)
@@ -2269,7 +2268,8 @@
     np.testing.assert_array_equal(
         points.text.values, ['A', 'B', 'C', 'A', 'C']
     )
-=======
+
+
 def test_shown():
     """Test setting shown property"""
     shape = (10, 2)
@@ -2290,5 +2290,4 @@
     assert len(layer.shown) == shape[0] + 1
     assert np.all(layer.shown[:-2] == True)  # noqa
     assert layer.shown[-2] == False  # noqa
-    assert layer.shown[-1] == True  # noqa
->>>>>>> 410459a4
+    assert layer.shown[-1] == True  # noqa