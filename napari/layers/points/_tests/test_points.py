--- conflicted
+++ resolved
@@ -50,9 +50,6 @@
     assert pts.data.shape == (0, 2)
 
 
-<<<<<<< HEAD
-@pytest.mark.filterwarnings('ignore::DeprecationWarning')
-=======
 def test_empty_points_with_features():
     """See the following for the issues this covers:
     https://github.com/napari/napari/issues/5632
@@ -74,7 +71,7 @@
     assert_colors_equal(points.face_color, list('rgb'))
 
 
->>>>>>> 7689d09a
+@pytest.mark.filterwarnings('ignore::DeprecationWarning')
 def test_empty_points_with_properties():
     """Test instantiating an empty Points layer with properties
 
@@ -101,7 +98,7 @@
     np.testing.assert_equal(pts.properties, props)
 
 
-def test_empty_points_with_features():
+def test_empty_points_with_features_alt():
     """See: https://github.com/napari/napari/pull/1069"""
     label_dtype = pd.CategoricalDtype(['label1', 'label2'])
     features = pd.DataFrame(
