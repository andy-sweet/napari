import logging
import warnings
from copy import copy, deepcopy
from itertools import cycle
from typing import Dict, List, Optional, Tuple, Union

import numpy as np
import pandas as pd
from scipy.stats import gmean

from napari.layers.base.base import LayerSliceRequest, LayerSliceResponse

from ...utils.colormaps import Colormap, ValidColormapArg
from ...utils.colormaps.standardize_color import hex_to_name, rgb_to_hex
from ...utils.events import Event
from ...utils.events.custom_types import Array
from ...utils.geometry import project_points_onto_plane, rotate_points
from ...utils.status_messages import generate_layer_status
from ...utils.transforms import Affine
from ...utils.translations import trans
from ..base import Layer, no_op
from ..utils._color_manager_constants import ColorMode
from ..utils.color_manager import ColorManager
from ..utils.color_transformations import ColorType
from ..utils.interactivity_utils import displayed_plane_from_nd_line_segment
from ..utils.layer_utils import _features_to_properties, _FeatureTable
from ..utils.text_manager import TextManager
from ._points_constants import SYMBOL_ALIAS, Mode, Shading, Symbol
from ._points_mouse_bindings import add, highlight, select
from ._points_utils import (
    _create_box_from_corners_3d,
    create_box,
    fix_data_points,
    points_to_squares,
)

DEFAULT_COLOR_CYCLE = np.array([[1, 0, 1, 1], [0, 1, 0, 1]])

LOGGER = logging.getLogger("napari.layers.points")


class Points(Layer):
    """Points layer.

    Parameters
    ----------
    data : array (N, D)
        Coordinates for N points in D dimensions.
    ndim : int
        Number of dimensions for shapes. When data is not None, ndim must be D.
        An empty points layer can be instantiated with arbitrary ndim.
    features : dict[str, array-like] or DataFrame
        Features table where each row corresponds to a point and each column
        is a feature.
    properties : dict {str: array (N,)}, DataFrame
        Properties for each point. Each property should be an array of length N,
        where N is the number of points.
    property_choices : dict {str: array (N,)}
        possible values for each property.
    text : str, dict
        Text to be displayed with the points. If text is set to a key in properties,
        the value of that property will be displayed. Multiple properties can be
        composed using f-string-like syntax (e.g., '{property_1}, {float_property:.2f}).
        A dictionary can be provided with keyword arguments to set the text values
        and display properties. See TextManager.__init__() for the valid keyword arguments.
        For example usage, see /napari/examples/add_points_with_text.py.
    symbol : str
        Symbol to be used for the point markers. Must be one of the
        following: arrow, clobber, cross, diamond, disc, hbar, ring,
        square, star, tailed_arrow, triangle_down, triangle_up, vbar, x.
    size : float, array
        Size of the point marker in data pixels. If given as a scalar, all points are made
        the same size. If given as an array, size must be the same or broadcastable
        to the same shape as the data.
    edge_width : float, array
        Width of the symbol edge in pixels.
    edge_width_is_relative : bool
        If enabled, edge_width is interpreted as a fraction of the point size.
    edge_color : str, array-like, dict
        Color of the point marker border. Numeric color values should be RGB(A).
    edge_color_cycle : np.ndarray, list
        Cycle of colors (provided as string name, RGB, or RGBA) to map to edge_color if a
        categorical attribute is used color the vectors.
    edge_colormap : str, napari.utils.Colormap
        Colormap to set edge_color if a continuous attribute is used to set face_color.
    edge_contrast_limits : None, (float, float)
        clims for mapping the property to a color map. These are the min and max value
        of the specified property that are mapped to 0 and 1, respectively.
        The default value is None. If set the none, the clims will be set to
        (property.min(), property.max())
    face_color : str, array-like, dict
        Color of the point marker body. Numeric color values should be RGB(A).
    face_color_cycle : np.ndarray, list
        Cycle of colors (provided as string name, RGB, or RGBA) to map to face_color if a
        categorical attribute is used color the vectors.
    face_colormap : str, napari.utils.Colormap
        Colormap to set face_color if a continuous attribute is used to set face_color.
    face_contrast_limits : None, (float, float)
        clims for mapping the property to a color map. These are the min and max value
        of the specified property that are mapped to 0 and 1, respectively.
        The default value is None. If set the none, the clims will be set to
        (property.min(), property.max())
    out_of_slice_display : bool
        If True, renders points not just in central plane but also slightly out of slice
        according to specified point marker size.
    n_dimensional : bool
        This property will soon be deprecated in favor of 'out_of_slice_display'.
        Use that instead.
    name : str
        Name of the layer.
    metadata : dict
        Layer metadata.
    scale : tuple of float
        Scale factors for the layer.
    translate : tuple of float
        Translation values for the layer.
    rotate : float, 3-tuple of float, or n-D array.
        If a float convert into a 2D rotation matrix using that value as an
        angle. If 3-tuple convert into a 3D rotation matrix, using a yaw,
        pitch, roll convention. Otherwise assume an nD rotation. Angles are
        assumed to be in degrees. They can be converted from radians with
        np.degrees if needed.
    shear : 1-D array or n-D array
        Either a vector of upper triangular values, or an nD shear matrix with
        ones along the main diagonal.
    affine : n-D array or napari.utils.transforms.Affine
        (N+1, N+1) affine transformation matrix in homogeneous coordinates.
        The first (N, N) entries correspond to a linear transform and
        the final column is a length N translation vector and a 1 or a napari
        `Affine` transform object. Applied as an extra transform on top of the
        provided scale, rotate, and shear values.
    opacity : float
        Opacity of the layer visual, between 0.0 and 1.0.
    blending : str
        One of a list of preset blending modes that determines how RGB and
        alpha values of the layer visual get mixed. Allowed values are
        {'opaque', 'translucent', and 'additive'}.
    visible : bool
        Whether the layer visual is currently being displayed.
    cache : bool
        Whether slices of out-of-core datasets should be cached upon retrieval.
        Currently, this only applies to dask arrays.
    shading : str, Shading
        Render lighting and shading on points. Options are:

        * 'none'
          No shading is added to the points.
        * 'spherical'
          Shading and depth buffer are changed to give a 3D spherical look to the points
    experimental_canvas_size_limits : tuple of float
        Lower and upper limits for the size of points in canvas pixels.
    shown : 1-D array of bool
        Whether to show each point.

    Attributes
    ----------
    data : array (N, D)
        Coordinates for N points in D dimensions.
    features : DataFrame-like
        Features table where each row corresponds to a point and each column
        is a feature.
    feature_defaults : DataFrame-like
        Stores the default value of each feature in a table with one row.
    properties : dict {str: array (N,)} or DataFrame
        Annotations for each point. Each property should be an array of length N,
        where N is the number of points.
    text : str
        Text to be displayed with the points. If text is set to a key in properties, the value of
        that property will be displayed. Multiple properties can be composed using f-string-like
        syntax (e.g., '{property_1}, {float_property:.2f}).
        For example usage, see /napari/examples/add_points_with_text.py.
    symbol : str
        Symbol used for all point markers.
    size : array (N, D)
        Array of sizes for each point in each dimension. Must have the same
        shape as the layer `data`.
    edge_width : array (N,)
        Width of the marker edges in pixels for all points
    edge_width : array (N,)
        Width of the marker edges for all points as a fraction of their size.
    edge_color : Nx4 numpy array
        Array of edge color RGBA values, one for each point.
    edge_color_cycle : np.ndarray, list
        Cycle of colors (provided as string name, RGB, or RGBA) to map to edge_color if a
        categorical attribute is used color the vectors.
    edge_colormap : str, napari.utils.Colormap
        Colormap to set edge_color if a continuous attribute is used to set face_color.
    edge_contrast_limits : None, (float, float)
        clims for mapping the property to a color map. These are the min and max value
        of the specified property that are mapped to 0 and 1, respectively.
        The default value is None. If set the none, the clims will be set to
        (property.min(), property.max())
    face_color : Nx4 numpy array
        Array of face color RGBA values, one for each point.
    face_color_cycle : np.ndarray, list
        Cycle of colors (provided as string name, RGB, or RGBA) to map to face_color if a
        categorical attribute is used color the vectors.
    face_colormap : str, napari.utils.Colormap
        Colormap to set face_color if a continuous attribute is used to set face_color.
    face_contrast_limits : None, (float, float)
        clims for mapping the property to a color map. These are the min and max value
        of the specified property that are mapped to 0 and 1, respectively.
        The default value is None. If set the none, the clims will be set to
        (property.min(), property.max())
    current_size : float
        Size of the marker for the next point to be added or the currently
        selected point.
    current_edge_width : float
        Edge width of the marker for the next point to be added or the currently
        selected point.
    current_edge_color : str
        Edge color of the marker edge for the next point to be added or the currently
        selected point.
    current_face_color : str
        Face color of the marker edge for the next point to be added or the currently
        selected point.
    out_of_slice_display : bool
        If True, renders points not just in central plane but also slightly out of slice
        according to specified point marker size.
    selected_data : set
        Integer indices of any selected points.
    mode : str
        Interactive mode. The normal, default mode is PAN_ZOOM, which
        allows for normal interactivity with the canvas.

        In ADD mode clicks of the cursor add points at the clicked location.

        In SELECT mode the cursor can select points by clicking on them or
        by dragging a box around them. Once selected points can be moved,
        have their properties edited, or be deleted.
    face_color_mode : str
        Face color setting mode.

        DIRECT (default mode) allows each point to be set arbitrarily

        CYCLE allows the color to be set via a color cycle over an attribute

        COLORMAP allows color to be set via a color map over an attribute
    edge_color_mode : str
        Edge color setting mode.

        DIRECT (default mode) allows each point to be set arbitrarily

        CYCLE allows the color to be set via a color cycle over an attribute

        COLORMAP allows color to be set via a color map over an attribute
    shading : Shading
        Shading mode.
    experimental_canvas_size_limits : tuple of float
        Lower and upper limits for the size of points in canvas pixels.
    shown : 1-D array of bool
        Whether each point is shown.

    Notes
    -----
    _view_data : array (M, 2)
        2D coordinates of points in the currently viewed slice.
    _view_size : array (M, )
        Size of the point markers in the currently viewed slice.
    _view_edge_width : array (M, )
        Edge width of the point markers in the currently viewed slice.
    _indices_view : array (M, )
        Integer indices of the points in the currently viewed slice and are shown.
    _selected_view :
        Integer indices of selected points in the currently viewed slice within
        the `_view_data` array.
    _selected_box : array (4, 2) or None
        Four corners of any box either around currently selected points or
        being created during a drag action. Starting in the top left and
        going clockwise.
    _drag_start : list or None
        Coordinates of first cursor click during a drag action. Gets reset to
        None after dragging is done.
    _antialias : float
        The amount of antialiasing pixels for both the marker and marker edge.
    """

    # TODO  write better documentation for edge_color and face_color

    # The max number of points that will ever be used to render the thumbnail
    # If more points are present then they are randomly subsampled
    _max_points_thumbnail = 1024

    def __init__(
        self,
        data=None,
        *,
        ndim=None,
        features=None,
        properties=None,
        text=None,
        symbol='o',
        size=10,
        edge_width=0.1,
        edge_width_is_relative=True,
        edge_color='black',
        edge_color_cycle=None,
        edge_colormap='viridis',
        edge_contrast_limits=None,
        face_color='white',
        face_color_cycle=None,
        face_colormap='viridis',
        face_contrast_limits=None,
        out_of_slice_display=False,
        n_dimensional=None,
        name=None,
        metadata=None,
        scale=None,
        translate=None,
        rotate=None,
        shear=None,
        affine=None,
        opacity=1,
        blending='translucent',
        visible=True,
        cache=True,
        property_choices=None,
        experimental_clipping_planes=None,
        shading='none',
        experimental_canvas_size_limits=(0, 10000),
        shown=True,
    ):
        if ndim is None and scale is not None:
            ndim = len(scale)

        data, ndim = fix_data_points(data, ndim)

        super().__init__(
            data,
            ndim,
            name=name,
            metadata=metadata,
            scale=scale,
            translate=translate,
            rotate=rotate,
            shear=shear,
            affine=affine,
            opacity=opacity,
            blending=blending,
            visible=visible,
            cache=cache,
            experimental_clipping_planes=experimental_clipping_planes,
        )

        self.events.add(
            mode=Event,
            size=Event,
            edge_width=Event,
            edge_width_is_relative=Event,
            face_color=Event,
            current_face_color=Event,
            edge_color=Event,
            current_edge_color=Event,
            properties=Event,
            current_properties=Event,
            symbol=Event,
            out_of_slice_display=Event,
            n_dimensional=Event,
            highlight=Event,
            shading=Event,
            _antialias=Event,
            experimental_canvas_size_limits=Event,
            features=Event,
            feature_defaults=Event,
        )

        # Save the point coordinates
        self._data = np.asarray(data)

        self._feature_table = _FeatureTable.from_layer(
            features=features,
            properties=properties,
            property_choices=property_choices,
            num_data=len(self.data),
        )

        self._text = TextManager._from_layer(
            text=text,
            features=self.features,
        )

        self._edge_width_is_relative = False
        self._shown = np.empty(0).astype(bool)

        # The following point properties are for the new points that will
        # be added. For any given property, if a list is passed to the
        # constructor so each point gets its own value then the default
        # value is used when adding new points
        self._current_size = np.asarray(size) if np.isscalar(size) else 10
        self._current_edge_width = (
            np.asarray(edge_width) if np.isscalar(edge_width) else 0.1
        )
        # Indices of selected points
        self._selected_data = set()
        self._selected_data_stored = set()
        self._selected_data_history = set()
        # Indices of selected points within the currently viewed slice
        self._selected_view = []
        # Index of hovered point
        self._value = None
        self._value_stored = None
        self._mode = Mode.PAN_ZOOM
        self._status = self.mode
        self._highlight_index = []
        self._highlight_box = None

        self._drag_start = None
        self._drag_normal = None
        self._drag_up = None

        # initialize view data
        self.__indices_view = np.empty(0, int)
        self._view_size_scale = []

        self._drag_box = None
        self._drag_box_stored = None
        self._is_selecting = False
        self._clipboard = {}
        self._round_index = False

        color_properties = (
            self.properties if self._data.size > 0 else self.property_choices
        )
        self._edge = ColorManager._from_layer_kwargs(
            n_colors=len(data),
            colors=edge_color,
            continuous_colormap=edge_colormap,
            contrast_limits=edge_contrast_limits,
            categorical_colormap=edge_color_cycle,
            properties=color_properties,
        )
        self._face = ColorManager._from_layer_kwargs(
            n_colors=len(data),
            colors=face_color,
            continuous_colormap=face_colormap,
            contrast_limits=face_contrast_limits,
            categorical_colormap=face_color_cycle,
            properties=color_properties,
        )

        if n_dimensional is not None:
            self._out_of_slice_display = n_dimensional
        else:
            self._out_of_slice_display = out_of_slice_display

        # Save the point style params
        self.size = size
        self.shown = shown
        self.symbol = symbol
        self.edge_width = edge_width
        self.edge_width_is_relative = edge_width_is_relative

        self.experimental_canvas_size_limits = experimental_canvas_size_limits
        self.shading = shading
        self._antialias = True

        # Trigger generation of view slice and thumbnail
        self._update_dims()

    @property
    def data(self) -> np.ndarray:
        """(N, D) array: coordinates for N points in D dimensions."""
        return self._data

    @data.setter
    def data(self, data: Optional[np.ndarray]):
        data, _ = fix_data_points(data, self.ndim)
        cur_npoints = len(self._data)
        self._data = data

        # Add/remove property and style values based on the number of new points.
        with self.events.blocker_all():
            with self._edge.events.blocker_all():
                with self._face.events.blocker_all():
                    self._feature_table.resize(len(data))
                    self.text.apply(self.features)
                    if len(data) < cur_npoints:
                        # If there are now fewer points, remove the size and colors of the
                        # extra ones
                        if len(self._edge.colors) > len(data):
                            self._edge._remove(
                                np.arange(len(data), len(self._edge.colors))
                            )
                        if len(self._face.colors) > len(data):
                            self._face._remove(
                                np.arange(len(data), len(self._face.colors))
                            )
                        self._shown = self._shown[: len(data)]
                        self._size = self._size[: len(data)]
                        self._edge_width = self._edge_width[: len(data)]

                    elif len(data) > cur_npoints:
                        # If there are now more points, add the size and colors of the
                        # new ones
                        adding = len(data) - cur_npoints
                        if len(self._size) > 0:
                            new_size = copy(self._size[-1])
                            for i in self._dims_displayed:
                                new_size[i] = self.current_size
                        else:
                            # Add the default size, with a value for each dimension
                            new_size = np.repeat(
                                self.current_size, self._size.shape[1]
                            )
                        size = np.repeat([new_size], adding, axis=0)

                        if len(self._edge_width) > 0:
                            new_edge_width = copy(self._edge_width[-1])
                        else:
                            new_edge_width = self.current_edge_width
                        edge_width = np.repeat(
                            [new_edge_width], adding, axis=0
                        )

                        # add new colors
                        self._edge._add(n_colors=adding)
                        self._face._add(n_colors=adding)

                        shown = np.repeat([True], adding, axis=0)
                        self._shown = np.concatenate(
                            (self._shown, shown), axis=0
                        )

                        self.size = np.concatenate((self._size, size), axis=0)
                        self.edge_width = np.concatenate(
                            (self._edge_width, edge_width), axis=0
                        )
                        self.selected_data = set(
                            np.arange(cur_npoints, len(data))
                        )

        self._update_dims()
        self.events.data(value=self.data)
        self._set_editable()

    def _on_selection(self, selected):
        if selected:
            self._set_highlight()
        else:
            self._highlight_box = None
            self._highlight_index = []
            self.events.highlight()

    @property
    def features(self):
        """Dataframe-like features table.

        It is an implementation detail that this is a `pandas.DataFrame`. In the future,
        we will target the currently-in-development Data API dataframe protocol [1].
        This will enable us to use alternate libraries such as xarray or cuDF for
        additional features without breaking existing usage of this.

        If you need to specifically rely on the pandas API, please coerce this to a
        `pandas.DataFrame` using `features_to_pandas_dataframe`.

        References
        ----------
        .. [1]: https://data-apis.org/dataframe-protocol/latest/API.html
        """
        return self._feature_table.values

    @features.setter
    def features(
        self,
        features: Union[Dict[str, np.ndarray], pd.DataFrame],
    ) -> None:
        self._feature_table.set_values(features, num_data=len(self.data))
        self._update_color_manager(
            self._face, self._feature_table, "face_color"
        )
        self._update_color_manager(
            self._edge, self._feature_table, "edge_color"
        )
        self.text.refresh(self.features)
        self.events.properties()
        self.events.features()

    @property
    def feature_defaults(self):
        """Dataframe-like with one row of feature default values.

        See `features` for more details on the type of this property.
        """
        return self._feature_table.defaults

    @property
    def property_choices(self) -> Dict[str, np.ndarray]:
        return self._feature_table.choices()

    @property
    def properties(self) -> Dict[str, np.ndarray]:
        """dict {str: np.ndarray (N,)}, DataFrame: Annotations for each point"""
        return self._feature_table.properties()

    @staticmethod
    def _update_color_manager(color_manager, feature_table, name):
        if color_manager.color_properties is not None:
            color_name = color_manager.color_properties.name
            if color_name not in feature_table.values:
                color_manager.color_mode = ColorMode.DIRECT
                color_manager.color_properties = None
                warnings.warn(
                    trans._(
                        'property used for {name} dropped',
                        deferred=True,
                        name=name,
                    ),
                    RuntimeWarning,
                )
            else:
                color_manager.color_properties = {
                    'name': color_name,
                    'values': feature_table.values[color_name].to_numpy(),
                    'current_value': feature_table.defaults[color_name][0],
                }

    @properties.setter
    def properties(
        self, properties: Union[Dict[str, Array], pd.DataFrame, None]
    ):
        self.features = properties

    @property
    def current_properties(self) -> Dict[str, np.ndarray]:
        """dict{str: np.ndarray(1,)}: properties for the next added point."""
        return self._feature_table.currents()

    @current_properties.setter
    def current_properties(self, current_properties):
        update_indices = None
        if (
            self._update_properties
            and len(self.selected_data) > 0
            and self._mode != Mode.ADD
        ):
            update_indices = list(self.selected_data)
        self._feature_table.set_currents(
            current_properties, update_indices=update_indices
        )
        current_properties = self.current_properties
        self._edge._update_current_properties(current_properties)
        self._face._update_current_properties(current_properties)
        self.events.current_properties()
        self.events.feature_defaults()
        if update_indices is not None:
            self.events.properties()
            self.events.features()

    @property
    def text(self) -> TextManager:
        """TextManager: the TextManager object containing containing the text properties"""
        return self._text

    @text.setter
    def text(self, text):
        self._text._update_from_layer(
            text=text,
            features=self.features,
        )

    def refresh_text(self):
        """Refresh the text values.

        This is generally used if the features were updated without changing the data
        """
        self.text.refresh(self.features)

    def _get_ndim(self) -> int:
        """Determine number of dimensions of the layer."""
        return self.data.shape[1]

    @property
    def _extent_data(self) -> np.ndarray:
        """Extent of layer in data coordinates.

        Returns
        -------
        extent_data : array, shape (2, D)
        """
        if len(self.data) == 0:
            extrema = np.full((2, self.ndim), np.nan)
        else:
            maxs = np.max(self.data, axis=0)
            mins = np.min(self.data, axis=0)
            extrema = np.vstack([mins, maxs])
        return extrema

    @property
    def out_of_slice_display(self) -> bool:
        """bool: renders points slightly out of slice."""
        return self._out_of_slice_display

    @out_of_slice_display.setter
    def out_of_slice_display(self, out_of_slice_display: bool) -> None:
        self._out_of_slice_display = bool(out_of_slice_display)
        self.events.out_of_slice_display()
        self.events.n_dimensional()
        self.refresh()

    @property
    def n_dimensional(self) -> bool:
        """
        This property will soon be deprecated in favor of `out_of_slice_display`. Use that instead.
        """
        return self._out_of_slice_display

    @n_dimensional.setter
    def n_dimensional(self, value: bool) -> None:
        self.out_of_slice_display = value

    @property
    def symbol(self) -> str:
        """str: symbol used for all point markers."""
        return str(self._symbol)

    @symbol.setter
    def symbol(self, symbol: Union[str, Symbol]) -> None:
        if isinstance(symbol, str):
            # Convert the alias string to the deduplicated string
            if symbol in SYMBOL_ALIAS:
                symbol = SYMBOL_ALIAS[symbol]
            else:
                symbol = Symbol(symbol)
        self._symbol = symbol
        self.events.symbol()
        self.events.highlight()

    @property
    def size(self) -> np.ndarray:
        """(N, D) array: size of all N points in D dimensions."""
        return self._size

    @size.setter
    def size(self, size: Union[int, float, np.ndarray, list]) -> None:
        try:
            self._size = np.broadcast_to(size, self.data.shape).copy()
        except Exception:
            try:
                self._size = np.broadcast_to(
                    size, self.data.shape[::-1]
                ).T.copy()
            except Exception:
                raise ValueError(
                    trans._(
                        "Size is not compatible for broadcasting",
                        deferred=True,
                    )
                )
        self.refresh()

    @property
    def current_size(self) -> Union[int, float]:
        """float: size of marker for the next added point."""
        return self._current_size

    @current_size.setter
    def current_size(self, size: Union[None, float]) -> None:
        self._current_size = size
        if (
            self._update_properties
            and len(self.selected_data) > 0
            and self._mode != Mode.ADD
        ):
            for i in self.selected_data:
                self.size[i, :] = (self.size[i, :] > 0) * size
            self.refresh()
            self.events.size()

    @property
    def _antialias(self):
        """float: amount in pixels of antialiasing"""
        return self.__antialias

    @_antialias.setter
    def _antialias(self, value) -> Union[int, float]:
        if value < 0:
            value = 0
        self.__antialias = float(value)
        self.events._antialias()

    @property
    def shading(self) -> Shading:
        """shading mode."""
        return self._shading

    @shading.setter
    def shading(self, value):
        self._shading = Shading(value)
        self.events.shading()

    @property
    def experimental_canvas_size_limits(self) -> Tuple[float, float]:
        """Limit the canvas size of points"""
        return self._experimental_canvas_size_limits

    @experimental_canvas_size_limits.setter
    def experimental_canvas_size_limits(self, value):
        self._experimental_canvas_size_limits = float(value[0]), float(
            value[1]
        )
        self.events.experimental_canvas_size_limits()

    @property
    def shown(self):
        """
        Boolean array determining which points to show
        """
        return self._shown

    @shown.setter
    def shown(self, shown):
        self._shown = np.broadcast_to(shown, self.data.shape[0]).astype(bool)
        self.refresh()

    @property
    def edge_width(self) -> np.ndarray:
        """(N, D) array: edge_width of all N points."""
        return self._edge_width

    @edge_width.setter
    def edge_width(
        self, edge_width: Union[int, float, np.ndarray, list]
    ) -> None:
        edge_width = np.broadcast_to(edge_width, self.data.shape[0]).copy()
        if self.edge_width_is_relative and np.any(
            (edge_width > 1) | (edge_width < 0)
        ):
            raise ValueError(
                trans._(
                    'edge_width must be between 0 and 1 if edge_width_is_relative is enabled',
                    deferred=True,
                )
            )
        self._edge_width = edge_width
        self.refresh()

    @property
    def edge_width_is_relative(self) -> bool:
        """bool: treat edge_width as a fraction of point size."""
        return self._edge_width_is_relative

    @edge_width_is_relative.setter
    def edge_width_is_relative(self, edge_width_is_relative: bool) -> None:
        if edge_width_is_relative and np.any(
            (self.edge_width > 1) | (self.edge_width < 0)
        ):
            raise ValueError(
                trans._(
                    'edge_width_is_relative can only be enabled if edge_width is between 0 and 1',
                    deferred=True,
                )
            )
        self._edge_width_is_relative = edge_width_is_relative
        self.events.edge_width_is_relative()

    @property
    def current_edge_width(self) -> Union[int, float]:
        """float: edge_width of marker for the next added point."""
        return self._current_edge_width

    @current_edge_width.setter
    def current_edge_width(self, edge_width: Union[None, float]) -> None:
        self._current_edge_width = edge_width
        if (
            self._update_properties
            and len(self.selected_data) > 0
            and self._mode != Mode.ADD
        ):
            for i in self.selected_data:
                self.edge_width[i] = (self.edge_width[i] > 0) * edge_width
            self.refresh()
            self.events.edge_width()

    @property
    def edge_color(self) -> np.ndarray:
        """(N x 4) np.ndarray: Array of RGBA edge colors for each point"""
        return self._edge.colors

    @edge_color.setter
    def edge_color(self, edge_color):
        self._edge._set_color(
            color=edge_color,
            n_colors=len(self.data),
            properties=self.properties,
            current_properties=self.current_properties,
        )
        self.events.edge_color()

    @property
    def edge_color_cycle(self) -> np.ndarray:
        """Union[list, np.ndarray] :  Color cycle for edge_color.
        Can be a list of colors defined by name, RGB or RGBA
        """
        return self._edge.categorical_colormap.fallback_color.values

    @edge_color_cycle.setter
    def edge_color_cycle(self, edge_color_cycle: Union[list, np.ndarray]):
        self._edge.categorical_colormap = edge_color_cycle

    @property
    def edge_colormap(self) -> Colormap:
        """Return the colormap to be applied to a property to get the edge color.

        Returns
        -------
        colormap : napari.utils.Colormap
            The Colormap object.
        """
        return self._edge.continuous_colormap

    @edge_colormap.setter
    def edge_colormap(self, colormap: ValidColormapArg):
        self._edge.continuous_colormap = colormap

    @property
    def edge_contrast_limits(self) -> Tuple[float, float]:
        """None, (float, float): contrast limits for mapping
        the edge_color colormap property to 0 and 1
        """
        return self._edge.contrast_limits

    @edge_contrast_limits.setter
    def edge_contrast_limits(
        self, contrast_limits: Union[None, Tuple[float, float]]
    ):
        self._edge.contrast_limits = contrast_limits

    @property
    def current_edge_color(self) -> str:
        """str: Edge color of marker for the next added point or the selected point(s)."""
        hex_ = rgb_to_hex(self._edge.current_color)[0]
        return hex_to_name.get(hex_, hex_)

    @current_edge_color.setter
    def current_edge_color(self, edge_color: ColorType) -> None:
        if (
            self._update_properties
            and len(self.selected_data) > 0
            and self._mode != Mode.ADD
        ):
            update_indices = list(self.selected_data)
        else:
            update_indices = []
        self._edge._update_current_color(
            edge_color, update_indices=update_indices
        )
        self.events.current_edge_color()

    @property
    def edge_color_mode(self) -> str:
        """str: Edge color setting mode

        DIRECT (default mode) allows each point to be set arbitrarily

        CYCLE allows the color to be set via a color cycle over an attribute

        COLORMAP allows color to be set via a color map over an attribute
        """
        return self._edge.color_mode

    @edge_color_mode.setter
    def edge_color_mode(self, edge_color_mode: Union[str, ColorMode]):
        self._set_color_mode(edge_color_mode, 'edge')

    @property
    def face_color(self) -> np.ndarray:
        """(N x 4) np.ndarray: Array of RGBA face colors for each point"""
        return self._face.colors

    @face_color.setter
    def face_color(self, face_color):
        self._face._set_color(
            color=face_color,
            n_colors=len(self.data),
            properties=self.properties,
            current_properties=self.current_properties,
        )
        self.events.face_color()

    @property
    def face_color_cycle(self) -> np.ndarray:
        """Union[np.ndarray, cycle]:  Color cycle for face_color
        Can be a list of colors defined by name, RGB or RGBA
        """
        return self._face.categorical_colormap.fallback_color.values

    @face_color_cycle.setter
    def face_color_cycle(self, face_color_cycle: Union[np.ndarray, cycle]):
        self._face.categorical_colormap = face_color_cycle

    @property
    def face_colormap(self) -> Colormap:
        """Return the colormap to be applied to a property to get the face color.

        Returns
        -------
        colormap : napari.utils.Colormap
            The Colormap object.
        """
        return self._face.continuous_colormap

    @face_colormap.setter
    def face_colormap(self, colormap: ValidColormapArg):
        self._face.continuous_colormap = colormap

    @property
    def face_contrast_limits(self) -> Union[None, Tuple[float, float]]:
        """None, (float, float) : clims for mapping the face_color
        colormap property to 0 and 1
        """
        return self._face.contrast_limits

    @face_contrast_limits.setter
    def face_contrast_limits(
        self, contrast_limits: Union[None, Tuple[float, float]]
    ):
        self._face.contrast_limits = contrast_limits

    @property
    def current_face_color(self) -> str:
        """Face color of marker for the next added point or the selected point(s)."""
        hex_ = rgb_to_hex(self._face.current_color)[0]
        return hex_to_name.get(hex_, hex_)

    @current_face_color.setter
    def current_face_color(self, face_color: ColorType) -> None:

        if (
            self._update_properties
            and len(self.selected_data) > 0
            and self._mode != Mode.ADD
        ):
            update_indices = list(self.selected_data)
        else:
            update_indices = []
        self._face._update_current_color(
            face_color, update_indices=update_indices
        )
        self.events.current_face_color()

    @property
    def face_color_mode(self) -> str:
        """str: Face color setting mode

        DIRECT (default mode) allows each point to be set arbitrarily

        CYCLE allows the color to be set via a color cycle over an attribute

        COLORMAP allows color to be set via a color map over an attribute
        """
        return self._face.color_mode

    @face_color_mode.setter
    def face_color_mode(self, face_color_mode):
        self._set_color_mode(face_color_mode, 'face')

    def _set_color_mode(
        self, color_mode: Union[ColorMode, str], attribute: str
    ):
        """Set the face_color_mode or edge_color_mode property

        Parameters
        ----------
        color_mode : str, ColorMode
            The value for setting edge or face_color_mode. If color_mode is a string,
            it should be one of: 'direct', 'cycle', or 'colormap'
        attribute : str in {'edge', 'face'}
            The name of the attribute to set the color of.
            Should be 'edge' for edge_color_mode or 'face' for face_color_mode.
        """
        color_mode = ColorMode(color_mode)
        color_manager = getattr(self, f'_{attribute}')

        if color_mode == ColorMode.DIRECT:
            color_manager.color_mode = color_mode
        elif color_mode in (ColorMode.CYCLE, ColorMode.COLORMAP):
            if color_manager.color_properties is not None:
                color_property = color_manager.color_properties.name
            else:
                color_property = ''
            if color_property == '':
                if self.features.shape[1] > 0:
                    new_color_property = next(iter(self.features))
                    color_manager.color_properties = {
                        'name': new_color_property,
                        'values': self.features[new_color_property].to_numpy(),
                        'current_value': np.squeeze(
                            self.current_properties[new_color_property]
                        ),
                    }
                    warnings.warn(
                        trans._(
                            '_{attribute}_color_property was not set, setting to: {new_color_property}',
                            deferred=True,
                            attribute=attribute,
                            new_color_property=new_color_property,
                        )
                    )
                else:
                    raise ValueError(
                        trans._(
                            'There must be a valid Points.properties to use {color_mode}',
                            deferred=True,
                            color_mode=color_mode,
                        )
                    )

            # ColorMode.COLORMAP can only be applied to numeric properties
            color_property = color_manager.color_properties.name
            if (color_mode == ColorMode.COLORMAP) and not issubclass(
                self.features[color_property].dtype.type, np.number
            ):
                raise TypeError(
                    trans._(
                        'selected property must be numeric to use ColorMode.COLORMAP',
                        deferred=True,
                    )
                )
            color_manager.color_mode = color_mode

    def refresh_colors(self, update_color_mapping: bool = False):
        """Calculate and update face and edge colors if using a cycle or color map

        Parameters
        ----------
        update_color_mapping : bool
            If set to True, the function will recalculate the color cycle map
            or colormap (whichever is being used). If set to False, the function
            will use the current color cycle map or color map. For example, if you
            are adding/modifying points and want them to be colored with the same
            mapping as the other points (i.e., the new points shouldn't affect
            the color cycle map or colormap), set ``update_color_mapping=False``.
            Default value is False.
        """
        self._edge._refresh_colors(self.properties, update_color_mapping)
        self._face._refresh_colors(self.properties, update_color_mapping)

    def _get_state(self):
        """Get dictionary of layer state.

        Returns
        -------
        state : dict
            Dictionary of layer state.
        """
        state = self._get_base_state()
        state.update(
            {
                'symbol': self.symbol,
                'edge_width': self.edge_width,
                'edge_width_is_relative': self.edge_width_is_relative,
                'face_color': self.face_color,
                'face_color_cycle': self.face_color_cycle,
                'face_colormap': self.face_colormap.name,
                'face_contrast_limits': self.face_contrast_limits,
                'edge_color': self.edge_color,
                'edge_color_cycle': self.edge_color_cycle,
                'edge_colormap': self.edge_colormap.name,
                'edge_contrast_limits': self.edge_contrast_limits,
                'properties': self.properties,
                'property_choices': self.property_choices,
                'text': self.text.dict(),
                'out_of_slice_display': self.out_of_slice_display,
                'n_dimensional': self.out_of_slice_display,
                'size': self.size,
                'ndim': self.ndim,
                'data': self.data,
                'features': self.features,
                'shading': self.shading,
                'experimental_canvas_size_limits': self.experimental_canvas_size_limits,
                'shown': self.shown,
            }
        )
        return state

    @property
    def selected_data(self) -> set:
        """set: set of currently selected points."""
        return self._selected_data

    @selected_data.setter
    def selected_data(self, selected_data):
        self._selected_data = set(selected_data)
        self._selected_view = list(
            np.intersect1d(
                np.array(list(self._selected_data)),
                self._indices_view,
                return_indices=True,
            )[2]
        )

        # Update properties based on selected points
        if not len(self._selected_data):
            self._set_highlight()
            return
        index = list(self._selected_data)
        edge_colors = np.unique(self.edge_color[index], axis=0)
        if len(edge_colors) == 1:
            edge_color = edge_colors[0]
            with self.block_update_properties():
                self.current_edge_color = edge_color

        face_colors = np.unique(self.face_color[index], axis=0)
        if len(face_colors) == 1:
            face_color = face_colors[0]
            with self.block_update_properties():
                self.current_face_color = face_color

        # Calculate the mean size across the displayed dimensions for
        # each point to be consistent with `_view_size`.
        mean_size = np.mean(
            self.size[np.ix_(index, self._dims_displayed)], axis=1
        )
        size = np.unique(mean_size)
        if len(size) == 1:
            size = size[0]
            with self.block_update_properties():
                self.current_size = size

        edge_width = np.unique(self.edge_width[index])
        if len(edge_width) == 1:
            edge_width = edge_width[0]
            with self.block_update_properties():
                self.current_edge_width = edge_width

        properties = {}
        for k, v in self.properties.items():
            # pandas uses `object` as dtype for strings by default, which
            # combined with the axis argument breaks np.unique
            axis = 0 if v.ndim > 1 else None
            properties[k] = np.unique(v[index], axis=axis)

        n_unique_properties = np.array([len(v) for v in properties.values()])
        if np.all(n_unique_properties == 1):
            with self.block_update_properties():
                self.current_properties = properties
        self._set_highlight()

    def interaction_box(self, index) -> Optional[np.ndarray]:
        """Create the interaction box around a list of points in view.

        Parameters
        ----------
        index : list
            List of points around which to construct the interaction box.

        Returns
        -------
        box : np.ndarray or None
            4x2 array of corners of the interaction box in clockwise order
            starting in the upper-left corner.
        """
        if len(index) > 0:
            data = self._view_data[index]
            size = self._view_size[index]
            data = points_to_squares(data, size)
            return create_box(data)
        return None

    @property
    def mode(self) -> str:
        """str: Interactive mode

        Interactive mode. The normal, default mode is PAN_ZOOM, which
        allows for normal interactivity with the canvas.

        In ADD mode clicks of the cursor add points at the clicked location.

        In SELECT mode the cursor can select points by clicking on them or
        by dragging a box around them. Once selected points can be moved,
        have their properties edited, or be deleted.
        """
        return str(self._mode)

    _drag_modes = {
        Mode.ADD: add,
        Mode.SELECT: select,
        Mode.PAN_ZOOM: no_op,
        Mode.TRANSFORM: no_op,
    }

    _move_modes = {
        Mode.ADD: no_op,
        Mode.SELECT: highlight,
        Mode.PAN_ZOOM: no_op,
        Mode.TRANSFORM: no_op,
    }
    _cursor_modes = {
        Mode.ADD: 'crosshair',
        Mode.SELECT: 'standard',
        Mode.PAN_ZOOM: 'standard',
        Mode.TRANSFORM: 'standard',
    }

    @mode.setter
    def mode(self, mode):
        mode, changed = self._mode_setter_helper(mode, Mode)
        if not changed:
            return
        assert mode is not None, mode
        old_mode = self._mode

        if mode == Mode.ADD:
            self.selected_data = set()
            self.interactive = True

        if mode == Mode.PAN_ZOOM:
            self.help = ''
            self.interactive = True
        else:
            self.help = trans._('hold <space> to pan/zoom')

        if mode != Mode.SELECT or old_mode != Mode.SELECT:
            self._selected_data_stored = set()

        self._set_highlight()
        self.events.mode(mode=mode)

    @property
    def _indices_view(self):
        return self.__indices_view

    @_indices_view.setter
    def _indices_view(self, value):
        if len(self._shown) == 0:
            self.__indices_view = np.empty(0, int)
        else:
            self.__indices_view = value[self.shown[value]]

    @property
    def _view_data(self) -> np.ndarray:
        """Get the coords of the points in view

        Returns
        -------
        view_data : (N x D) np.ndarray
            Array of coordinates for the N points in view
        """
        if len(self._indices_view) > 0:
            data = self.data[np.ix_(self._indices_view, self._dims_displayed)]
        else:
            # if no points in this slice send dummy data
            data = np.zeros((0, self._ndisplay))

        return data

    @property
    def _view_text(self) -> np.ndarray:
        """Get the values of the text elements in view

        Returns
        -------
        text : (N x 1) np.ndarray
            Array of text strings for the N text elements in view
        """
        # This may be triggered when the string encoding instance changed,
        # in which case it has no cached values, so generate them here.
        self.text.string._apply(self.features)
        return self.text.view_text(self._indices_view)

    @property
    def _view_text_coords(self) -> Tuple[np.ndarray, str, str]:
        """Get the coordinates of the text elements in view

        Returns
        -------
        text_coords : (N x D) np.ndarray
            Array of coordinates for the N text elements in view
        anchor_x : str
            The vispy text anchor for the x axis
        anchor_y : str
            The vispy text anchor for the y axis
        """
        return self.text.compute_text_coords(self._view_data, self._ndisplay)

    @property
    def _view_text_color(self) -> np.ndarray:
        """Get the colors of the text elements at the given indices."""
        self.text.color._apply(self.features)
        return self.text._view_color(self._indices_view)

    @property
    def _view_size(self) -> np.ndarray:
        """Get the sizes of the points in view

        Returns
        -------
        view_size : (N x D) np.ndarray
            Array of sizes for the N points in view
        """
        if len(self._indices_view) > 0:
            # Get the point sizes and scale for ndim display
            sizes = (
                self.size[
                    np.ix_(self._indices_view, self._dims_displayed)
                ].mean(axis=1)
                * self._view_size_scale
            )

        else:
            # if no points, return an empty list
            sizes = np.array([])
        return sizes

    @property
    def _view_edge_width(self) -> np.ndarray:
        """Get the edge_width of the points in view

        Returns
        -------
        view_edge_width : (N,) np.ndarray
            Array of edge_widths for the N points in view
        """
        return self.edge_width[self._indices_view]

    @property
    def _view_face_color(self) -> np.ndarray:
        """Get the face colors of the points in view

        Returns
        -------
        view_face_color : (N x 4) np.ndarray
            RGBA color array for the face colors of the N points in view.
            If there are no points in view, returns array of length 0.
        """
        return self.face_color[self._indices_view]

    @property
    def _view_edge_color(self) -> np.ndarray:
        """Get the edge colors of the points in view

        Returns
        -------
        view_edge_color : (N x 4) np.ndarray
            RGBA color array for the edge colors of the N points in view.
            If there are no points in view, returns array of length 0.
        """
        return self.edge_color[self._indices_view]

    def _set_editable(self, editable=None):
        """Set editable mode based on layer properties."""
        if editable is None:
            self.editable = True
        if not self.editable:
            self.mode = Mode.PAN_ZOOM

        if self.ndim < 3 and self._ndisplay == 3:
            # interaction currently does not work for 2D
            # layers being rendered in 3D.
            self.editable = False

    def _slice_data(
        self,
        dims_indices,
        dims_not_displayed=None,
    ) -> Tuple[List[int], Union[float, np.ndarray]]:
        """Determines the slice of points given the indices.

        Parameters
        ----------
        dims_indices : sequence of int or slice
            Indices to slice with.

        Returns
        -------
        slice_indices : list
            Indices of points in the currently viewed slice.
        scale : float, (N, ) array
            If in `out_of_slice_display` mode then the scale factor of points, where
            values of 1 corresponds to points located in the slice, and values
            less than 1 correspond to points located in neighboring slices.
        """
        if dims_not_displayed is None:
            dims_not_displayed = self._dims_not_displayed
        # Get a list of the data for the points in this slice
<<<<<<< HEAD
        not_disp = list(dims_not_displayed)
        indices = np.array(dims_indices)
=======
        not_disp = list(self._dims_not_displayed)
        # We want a numpy array so we can use fancy indexing with the non-displayed
        # indices, but as dims_indices can (and often/always does) contain slice
        # objects, the array has dtype=object which is then very slow for the
        # arithmetic below. As Points._round_index is always False, we can safely
        # convert to float to get a major performance improvement.
        not_disp_indices = np.array(dims_indices)[not_disp].astype(float)
>>>>>>> 1df6756f
        if len(self.data) > 0:
            if self.out_of_slice_display is True and self.ndim > 2:
                distances = abs(self.data[:, not_disp] - not_disp_indices)
                sizes = self.size[:, not_disp] / 2
                matches = np.all(distances <= sizes, axis=1)
                size_match = sizes[matches]
                size_match[size_match == 0] = 1
                scale_per_dim = (size_match - distances[matches]) / size_match
                scale_per_dim[size_match == 0] = 1
                scale = np.prod(scale_per_dim, axis=1)
                slice_indices = np.where(matches)[0].astype(int)
                return slice_indices, scale
            else:
                data = self.data[:, not_disp]
                distances = np.abs(data - not_disp_indices)
                matches = np.all(distances <= 0.5, axis=1)
                slice_indices = np.where(matches)[0].astype(int)
                return slice_indices, 1
        else:
            return [], np.empty(0)

    def _get_value(self, position) -> Union[None, int]:
        """Index of the point at a given 2D position in data coordinates.

        Parameters
        ----------
        position : tuple
            Position in data coordinates.

        Returns
        -------
        value : int or None
            Index of point that is at the current coordinate if any.
        """
        # Display points if there are any in this slice
        view_data = self._view_data
        selection = None
        if len(view_data) > 0:
            displayed_position = [position[i] for i in self._dims_displayed]
            # Get the point sizes
            # TODO: calculate distance in canvas space to account for canvas_size_limits.
            # Without this implementation, point hover and selection (and anything depending
            # on self.get_value()) won't be aware of the real extent of points, causing
            # unexpected behaviour. See #3734 for details.
            distances = abs(view_data - displayed_position)
            in_slice_matches = np.all(
                distances <= np.expand_dims(self._view_size, axis=1) / 2,
                axis=1,
            )
            indices = np.where(in_slice_matches)[0]
            if len(indices) > 0:
                selection = self._indices_view[indices[-1]]

        return selection

    def _get_value_3d(
        self,
        start_point: np.ndarray,
        end_point: np.ndarray,
        dims_displayed: List[int],
    ) -> Union[int, None]:
        """Get the layer data value along a ray

        Parameters
        ----------
        start_point : np.ndarray
            The start position of the ray used to interrogate the data.
        end_point : np.ndarray
            The end position of the ray used to interrogate the data.
        dims_displayed : List[int]
            The indices of the dimensions currently displayed in the Viewer.

        Returns
        -------
        value : Union[int, None]
            The data value along the supplied ray.
        """
        if (start_point is None) or (end_point is None):
            # if the ray doesn't intersect the data volume, no points could have been intersected
            return None
        plane_point, plane_normal = displayed_plane_from_nd_line_segment(
            start_point, end_point, dims_displayed
        )

        # project the in view points onto the plane
        projected_points, projection_distances = project_points_onto_plane(
            points=self._view_data,
            plane_point=plane_point,
            plane_normal=plane_normal,
        )

        # rotate points and plane to be axis aligned with normal [0, 0, 1]
        rotated_points, rotation_matrix = rotate_points(
            points=projected_points,
            current_plane_normal=plane_normal,
            new_plane_normal=[0, 0, 1],
        )
        rotated_click_point = np.dot(rotation_matrix, plane_point)

        # find the points the click intersects
        distances = abs(rotated_points[:, :2] - rotated_click_point[:2])
        in_slice_matches = np.all(
            distances <= np.expand_dims(self._view_size, axis=1) / 2,
            axis=1,
        )
        indices = np.where(in_slice_matches)[0]

        if len(indices) > 0:
            # find the point that is most in the foreground
            candidate_point_distances = projection_distances[indices]
            closest_index = indices[np.argmin(candidate_point_distances)]
            selection = self._indices_view[closest_index]
        else:
            selection = None
        return selection

    def _display_bounding_box_augmented(self, dims_displayed: np.ndarray):
        """An augmented, axis-aligned (self._ndisplay, 2) bounding box.

        This bounding box for includes the full size of displayed points
        and enables calculation of intersections in `Layer._get_value_3d()`.
        """
        if len(self._view_size) == 0:
            return None
        max_point_size = np.max(self._view_size)
        bounding_box = np.copy(
            self._display_bounding_box(dims_displayed)
        ).astype(float)
        bounding_box[:, 0] -= max_point_size / 2
        bounding_box[:, 1] += max_point_size / 2
        return bounding_box

    def get_ray_intersections(
        self,
        position: List[float],
        view_direction: np.ndarray,
        dims_displayed: List[int],
        world: bool = True,
    ) -> Union[Tuple[np.ndarray, np.ndarray], Tuple[None, None]]:
        """Get the start and end point for the ray extending
        from a point through the displayed bounding box.

        This method overrides the base layer, replacing the bounding box used
        to calculate intersections with a larger one which includes the size
        of points in view.

        Parameters
        ----------
        position
            the position of the point in nD coordinates. World vs. data
            is set by the world keyword argument.
        view_direction : np.ndarray
            a unit vector giving the direction of the ray in nD coordinates.
            World vs. data is set by the world keyword argument.
        dims_displayed
            a list of the dimensions currently being displayed in the viewer.
        world : bool
            True if the provided coordinates are in world coordinates.
            Default value is True.

        Returns
        -------
        start_point : np.ndarray
            The point on the axis-aligned data bounding box that the cursor click
            intersects with. This is the point closest to the camera.
            The point is the full nD coordinates of the layer data.
            If the click does not intersect the axis-aligned data bounding box,
            None is returned.
        end_point : np.ndarray
            The point on the axis-aligned data bounding box that the cursor click
            intersects with. This is the point farthest from the camera.
            The point is the full nD coordinates of the layer data.
            If the click does not intersect the axis-aligned data bounding box,
            None is returned.
        """
        if len(dims_displayed) != 3:
            return None, None

        # create the bounding box in data coordinates
        bounding_box = self._display_bounding_box_augmented(dims_displayed)

        if bounding_box is None:
            return None, None

        start_point, end_point = self._get_ray_intersections(
            position=position,
            view_direction=view_direction,
            dims_displayed=dims_displayed,
            world=world,
            bounding_box=bounding_box,
        )
        return start_point, end_point

<<<<<<< HEAD
    def _get_slice(self, request: LayerSliceRequest) -> LayerSliceResponse:
        LOGGER.debug('Points._get_slice : %s', request)
        slice_indices = self._get_slice_indices(request)
        indices, _ = self._slice_data(slice_indices)
        data = self.data[np.ix_(indices, request.dims_displayed)]
        # simplified is effectively guaranteed to be an affine transform
        transform = self._transforms.simplified.set_slice(
            list(request.dims_displayed)
        )
        return LayerSliceResponse(
            request=request, data=data, transform=transform
=======
    def _set_view_slice(self):
        """Sets the view given the indices to slice with."""
        # get the indices of points in view
        indices, scale = self._slice_data(self._slice_indices)

        # Update the _view_size_scale in accordance to the self._indices_view setter.
        # If out_of_slice_display is False, scale is a number and not an array.
        # Therefore we have an additional if statement checking for
        # self._view_size_scale being an integer.
        if not isinstance(scale, np.ndarray):
            self._view_size_scale = scale
        elif len(self._shown) == 0:
            self._view_size_scale = np.empty(0, int)
        else:
            self._view_size_scale = scale[self.shown[indices]]

        self._indices_view = np.array(indices, dtype=int)
        # get the selected points that are in view
        self._selected_view = list(
            np.intersect1d(
                np.array(list(self._selected_data)),
                self._indices_view,
                return_indices=True,
            )[2]
>>>>>>> 1df6756f
        )

    def _set_highlight(self, force=False):
        """Render highlights of shapes including boundaries, vertices,
        interaction boxes, and the drag selection box when appropriate.
        Highlighting only occurs in Mode.SELECT.

        Parameters
        ----------
        force : bool
            Bool that forces a redraw to occur when `True`
        """
        # Check if any point ids have changed since last call
        if (
            self.selected_data == self._selected_data_stored
            and self._value == self._value_stored
            and np.all(self._drag_box == self._drag_box_stored)
        ) and not force:
            return
        self._selected_data_stored = copy(self.selected_data)
        self._value_stored = copy(self._value)
        self._drag_box_stored = copy(self._drag_box)

        if self._value is not None or len(self._selected_view) > 0:
            if len(self._selected_view) > 0:
                index = copy(self._selected_view)
                # highlight the hovered point if not in adding mode
                if (
                    self._value in self._indices_view
                    and self._mode == Mode.SELECT
                    and not self._is_selecting
                ):
                    hover_point = list(self._indices_view).index(self._value)
                    if hover_point not in index:
                        index.append(hover_point)
                index.sort()
            else:
                # only highlight hovered points in select mode
                if (
                    self._value in self._indices_view
                    and self._mode == Mode.SELECT
                    and not self._is_selecting
                ):
                    hover_point = list(self._indices_view).index(self._value)
                    index = [hover_point]
                else:
                    index = []

            self._highlight_index = index
        else:
            self._highlight_index = []

        # only display dragging selection box in 2D
        if self._is_selecting:
            if self._drag_normal is None:
                pos = create_box(self._drag_box)
            else:
                pos = _create_box_from_corners_3d(
                    self._drag_box, self._drag_normal, self._drag_up
                )
            pos = pos[list(range(4)) + [0]]
        else:
            pos = None

        self._highlight_box = pos
        self.events.highlight()

    def _update_thumbnail(self):
        """Update thumbnail with current points and colors."""
        colormapped = np.zeros(self._thumbnail_shape)
        colormapped[..., 3] = 1
        view_data = self._view_data
        if len(view_data) > 0:
            # Get the zoom factor required to fit all data in the thumbnail.
            de = self._extent_data
            min_vals = [de[0, i] for i in self._dims_displayed]
            shape = np.ceil(
                [de[1, i] - de[0, i] + 1 for i in self._dims_displayed]
            ).astype(int)
            zoom_factor = np.divide(
                self._thumbnail_shape[:2], shape[-2:]
            ).min()

            # Maybe subsample the points.
            if len(view_data) > self._max_points_thumbnail:
                thumbnail_indices = np.random.randint(
                    0, len(view_data), self._max_points_thumbnail
                )
                points = view_data[thumbnail_indices]
            else:
                points = view_data
                thumbnail_indices = self._indices_view

            # Calculate the point coordinates in the thumbnail data space.
            thumbnail_shape = np.clip(
                np.ceil(zoom_factor * np.array(shape[:2])).astype(int),
                1,  # smallest side should be 1 pixel wide
                self._thumbnail_shape[:2],
            )
            coords = np.floor(
                (points[:, -2:] - min_vals[-2:] + 0.5) * zoom_factor
            ).astype(int)
            coords = np.clip(coords, 0, thumbnail_shape - 1)

            # Draw single pixel points in the colormapped thumbnail.
            colormapped = np.zeros(tuple(thumbnail_shape) + (4,))
            colormapped[..., 3] = 1
            colors = self._face.colors[thumbnail_indices]
            colormapped[coords[:, 0], coords[:, 1]] = colors

        colormapped[..., 3] *= self.opacity
        self.thumbnail = colormapped

    def add(self, coord):
        """Adds point at coordinate.

        Parameters
        ----------
        coord : sequence of indices to add point at
        """
        self.data = np.append(self.data, np.atleast_2d(coord), axis=0)

    def remove_selected(self):
        """Removes selected points if any."""
        index = list(self.selected_data)
        index.sort()
        if len(index):
            self._shown = np.delete(self._shown, index, axis=0)
            self._size = np.delete(self._size, index, axis=0)
            self._edge_width = np.delete(self._edge_width, index, axis=0)
            with self._edge.events.blocker_all():
                self._edge._remove(indices_to_remove=index)
            with self._face.events.blocker_all():
                self._face._remove(indices_to_remove=index)
            self._feature_table.remove(index)
            self.text.remove(index)
            if self._value in self.selected_data:
                self._value = None
            else:
                if self._value is not None:
                    # update the index of self._value to account for the
                    # data being removed
                    indices_removed = np.array(index) < self._value
                    offset = np.sum(indices_removed)
                    self._value -= offset
                    self._value_stored -= offset

            self.data = np.delete(self.data, index, axis=0)
            self.selected_data = set()

    def _move(self, index, coord):
        """Moves points relative drag start location.

        Parameters
        ----------
        index : list
            Integer indices of points to move
        coord : tuple
            Coordinates to move points to
        """
        if len(index) > 0:
            index = list(index)
            disp = list(self._dims_displayed)
            if self._drag_start is None:
                center = self.data[np.ix_(index, disp)].mean(axis=0)
                self._drag_start = np.array(coord)[disp] - center
            center = self.data[np.ix_(index, disp)].mean(axis=0)
            shift = np.array(coord)[disp] - center - self._drag_start
            self.data[np.ix_(index, disp)] = (
                self.data[np.ix_(index, disp)] + shift
            )
            self.refresh()
        self.events.data(value=self.data)

    def _paste_data(self):
        """Paste any point from clipboard and select them."""
        npoints = len(self._view_data)
        totpoints = len(self.data)

        if len(self._clipboard.keys()) > 0:
            not_disp = self._dims_not_displayed
            data = deepcopy(self._clipboard['data'])
            offset = [
                self._slice_indices[i] - self._clipboard['indices'][i]
                for i in not_disp
            ]
            data[:, not_disp] = data[:, not_disp] + np.array(offset)
            self._data = np.append(self.data, data, axis=0)
            self._shown = np.append(
                self.shown, deepcopy(self._clipboard['shown']), axis=0
            )
            self._size = np.append(
                self.size, deepcopy(self._clipboard['size']), axis=0
            )

            self._feature_table.append(self._clipboard['features'])

            self.text._paste(**self._clipboard['text'])

            self._edge_width = np.append(
                self.edge_width,
                deepcopy(self._clipboard['edge_width']),
                axis=0,
            )
            self._edge._paste(
                colors=self._clipboard['edge_color'],
                properties=_features_to_properties(
                    self._clipboard['features']
                ),
            )
            self._face._paste(
                colors=self._clipboard['face_color'],
                properties=_features_to_properties(
                    self._clipboard['features']
                ),
            )

            self._selected_view = list(
                range(npoints, npoints + len(self._clipboard['data']))
            )
            self._selected_data = set(
                range(totpoints, totpoints + len(self._clipboard['data']))
            )
            self.refresh()

    def _copy_data(self):
        """Copy selected points to clipboard."""
        if len(self.selected_data) > 0:
            index = list(self.selected_data)
            self._clipboard = {
                'data': deepcopy(self.data[index]),
                'edge_color': deepcopy(self.edge_color[index]),
                'face_color': deepcopy(self.face_color[index]),
                'shown': deepcopy(self.shown[index]),
                'size': deepcopy(self.size[index]),
                'edge_width': deepcopy(self.edge_width[index]),
                'features': deepcopy(self.features.iloc[index]),
                'indices': self._slice_indices,
                'text': self.text._copy(index),
            }
        else:
            self._clipboard = {}

    def to_mask(
        self,
        *,
        shape: tuple,
        data_to_world: Optional[Affine] = None,
        isotropic_output: bool = True,
    ):
        """Return a binary mask array of all the points as balls.

        Parameters
        ----------
        shape : tuple
            The shape of the mask to be generated.
        data_to_world : Optional[Affine]
            The data-to-world transform of the output mask image. This likely comes from a reference image.
            If None, then this is the same as this layer's data-to-world transform.
        isotropic_output : bool
            If True, then force the output mask to always contain isotropic balls in data/pixel coordinates.
            Otherwise, allow the anisotropy in the data-to-world transform to squash the balls in certain dimensions.
            By default this is True, but you should set it to False if you are going to create a napari image
            layer from the result with the same data-to-world transform and want the visualized balls to be
            roughly isotropic.

        Returns
        -------
        np.ndarray
            The output binary mask array of the given shape containing this layer's points as balls.
        """
        if data_to_world is None:
            data_to_world = self._data_to_world
        mask = np.zeros(shape, dtype=bool)
        mask_world_to_data = data_to_world.inverse
        points_data_to_mask_data = self._data_to_world.compose(
            mask_world_to_data
        )
        points_in_mask_data_coords = np.atleast_2d(
            points_data_to_mask_data(self.data)
        )

        # Calculating the radii of the output points in the mask is complex.

        # Points.size tells the size of the points in pixels in each dimension,
        # so we take the arithmetic mean across dimensions to define a scalar size
        # per point, which is consistent with visualization.
        mean_radii = np.mean(self.size, axis=1, keepdims=True) / 2

        # Scale each radius by the geometric mean scale of the Points layer to
        # keep the balls isotropic when visualized in world coordinates.
        # Then scale each radius by the scale of the output image mask
        # using the geometric mean if isotropic output is desired.
        # The geometric means are used instead of the arithmetic mean
        # to maintain the volume scaling factor of the transforms.
        point_data_to_world_scale = gmean(np.abs(self._data_to_world.scale))
        mask_world_to_data_scale = (
            gmean(np.abs(mask_world_to_data.scale))
            if isotropic_output
            else np.abs(mask_world_to_data.scale)
        )
        radii_scale = point_data_to_world_scale * mask_world_to_data_scale

        output_data_radii = mean_radii * np.atleast_2d(radii_scale)

        for coords, radii in zip(
            points_in_mask_data_coords, output_data_radii
        ):
            # Define a minimal set of coordinates where the mask could be present
            # by defining an inclusive lower and exclusive upper bound for each dimension.
            lower_coords = np.maximum(np.floor(coords - radii), 0).astype(int)
            upper_coords = np.minimum(
                np.ceil(coords + radii) + 1, shape
            ).astype(int)
            # Generate every possible coordinate within the bounds defined above
            # in a grid of size D1 x D2 x ... x Dd x D (e.g. for D=2, this might be 4x5x2).
            submask_coords = [
                range(lower_coords[i], upper_coords[i])
                for i in range(self.ndim)
            ]
            submask_grids = np.stack(
                np.meshgrid(*submask_coords, copy=False, indexing='ij'),
                axis=-1,
            )
            # Update the mask coordinates based on the normalized square distance
            # using a logical or to maintain any existing positive mask locations.
            normalized_square_distances = np.sum(
                ((submask_grids - coords) / radii) ** 2, axis=-1
            )
            mask[np.ix_(*submask_coords)] |= normalized_square_distances <= 1
        return mask

    def get_status(
        self,
        position,
        *,
        view_direction: Optional[np.ndarray] = None,
        dims_displayed: Optional[List[int]] = None,
        world: bool = False,
    ) -> str:
        """Status message of the data at a coordinate position.

        Parameters
        ----------
        position : tuple
            Position in either data or world coordinates.
        view_direction : Optional[np.ndarray]
            A unit vector giving the direction of the ray in nD world coordinates.
            The default value is None.
        dims_displayed : Optional[List[int]]
            A list of the dimensions currently being displayed in the viewer.
            The default value is None.
        world : bool
            If True the position is taken to be in world coordinates
            and converted into data coordinates. False by default.

        Returns
        -------
        msg : string
            String containing a message that can be used as a status update.
        """
        value = self.get_value(
            position,
            view_direction=view_direction,
            dims_displayed=dims_displayed,
            world=world,
        )
        msg = generate_layer_status(self.name, position, value)

        # if this labels layer has properties
        properties = self._get_properties(
            position,
            view_direction=view_direction,
            dims_displayed=dims_displayed,
            world=world,
        )
        if properties:
            msg += "; " + ", ".join(properties)

        return msg

    def _get_tooltip_text(
        self,
        position,
        *,
        view_direction: Optional[np.ndarray] = None,
        dims_displayed: Optional[List[int]] = None,
        world: bool = False,
    ):
        """
        tooltip message of the data at a coordinate position.

        Parameters
        ----------
        position : tuple
            Position in either data or world coordinates.
        view_direction : Optional[np.ndarray]
            A unit vector giving the direction of the ray in nD world coordinates.
            The default value is None.
        dims_displayed : Optional[List[int]]
            A list of the dimensions currently being displayed in the viewer.
            The default value is None.
        world : bool
            If True the position is taken to be in world coordinates
            and converted into data coordinates. False by default.

        Returns
        -------
        msg : string
            String containing a message that can be used as a tooltip.
        """
        return "\n".join(
            self._get_properties(
                position,
                view_direction=view_direction,
                dims_displayed=dims_displayed,
                world=world,
            )
        )

    def _get_properties(
        self,
        position,
        *,
        view_direction: Optional[np.ndarray] = None,
        dims_displayed: Optional[List[int]] = None,
        world: bool = False,
    ) -> list:
        if self.features.shape[1] == 0:
            return []

        value = self.get_value(
            position,
            view_direction=view_direction,
            dims_displayed=dims_displayed,
            world=world,
        )
        # if the cursor is not outside the image or on the background
        if value is None or value > self.data.shape[0]:
            return []

        return [
            f'{k}: {v[value]}'
            for k, v in self.features.items()
            if k != 'index'
            and len(v) > value
            and v[value] is not None
            and not (isinstance(v[value], float) and np.isnan(v[value]))
        ]<|MERGE_RESOLUTION|>--- conflicted
+++ resolved
@@ -1473,18 +1473,13 @@
         if dims_not_displayed is None:
             dims_not_displayed = self._dims_not_displayed
         # Get a list of the data for the points in this slice
-<<<<<<< HEAD
         not_disp = list(dims_not_displayed)
-        indices = np.array(dims_indices)
-=======
-        not_disp = list(self._dims_not_displayed)
         # We want a numpy array so we can use fancy indexing with the non-displayed
         # indices, but as dims_indices can (and often/always does) contain slice
         # objects, the array has dtype=object which is then very slow for the
         # arithmetic below. As Points._round_index is always False, we can safely
         # convert to float to get a major performance improvement.
         not_disp_indices = np.array(dims_indices)[not_disp].astype(float)
->>>>>>> 1df6756f
         if len(self.data) > 0:
             if self.out_of_slice_display is True and self.ndim > 2:
                 distances = abs(self.data[:, not_disp] - not_disp_indices)
@@ -1678,7 +1673,6 @@
         )
         return start_point, end_point
 
-<<<<<<< HEAD
     def _get_slice(self, request: LayerSliceRequest) -> LayerSliceResponse:
         LOGGER.debug('Points._get_slice : %s', request)
         slice_indices = self._get_slice_indices(request)
@@ -1690,7 +1684,8 @@
         )
         return LayerSliceResponse(
             request=request, data=data, transform=transform
-=======
+        )
+
     def _set_view_slice(self):
         """Sets the view given the indices to slice with."""
         # get the indices of points in view
@@ -1715,7 +1710,6 @@
                 self._indices_view,
                 return_indices=True,
             )[2]
->>>>>>> 1df6756f
         )
 
     def _set_highlight(self, force=False):
