--- conflicted
+++ resolved
@@ -8,41 +8,10 @@
 import pandas as pd
 from scipy.stats import gmean
 
-<<<<<<< HEAD
-from ...utils.colormaps import Colormap, ValidColormapArg
-from ...utils.colormaps.standardize_color import (
-    get_color_namelist,
-    hex_to_name,
-    rgb_to_hex,
-)
-from ...utils.events import Event
-from ...utils.events.custom_types import Array
-from ...utils.geometry import project_points_onto_plane, rotate_points
-from ...utils.status_messages import generate_layer_status
-from ...utils.transforms import Affine
-from ...utils.translations import trans
-from ..base import Layer, no_op
-from ..utils._color_manager_constants import ColorMode
-from ..utils.color_manager import ColorManager
-from ..utils.color_transformations import ColorType
-from ..utils.interactivity_utils import displayed_plane_from_nd_line_segment
-from ..utils.layer_utils import (
-    _features_to_properties,
-    _FeatureTable,
-    _warn_about_deprecated_current_properties,
-    _warn_about_deprecated_properties,
-    _warn_about_deprecated_property_choices,
-)
-from ..utils.text_manager import TextManager
-from ._points_constants import SYMBOL_ALIAS, Mode, Shading, Symbol
-from ._points_mouse_bindings import add, highlight, select
-from ._points_utils import (
-=======
 from napari.layers.base import Layer, no_op
 from napari.layers.points._points_constants import Mode, Shading
 from napari.layers.points._points_mouse_bindings import add, highlight, select
 from napari.layers.points._points_utils import (
->>>>>>> 54c1dbf8
     _create_box_from_corners_3d,
     coerce_symbols,
     create_box,
@@ -61,6 +30,9 @@
     _features_to_properties,
     _FeatureTable,
     _unique_element,
+    _warn_about_deprecated_current_properties,
+    _warn_about_deprecated_properties,
+    _warn_about_deprecated_property_choices,
 )
 from napari.layers.utils.text_manager import TextManager
 from napari.utils.colormaps import Colormap, ValidColormapArg
@@ -419,12 +391,7 @@
 
         self._text = TextManager._from_layer(
             text=text,
-<<<<<<< HEAD
-            n_text=len(self.data),
-            properties=self._feature_table.properties(),
-=======
             features=self.features,
->>>>>>> 54c1dbf8
         )
 
         self._edge_width_is_relative = False
@@ -594,11 +561,6 @@
                             np.arange(cur_npoints, len(data))
                         )
 
-<<<<<<< HEAD
-                        self.text.add(self._feature_table.currents(), adding)
-
-=======
->>>>>>> 54c1dbf8
         self._update_dims()
         self.events.data(value=self.data)
         self._set_editable()
@@ -1327,27 +1289,13 @@
             with self.block_update_properties():
                 self.current_symbol = unique_symbol
 
-<<<<<<< HEAD
-        properties = {}
-        for k, v in self._feature_table.properties().items():
-            # pandas uses `object` as dtype for strings by default, which
-            # combined with the axis argument breaks np.unique
-            axis = 0 if v.ndim > 1 else None
-            properties[k] = np.unique(v[index], axis=axis)
-=======
         unique_properties = {}
         for k, v in self.properties.items():
             unique_properties[k] = _unique_element(v[index])
->>>>>>> 54c1dbf8
 
         if all(p is not None for p in unique_properties.values()):
             with self.block_update_properties():
-<<<<<<< HEAD
-                self._set_current_properties(properties)
-
-=======
                 self.current_properties = unique_properties
->>>>>>> 54c1dbf8
         self._set_highlight()
 
     def interaction_box(self, index) -> Optional[np.ndarray]:
