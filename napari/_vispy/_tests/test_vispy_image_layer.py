--- conflicted
+++ resolved
@@ -86,178 +86,6 @@
     VispyImageLayer(image)
 
 
-<<<<<<< HEAD
-def test_multiscale_pixel_offset_2d():
-    """See https://github.com/napari/napari/issues/6320"""
-    image = Image([np.zeros((8, 8, 8)), np.zeros((4, 4, 4))])
-    # Simulate being zoomed out and rendering the highest resolution level.
-    image.corner_pixels = np.array([[0, 0, 0], [8, 8, 8]])
-    image._data_level = 0
-    image._slice_dims(Dims(ndim=3, ndisplay=2, point=(1, 0, 0)))
-
-    vispy_image = VispyImageLayer(image)
-
-    data = vispy_image.node._data
-    assert data.shape == (8, 8)
-
-    transform = vispy_image.node.transform
-    top_left = transform.map((0, 0))
-    bottom_right = transform.map((7, 7))
-
-    np.testing.assert_array_equal(top_left[:2], [-0.5, -0.5])
-    np.testing.assert_array_equal(bottom_right[:2], [6.5, 6.5])
-
-
-def test_multiscale_pixel_offset_2d_scale():
-    """See https://github.com/napari/napari/issues/6320"""
-    image = Image([np.zeros((8, 8, 8)), np.zeros((4, 4, 4))], scale=[2, 2, 2])
-    # Simulate being zoomed out and rendering the highest resolution level.
-    image.corner_pixels = np.array([[0, 0, 0], [8, 8, 8]])
-    image._data_level = 0
-    image._slice_dims(Dims(ndim=3, ndisplay=2, point=(1, 0, 0)))
-
-    vispy_image = VispyImageLayer(image)
-
-    data = vispy_image.node._data
-    assert data.shape == (8, 8)
-
-    transform = vispy_image.node.transform
-    top_left = transform.map((0, 0))
-    bottom_right = transform.map((7, 7))
-
-    np.testing.assert_array_equal(top_left[:2], [-1, -1])
-    np.testing.assert_array_equal(bottom_right[:2], [13, 13])
-
-
-def test_multiscale_pixel_offset_2d_zoomed():
-    """See https://github.com/napari/napari/issues/6320"""
-    image = Image([np.zeros((8, 8, 8)), np.zeros((4, 4, 4))])
-    # Simulate being zoomed in and rendering the highest resolution level.
-    image.corner_pixels = np.array([[2, 2, 2], [6, 6, 6]])
-    image._data_level = 0
-    image._slice_dims(Dims(ndim=3, ndisplay=2, point=(1, 0, 0)))
-
-    vispy_image = VispyImageLayer(image)
-
-    data = vispy_image.node._data
-    assert data.shape == (5, 5)
-
-    transform = vispy_image.node.transform
-    top_left = transform.map((0, 0))
-    bottom_right = transform.map((4, 4))
-
-    np.testing.assert_array_equal(top_left[:2], [1.5, 1.5])
-    np.testing.assert_array_equal(bottom_right[:2], [5.5, 5.5])
-
-
-def test_multiscale_pixel_offset_2d_scale_zoomed():
-    """See https://github.com/napari/napari/issues/6320"""
-    image = Image([np.zeros((8, 8, 8)), np.zeros((4, 4, 4))], scale=[2, 2, 2])
-    # Simulate being zoomed in and rendering the highest resolution level.
-    image.corner_pixels = np.array([[2, 2, 2], [6, 6, 6]])
-    image._data_level = 0
-    image._slice_dims(Dims(ndim=3, ndisplay=2, point=(1, 0, 0)))
-
-    vispy_image = VispyImageLayer(image)
-
-    data = vispy_image.node._data
-    assert data.shape == (5, 5)
-
-    transform = vispy_image.node.transform
-    top_left = transform.map((0, 0))
-    bottom_right = transform.map((4, 4))
-
-    np.testing.assert_array_equal(top_left[:2], [3, 3])
-    np.testing.assert_array_equal(bottom_right[:2], [11, 11])
-
-
-def test_multiscale_pixel_offset_2d_lowres():
-    """See https://github.com/napari/napari/issues/6320"""
-    image = Image([np.zeros((8, 8, 8)), np.zeros((4, 4, 4))])
-    # Simulate being zoomed out and rendering the lowest resolution level.
-    image.corner_pixels = np.array([[0, 0, 0], [3, 3, 3]])
-    image._data_level = 1
-    image._slice_dims(Dims(ndim=3, ndisplay=2, point=(1, 0, 0)))
-
-    vispy_image = VispyImageLayer(image)
-
-    data = vispy_image.node._data
-    assert data.shape == (4, 4)
-
-    transform = vispy_image.node.transform
-    top_left = transform.map((0, 0))
-    bottom_right = transform.map((3, 3))
-
-    # TODO: explain why this is (0, 0) and not (-0.5, -0.5) which
-    # is where I would expect to start drawing.
-    np.testing.assert_array_equal(top_left[:2], [0, 0])
-    np.testing.assert_array_equal(bottom_right[:2], [6, 6])
-
-
-def test_multiscale_pixel_offset_2d_lowres_zoomed():
-    """See https://github.com/napari/napari/issues/6320"""
-    image = Image([np.zeros((8, 8, 8)), np.zeros((4, 4, 4))])
-    # Simulate being zoomed in and rendering the lowest resolution level.
-    image.corner_pixels = np.array([[1, 1, 1], [2, 2, 2]])
-    image._data_level = 1
-    image._slice_dims(Dims(ndim=3, ndisplay=2, point=(1, 0, 0)))
-
-    vispy_image = VispyImageLayer(image)
-
-    data = vispy_image.node._data
-    assert data.shape == (2, 2)
-
-    transform = vispy_image.node.transform
-    top_left = transform.map((0, 0))
-    bottom_right = transform.map((1, 1))
-
-    np.testing.assert_array_equal(top_left[:2], [2, 2])
-    np.testing.assert_array_equal(bottom_right[:2], [4, 4])
-
-
-def test_multiscale_pixel_offset_3d():
-    """See https://github.com/napari/napari/issues/6320"""
-    image = Image([np.zeros((8, 8, 8)), np.zeros((4, 4, 4))])
-    # Simulate being zoomed out and rendering the lowest resolution level.
-    image.corner_pixels = np.array([[0, 0, 0], [4, 4, 4]])
-    image._data_level = 1
-    image._slice_dims(Dims(ndim=3, ndisplay=3))
-
-    vispy_image = VispyImageLayer(image)
-
-    data = vispy_image.node._last_data
-    assert data.shape == (4, 4, 4)
-
-    transform = vispy_image.node.transform
-    top_left = transform.map((0, 0, 0))
-    bottom_right = transform.map((3, 3, 3))
-
-    # TODO: explain why this is (0.5, 0.5, 0.5) and not (-0.5, 0.5, 0.5)
-    # where I would expect to start drawing.
-    np.testing.assert_array_equal(top_left[:3], [0.5, 0.5, 0.5])
-    np.testing.assert_array_equal(bottom_right[:3], [6.5, 6.5, 6.5])
-
-
-def test_multiscale_pixel_offset_3d_scale():
-    """See https://github.com/napari/napari/issues/6320"""
-    image = Image([np.zeros((8, 8, 8)), np.zeros((4, 4, 4))], scale=(2, 2, 2))
-    # Simulate being zoomed out and rendering the lowest resolution level.
-    image.corner_pixels = np.array([[0, 0, 0], [4, 4, 4]])
-    image._data_level = 1
-    image._slice_dims(Dims(ndim=3, ndisplay=3))
-
-    vispy_image = VispyImageLayer(image)
-
-    data = vispy_image.node._last_data
-    assert data.shape == (4, 4, 4)
-
-    transform = vispy_image.node.transform
-    top_left = transform.map((0, 0, 0))
-    bottom_right = transform.map((3, 3, 3))
-
-    np.testing.assert_array_equal(top_left[:3], [1, 1, 1])
-    np.testing.assert_array_equal(bottom_right[:3], [13, 13, 13])
-=======
 @pytest.fixture()
 def im_layer() -> Image:
     return Image(np.zeros((10, 10)))
@@ -352,9 +180,9 @@
 def test_transforming_child_node_pyramid(pyramid_layer):
     layer = VispyImageLayer(pyramid_layer)
     corner_pixels_world = np.array([[0, 0], [20, 20]])
-    npt.assert_array_almost_equal(
-        layer.node.transform.matrix[-1][:2], (-0.5, -0.5)
-    )
+    # TODO: explain why this is (0, 0) and not (-0.5, -0.5) which
+    # is where I would expect to start drawing.
+    npt.assert_array_almost_equal(layer.node.transform.matrix[-1][:2], (0, -0))
     npt.assert_array_almost_equal(
         layer.node.children[0].transform.matrix[-1][:2], (0.5, 0.5)
     )
@@ -371,4 +199,175 @@
     npt.assert_array_almost_equal(
         layer.node.children[0].transform.matrix[-1][:2], (-9.5, -9.5)
     )
->>>>>>> 1a5362af
+
+
+def test_multiscale_pixel_offset_2d():
+    """See https://github.com/napari/napari/issues/6320"""
+    image = Image([np.zeros((8, 8, 8)), np.zeros((4, 4, 4))])
+    # Simulate being zoomed out and rendering the highest resolution level.
+    image.corner_pixels = np.array([[0, 0, 0], [8, 8, 8]])
+    image._data_level = 0
+    image._slice_dims(Dims(ndim=3, ndisplay=2, point=(1, 0, 0)))
+
+    vispy_image = VispyImageLayer(image)
+
+    data = vispy_image.node._data
+    assert data.shape == (8, 8)
+
+    transform = vispy_image.node.transform
+    top_left = transform.map((0, 0))
+    bottom_right = transform.map((7, 7))
+
+    np.testing.assert_array_equal(top_left[:2], [-0.5, -0.5])
+    np.testing.assert_array_equal(bottom_right[:2], [6.5, 6.5])
+
+
+def test_multiscale_pixel_offset_2d_scale():
+    """See https://github.com/napari/napari/issues/6320"""
+    image = Image([np.zeros((8, 8, 8)), np.zeros((4, 4, 4))], scale=[2, 2, 2])
+    # Simulate being zoomed out and rendering the highest resolution level.
+    image.corner_pixels = np.array([[0, 0, 0], [8, 8, 8]])
+    image._data_level = 0
+    image._slice_dims(Dims(ndim=3, ndisplay=2, point=(1, 0, 0)))
+
+    vispy_image = VispyImageLayer(image)
+
+    data = vispy_image.node._data
+    assert data.shape == (8, 8)
+
+    transform = vispy_image.node.transform
+    top_left = transform.map((0, 0))
+    bottom_right = transform.map((7, 7))
+
+    np.testing.assert_array_equal(top_left[:2], [-1, -1])
+    np.testing.assert_array_equal(bottom_right[:2], [13, 13])
+
+
+def test_multiscale_pixel_offset_2d_zoomed():
+    """See https://github.com/napari/napari/issues/6320"""
+    image = Image([np.zeros((8, 8, 8)), np.zeros((4, 4, 4))])
+    # Simulate being zoomed in and rendering the highest resolution level.
+    image.corner_pixels = np.array([[2, 2, 2], [6, 6, 6]])
+    image._data_level = 0
+    image._slice_dims(Dims(ndim=3, ndisplay=2, point=(1, 0, 0)))
+
+    vispy_image = VispyImageLayer(image)
+
+    data = vispy_image.node._data
+    assert data.shape == (5, 5)
+
+    transform = vispy_image.node.transform
+    top_left = transform.map((0, 0))
+    bottom_right = transform.map((4, 4))
+
+    np.testing.assert_array_equal(top_left[:2], [1.5, 1.5])
+    np.testing.assert_array_equal(bottom_right[:2], [5.5, 5.5])
+
+
+def test_multiscale_pixel_offset_2d_scale_zoomed():
+    """See https://github.com/napari/napari/issues/6320"""
+    image = Image([np.zeros((8, 8, 8)), np.zeros((4, 4, 4))], scale=[2, 2, 2])
+    # Simulate being zoomed in and rendering the highest resolution level.
+    image.corner_pixels = np.array([[2, 2, 2], [6, 6, 6]])
+    image._data_level = 0
+    image._slice_dims(Dims(ndim=3, ndisplay=2, point=(1, 0, 0)))
+
+    vispy_image = VispyImageLayer(image)
+
+    data = vispy_image.node._data
+    assert data.shape == (5, 5)
+
+    transform = vispy_image.node.transform
+    top_left = transform.map((0, 0))
+    bottom_right = transform.map((4, 4))
+
+    np.testing.assert_array_equal(top_left[:2], [3, 3])
+    np.testing.assert_array_equal(bottom_right[:2], [11, 11])
+
+
+def test_multiscale_pixel_offset_2d_lowres():
+    """See https://github.com/napari/napari/issues/6320"""
+    image = Image([np.zeros((8, 8, 8)), np.zeros((4, 4, 4))])
+    # Simulate being zoomed out and rendering the lowest resolution level.
+    image.corner_pixels = np.array([[0, 0, 0], [3, 3, 3]])
+    image._data_level = 1
+    image._slice_dims(Dims(ndim=3, ndisplay=2, point=(1, 0, 0)))
+
+    vispy_image = VispyImageLayer(image)
+
+    data = vispy_image.node._data
+    assert data.shape == (4, 4)
+
+    transform = vispy_image.node.transform
+    top_left = transform.map((0, 0))
+    bottom_right = transform.map((3, 3))
+
+    # TODO: explain why this is (0, 0) and not (-0.5, -0.5) which
+    # is where I would expect to start drawing.
+    np.testing.assert_array_equal(top_left[:2], [0, 0])
+    np.testing.assert_array_equal(bottom_right[:2], [6, 6])
+
+
+def test_multiscale_pixel_offset_2d_lowres_zoomed():
+    """See https://github.com/napari/napari/issues/6320"""
+    image = Image([np.zeros((8, 8, 8)), np.zeros((4, 4, 4))])
+    # Simulate being zoomed in and rendering the lowest resolution level.
+    image.corner_pixels = np.array([[1, 1, 1], [2, 2, 2]])
+    image._data_level = 1
+    image._slice_dims(Dims(ndim=3, ndisplay=2, point=(1, 0, 0)))
+
+    vispy_image = VispyImageLayer(image)
+
+    data = vispy_image.node._data
+    assert data.shape == (2, 2)
+
+    transform = vispy_image.node.transform
+    top_left = transform.map((0, 0))
+    bottom_right = transform.map((1, 1))
+
+    np.testing.assert_array_equal(top_left[:2], [2, 2])
+    np.testing.assert_array_equal(bottom_right[:2], [4, 4])
+
+
+def test_multiscale_pixel_offset_3d():
+    """See https://github.com/napari/napari/issues/6320"""
+    image = Image([np.zeros((8, 8, 8)), np.zeros((4, 4, 4))])
+    # Simulate being zoomed out and rendering the lowest resolution level.
+    image.corner_pixels = np.array([[0, 0, 0], [4, 4, 4]])
+    image._data_level = 1
+    image._slice_dims(Dims(ndim=3, ndisplay=3))
+
+    vispy_image = VispyImageLayer(image)
+
+    data = vispy_image.node._last_data
+    assert data.shape == (4, 4, 4)
+
+    transform = vispy_image.node.transform
+    top_left = transform.map((0, 0, 0))
+    bottom_right = transform.map((3, 3, 3))
+
+    # TODO: explain why this is (0.5, 0.5, 0.5) and not (-0.5, -0.5, -0.5)
+    # where I would expect to start drawing.
+    np.testing.assert_array_equal(top_left[:3], [0.5, 0.5, 0.5])
+    np.testing.assert_array_equal(bottom_right[:3], [6.5, 6.5, 6.5])
+
+
+def test_multiscale_pixel_offset_3d_scale():
+    """See https://github.com/napari/napari/issues/6320"""
+    image = Image([np.zeros((8, 8, 8)), np.zeros((4, 4, 4))], scale=(2, 2, 2))
+    # Simulate being zoomed out and rendering the lowest resolution level.
+    image.corner_pixels = np.array([[0, 0, 0], [4, 4, 4]])
+    image._data_level = 1
+    image._slice_dims(Dims(ndim=3, ndisplay=3))
+
+    vispy_image = VispyImageLayer(image)
+
+    data = vispy_image.node._last_data
+    assert data.shape == (4, 4, 4)
+
+    transform = vispy_image.node.transform
+    top_left = transform.map((0, 0, 0))
+    bottom_right = transform.map((3, 3, 3))
+
+    np.testing.assert_array_equal(top_left[:3], [1, 1, 1])
+    np.testing.assert_array_equal(bottom_right[:3], [13, 13, 13])