from abc import ABC, abstractmethod
from typing import Generic, TypeVar, cast

import numpy as np
from vispy.scene import VisualNode
from vispy.visuals.transforms import MatrixTransform

from napari._vispy.overlays.base import VispyBaseOverlay
from napari._vispy.utils.gl import BLENDING_MODES, get_max_texture_sizes
from napari.components.overlays.base import (
    CanvasOverlay,
    Overlay,
    SceneOverlay,
)
from napari.layers import Layer
from napari.utils.events import disconnect_events

_L = TypeVar('_L', bound=Layer)


class VispyBaseLayer(ABC, Generic[_L]):
    """Base object for individual layer views

    Meant to be subclassed.

    Parameters
    ----------
    layer : napari.layers.Layer
        Layer model.
    node : vispy.scene.VisualNode
        Central node with which to interact with the visual.

    Attributes
    ----------
    layer : napari.layers.Layer
        Layer model.
    node : vispy.scene.VisualNode
        Central node with which to interact with the visual.
    scale : sequence of float
        Scale factors for the layer visual in the scenecanvas.
    translate : sequence of float
        Translation values for the layer visual in the scenecanvas.
    MAX_TEXTURE_SIZE_2D : int
        Max texture size allowed by the vispy canvas during 2D rendering.
    MAX_TEXTURE_SIZE_3D : int
        Max texture size allowed by the vispy canvas during 2D rendering.


    Notes
    -----
    _master_transform : vispy.visuals.transforms.MatrixTransform
        Transform positioning the layer visual inside the scenecanvas.
    """

    layer: _L
    overlays: dict[Overlay, VispyBaseOverlay]

    def __init__(self, layer: _L, node: VisualNode) -> None:
        super().__init__()
        self.events = None  # Some derived classes have events.

        self.layer = layer
        self._array_like = False
        self.node = node
        self.first_visible = False
        self.overlays = {}

        (
            self.MAX_TEXTURE_SIZE_2D,
            self.MAX_TEXTURE_SIZE_3D,
        ) = get_max_texture_sizes()

        self.layer.events.refresh.connect(self._on_refresh_change)
        self.layer.events.set_data.connect(self._on_data_change)
        self.layer.events.visible.connect(self._on_visible_change)
        self.layer.events.opacity.connect(self._on_opacity_change)
        self.layer.events.blending.connect(self._on_blending_change)
        self.layer.events.scale.connect(self._on_matrix_change)
        self.layer.events.translate.connect(self._on_matrix_change)
        self.layer.events.rotate.connect(self._on_matrix_change)
        self.layer.events.shear.connect(self._on_matrix_change)
        self.layer.events.affine.connect(self._on_matrix_change)
        self.layer.experimental_clipping_planes.events.connect(
            self._on_experimental_clipping_planes_change
        )
        self.layer.events._overlays.connect(self._on_overlays_change)

    @property
    def _master_transform(self):
        """vispy.visuals.transforms.MatrixTransform:
        Central node's firstmost transform.
        """
        # whenever a new parent is set, the transform is reset
        # to a NullTransform so we reset it here
        if not isinstance(self.node.transform, MatrixTransform):
            self.node.transform = MatrixTransform()

        return self.node.transform

    @property
    def translate(self):
        """sequence of float: Translation values."""
        return self._master_transform.matrix[-1, :]

    @property
    def scale(self):
        """sequence of float: Scale factors."""
        matrix = self._master_transform.matrix[:-1, :-1]
        _, upper_tri = np.linalg.qr(matrix)
        return np.diag(upper_tri).copy()

    @property
    def order(self):
        """int: Order in which the visual is drawn in the scenegraph.

        Lower values are closer to the viewer.
        """
        return self.node.order

    @order.setter
    def order(self, order):
        self.node.order = order
        self._on_blending_change()

    @abstractmethod
    def _on_data_change(self):
        raise NotImplementedError

    def _on_refresh_change(self):
        self.node.update()

    def _on_visible_change(self):
        self.node.visible = self.layer.visible

    def _on_opacity_change(self):
        self.node.opacity = self.layer.opacity

    def _on_blending_change(self, event=None):
        blending = self.layer.blending
        blending_kwargs = cast(dict, BLENDING_MODES[blending]).copy()

        if self.first_visible:
            # if the first layer, then we should blend differently
            # the goal is to prevent pathological blending with canvas
            # for minimum, use the src color, ignore alpha & canvas
            if blending == 'minimum':
                src_color_blending = 'one'
                dst_color_blending = 'zero'
            # for additive, use the src alpha and blend to black
            elif blending == 'additive':
                src_color_blending = 'src_alpha'
                dst_color_blending = 'zero'
            # for all others, use translucent blending
            else:
                src_color_blending = 'src_alpha'
                dst_color_blending = 'one_minus_src_alpha'
            blending_kwargs = {
                'depth_test': blending_kwargs['depth_test'],
                'cull_face': False,
                'blend': True,
                'blend_func': (
                    src_color_blending,
                    dst_color_blending,
                    'one',
                    'one',
                ),
                'blend_equation': 'func_add',
            }

        self.node.set_gl_state(**blending_kwargs)
        self.node.update()

    def _on_overlays_change(self):
        # avoid circular import; TODO: fix?
        from napari._vispy.utils.visual import create_vispy_overlay

        overlay_models = self.layer._overlays.values()

        for overlay in overlay_models:
            if overlay in self.overlays:
                continue

            with self.layer.events._overlays.blocker():
                overlay_visual = create_vispy_overlay(
                    overlay, layer=self.layer
                )
            self.overlays[overlay] = overlay_visual
            if isinstance(overlay, CanvasOverlay):
                overlay_visual.node.parent = self.node.parent.parent  # viewbox
            elif isinstance(overlay, SceneOverlay):
                overlay_visual.node.parent = self.node

            overlay_visual.node.parent = self.node
            overlay_visual.reset()

        for overlay in list(self.overlays):
            if overlay not in overlay_models:
                overlay_visual = self.overlays.pop(overlay)
                overlay_visual.close()

    def _on_matrix_change(self):
        # Define shorthand for displayed dimensions.
        dims_displayed = self.layer._slice_input.displayed
        ndisplay = len(dims_displayed)

        # Separate the tile transform from the layer data transform.
        tile2data = (
            self.layer._transforms[0].set_slice(dims_displayed).affine_matrix
        )
        data2grid = (
            self.layer._transforms[1:]
            .simplified.set_slice(dims_displayed)
            .affine_matrix
        )

        # Define an extra offset in the layer data space to account
        # for the difference between how napari and vispy treat pixel
        # locations. napari defines a pixel location as a center to
        # draw around, whereas vispy (for 2D) defines a pixel location
        # as the corner to start drawing at.
        offset = np.zeros(ndisplay)
        if self._array_like and ndisplay == 2:
            offset[:] = -0.5
        data2data = np.eye(ndisplay + 1)
        data2data[:-1, -1] = offset

        # Recompose the affine transform chain.
        tile2grid = data2grid @ data2data @ tile2data

        # Put the displayed transform chain into a 3D affine transform
        # matrix, also flipping the dimension ordering for vispy.
        matrix = tile2grid[:ndisplay, :ndisplay]
        translate = tile2grid[:ndisplay, -1]
        affine_matrix = np.eye(4)
<<<<<<< HEAD
        affine_matrix[:ndisplay, :ndisplay] = matrix[::-1, ::-1].T
        affine_matrix[-1, :ndisplay] = translate[::-1]

        self._master_transform.matrix = affine_matrix

        # Because of performance reason, for multiscale images
        # we load only visible part of data to GPU.
        # To place this part of data correctly we update transform,
        # but this leads to incorrect placement of child layers.
        # To fix this we need to update child layers transform.
        simplified_transform = self.layer._transforms.simplified
        if simplified_transform is None:
            raise ValueError(
                'simplified transform is None'
            )  # pragma: no cover
        translate_child = (
            self.layer.translate[dims_displayed]
            + self.layer.affine.translate[dims_displayed]
        )[::-1] - offset[::-1]
        trans_rotate = simplified_transform.rotate[
            np.ix_(dims_displayed, dims_displayed)
        ]
        trans_scale = simplified_transform.scale[dims_displayed][::-1]
        new_translate = (
            trans_rotate @ (translate_child - translate) / trans_scale
        )

=======
        affine_matrix[: matrix.shape[0], : matrix.shape[1]] = matrix
        affine_matrix[-1, : len(translate)] = translate

        child_offset = np.zeros(len(self.layer._slice_input.displayed))
        dims_displayed = self.layer._slice_input.displayed

        if self._array_like and self.layer._slice_input.ndisplay == 2:
            # Perform pixel offset to shift origin from top left corner
            # of pixel to center of pixel.
            # Note this offset is only required for array like data in
            # 2D.
            offset_matrix = self.layer._data_to_world.set_slice(
                self.layer._slice_input.displayed
            ).linear_matrix
            offset = -offset_matrix @ np.ones(offset_matrix.shape[1]) / 2
            # Convert NumPy axis ordering to VisPy axis ordering
            # and embed in full affine matrix
            affine_offset = np.eye(4)
            affine_offset[-1, : len(offset)] = offset[::-1]
            affine_matrix = affine_matrix @ affine_offset
            if self.layer.multiscale:
                # For performance reasons, when displaying multiscale images,
                # only the part of the data that is visible on the canvas is
                # sent as a texture to the GPU. This means that the texture
                # gets an additional transform, to position the texture
                # correctly offset from the origin of the full data. However,
                # child nodes, which include overlays such as bounding boxes,
                # should *not* receive this offset, so we undo it here:
                child_offset = (
                    np.ones(offset_matrix.shape[1]) / 2
                    - self.layer.corner_pixels[0][dims_displayed][::-1]
                )
            else:
                child_offset = np.ones(offset_matrix.shape[1]) / 2
        self._master_transform.matrix = affine_matrix

>>>>>>> 1a5362af
        child_matrix = np.eye(4)
        child_matrix[-1, : len(child_offset)] = child_offset
        for child in self.node.children:
            child.transform.matrix = child_matrix

    def _on_experimental_clipping_planes_change(self):
        if hasattr(self.node, 'clipping_planes') and hasattr(
            self.layer, 'experimental_clipping_planes'
        ):
            # invert axes because vispy uses xyz but napari zyx
            self.node.clipping_planes = (
                self.layer.experimental_clipping_planes.as_array()[..., ::-1]
            )

    def _on_camera_move(self, event=None):
        return

    def reset(self):
        self._on_visible_change()
        self._on_opacity_change()
        self._on_blending_change()
        self._on_matrix_change()
        self._on_experimental_clipping_planes_change()
        self._on_overlays_change()
        self._on_camera_move()

    def _on_poll(self, event=None):
        """Called when camera moves, before we are drawn.

        Optionally called for some period once the camera stops, so the
        visual can finish up what it was doing, such as loading data into
        VRAM or animating itself.
        """

    def close(self):
        """Vispy visual is closing."""
        disconnect_events(self.layer.events, self)
        self.node.transforms = MatrixTransform()
        self.node.parent = None<|MERGE_RESOLUTION|>--- conflicted
+++ resolved
@@ -219,68 +219,10 @@
         # draw around, whereas vispy (for 2D) defines a pixel location
         # as the corner to start drawing at.
         offset = np.zeros(ndisplay)
+        child_offset = np.zeros(ndisplay)
         if self._array_like and ndisplay == 2:
             offset[:] = -0.5
-        data2data = np.eye(ndisplay + 1)
-        data2data[:-1, -1] = offset
-
-        # Recompose the affine transform chain.
-        tile2grid = data2grid @ data2data @ tile2data
-
-        # Put the displayed transform chain into a 3D affine transform
-        # matrix, also flipping the dimension ordering for vispy.
-        matrix = tile2grid[:ndisplay, :ndisplay]
-        translate = tile2grid[:ndisplay, -1]
-        affine_matrix = np.eye(4)
-<<<<<<< HEAD
-        affine_matrix[:ndisplay, :ndisplay] = matrix[::-1, ::-1].T
-        affine_matrix[-1, :ndisplay] = translate[::-1]
-
-        self._master_transform.matrix = affine_matrix
-
-        # Because of performance reason, for multiscale images
-        # we load only visible part of data to GPU.
-        # To place this part of data correctly we update transform,
-        # but this leads to incorrect placement of child layers.
-        # To fix this we need to update child layers transform.
-        simplified_transform = self.layer._transforms.simplified
-        if simplified_transform is None:
-            raise ValueError(
-                'simplified transform is None'
-            )  # pragma: no cover
-        translate_child = (
-            self.layer.translate[dims_displayed]
-            + self.layer.affine.translate[dims_displayed]
-        )[::-1] - offset[::-1]
-        trans_rotate = simplified_transform.rotate[
-            np.ix_(dims_displayed, dims_displayed)
-        ]
-        trans_scale = simplified_transform.scale[dims_displayed][::-1]
-        new_translate = (
-            trans_rotate @ (translate_child - translate) / trans_scale
-        )
-
-=======
-        affine_matrix[: matrix.shape[0], : matrix.shape[1]] = matrix
-        affine_matrix[-1, : len(translate)] = translate
-
-        child_offset = np.zeros(len(self.layer._slice_input.displayed))
-        dims_displayed = self.layer._slice_input.displayed
-
-        if self._array_like and self.layer._slice_input.ndisplay == 2:
-            # Perform pixel offset to shift origin from top left corner
-            # of pixel to center of pixel.
-            # Note this offset is only required for array like data in
-            # 2D.
-            offset_matrix = self.layer._data_to_world.set_slice(
-                self.layer._slice_input.displayed
-            ).linear_matrix
-            offset = -offset_matrix @ np.ones(offset_matrix.shape[1]) / 2
-            # Convert NumPy axis ordering to VisPy axis ordering
-            # and embed in full affine matrix
-            affine_offset = np.eye(4)
-            affine_offset[-1, : len(offset)] = offset[::-1]
-            affine_matrix = affine_matrix @ affine_offset
+            child_offset[:] = 0.5
             if self.layer.multiscale:
                 # For performance reasons, when displaying multiscale images,
                 # only the part of the data that is visible on the canvas is
@@ -289,17 +231,28 @@
                 # correctly offset from the origin of the full data. However,
                 # child nodes, which include overlays such as bounding boxes,
                 # should *not* receive this offset, so we undo it here:
-                child_offset = (
-                    np.ones(offset_matrix.shape[1]) / 2
-                    - self.layer.corner_pixels[0][dims_displayed][::-1]
-                )
-            else:
-                child_offset = np.ones(offset_matrix.shape[1]) / 2
+                child_offset -= self.layer.corner_pixels[0][dims_displayed]
+
+        data2data = np.eye(ndisplay + 1)
+        data2data[:-1, -1] = offset
+
+        # Recompose the affine transform chain.
+        tile2grid = data2grid @ data2data @ tile2data
+
+        # Put the displayed transform chain into a 3D affine transform
+        # matrix, also flipping the dimension ordering for vispy.
+        matrix = tile2grid[:ndisplay, :ndisplay]
+        translate = tile2grid[:ndisplay, -1]
+        affine_matrix = np.eye(4)
+        affine_matrix[:ndisplay, :ndisplay] = matrix[::-1, ::-1].T
+        affine_matrix[-1, :ndisplay] = translate[::-1]
+
+        # Set the main transform.
         self._master_transform.matrix = affine_matrix
 
->>>>>>> 1a5362af
+        # Set the child transform.
         child_matrix = np.eye(4)
-        child_matrix[-1, : len(child_offset)] = child_offset
+        child_matrix[-1, :ndisplay] = child_offset[::-1]
         for child in self.node.children:
             child.transform.matrix = child_matrix
 
