--- conflicted
+++ resolved
@@ -1,17 +1,12 @@
 """VispyCanvas class.
 """
-<<<<<<< HEAD
+from weakref import WeakSet
+
 import numpy as np
 from qtpy.QtCore import QSize
 from vispy import gloo
-from vispy.scene import SceneCanvas
+from vispy.scene import SceneCanvas, Widget
 from vispy.visuals.transforms import MatrixTransform
-=======
-from weakref import WeakSet
-
-from qtpy.QtCore import QSize
-from vispy.scene import SceneCanvas, Widget
->>>>>>> a72d5129
 
 from ..utils.colormaps.standardize_color import transform_color
 from .layers.base import VispyBaseLayer
