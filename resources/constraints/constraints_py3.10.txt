--- conflicted
+++ resolved
@@ -422,11 +422,7 @@
     # via
     #   napari (napari_repo/pyproject.toml)
     #   napari-console
-<<<<<<< HEAD
-qtpy==2.4.0
-=======
 qtpy==2.4.1
->>>>>>> f4641213
     # via
     #   magicgui
     #   napari (napari_repo/pyproject.toml)
