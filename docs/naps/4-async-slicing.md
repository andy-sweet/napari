--- conflicted
+++ resolved
@@ -504,13 +504,9 @@
 to mutually exclude the main and slicing thread from reading and writing inconsistent
 parts of that state.
 
-<<<<<<< HEAD
-In order to do this, we plan to encapsulate the input and output state of each state into private dataclasses. There are no API changes, but this forces any read/write access of this state to acquire an associated lock.
-=======
 In order to do this, we plan to encapsulate the input and output state of each state into
 private dataclasses. There are no API changes, but this forces any read/write access of
 this state to acquire an associated lock.
->>>>>>> 687e3c69
 
 
 ## Future work
@@ -525,14 +521,10 @@
 3. Shouldn't introduce any new potential bugs (e.g. (#2862)[https://github.com/napari/napari/issues/2862]).
 4. It doesn't need any UX design work to decide what should be shown while we are waiting for slices to be ready.
 
-<<<<<<< HEAD
-In some cases, rendering slices as soon as possible will provide a better user experience, especially when some layers are substantially slower than others. Therefore, this should be high priority future work. One way to implement this behavior is to emit a `slice_ready` signal per layer that only contains that layer's slice response.
-=======
 In some cases, rendering slices as soon as possible will provide a better user experience,
 especially when some layers are substantially slower than others. Therefore, this should be
 high priority future work. One way to implement this behavior is to emit a `slice_ready`
 signal per layer that only contains that layer's slice response.
->>>>>>> 687e3c69
 
 
 ## Alternatives
